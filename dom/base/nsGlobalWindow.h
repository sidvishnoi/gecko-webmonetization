--- conflicted
+++ resolved
@@ -931,11 +931,6 @@
   nsRefPtr<nsPluginArray> mPlugins;
   nsRefPtr<nsGeolocation> mGeolocation;
   nsIDocShell* mDocShell; // weak reference
-<<<<<<< HEAD
-
-  static jsid sPrefInternal_id;
-=======
->>>>>>> e3d9276b
 };
 
 class nsIURI;
