/* -*- Mode: C++; tab-width: 20; indent-tabs-mode: nil; c-basic-offset: 4 -*- */
/* This Source Code Form is subject to the terms of the Mozilla Public
 * License, v. 2.0. If a copy of the MPL was not distributed with this
 * file, You can obtain one at http://mozilla.org/MPL/2.0/. */

#include "WebGLShaderValidator.h"

#include "angle/ShaderLang.h"
#include "gfxPrefs.h"
#include "GLContext.h"
#include "mozilla/Preferences.h"
#include "MurmurHash3.h"
#include "nsPrintfCString.h"
#include <string>
#include <vector>
#include "WebGLContext.h"

namespace mozilla {
namespace webgl {

uint64_t
IdentifierHashFunc(const char* name, size_t len)
{
    // NB: we use the x86 function everywhere, even though it's suboptimal perf
    // on x64.  They return different results; not sure if that's a requirement.
    uint64_t hash[2];
    MurmurHash3_x86_128(name, len, 0, hash);
    return hash[0];
}

static ShCompileOptions
ChooseValidatorCompileOptions(const ShBuiltInResources& resources,
                              const mozilla::gl::GLContext* gl)
{
    ShCompileOptions options = SH_VARIABLES |
                               SH_ENFORCE_PACKING_RESTRICTIONS |
                               SH_OBJECT_CODE |
                               SH_INIT_GL_POSITION;

#ifndef XP_MACOSX
    // We want to do this everywhere, but to do this on Mac, we need
    // to do it only on Mac OSX > 10.6 as this causes the shader
    // compiler in 10.6 to crash
    options |= SH_CLAMP_INDIRECT_ARRAY_BOUNDS;
#endif

    if (gl->WorkAroundDriverBugs()) {
#ifdef XP_MACOSX
        // Work around https://bugs.webkit.org/show_bug.cgi?id=124684,
        // https://chromium.googlesource.com/angle/angle/+/5e70cf9d0b1bb
        options |= SH_UNFOLD_SHORT_CIRCUIT;

        // Work around that Mac drivers handle struct scopes incorrectly.
        options |= SH_REGENERATE_STRUCT_NAMES;
        options |= SH_INIT_OUTPUT_VARIABLES;
<<<<<<< HEAD

        // Work around that Intel drivers on Mac OSX handle for-loop incorrectly.
        if (gl->Vendor() == gl::GLVendor::Intel) {
            options |= SH_ADD_AND_TRUE_TO_LOOP_CONDITION;
        }
    }
=======
>>>>>>> 27909ae7
#endif

        if (!gl->IsANGLE() && gl->Vendor() == gl::GLVendor::Intel) {
            // Failures on at least Windows+Intel+OGL on:
            // conformance/glsl/constructors/glsl-construct-mat2.html
            options |= SH_SCALARIZE_VEC_AND_MAT_CONSTRUCTOR_ARGS;
        }
    }

    if (gfxPrefs::WebGLAllANGLEOptions()) {
        options = -1;

        options ^= SH_INTERMEDIATE_TREE;
        options ^= SH_LINE_DIRECTIVES;
        options ^= SH_SOURCE_PATH;

        options ^= SH_LIMIT_EXPRESSION_COMPLEXITY;
        options ^= SH_LIMIT_CALL_STACK_DEPTH;

        options ^= SH_EXPAND_SELECT_HLSL_INTEGER_POW_EXPRESSIONS;
        options ^= SH_HLSL_GET_DIMENSIONS_IGNORES_BASE_LEVEL;

        options ^= SH_DONT_REMOVE_INVARIANT_FOR_FRAGMENT_INPUT;
        options ^= SH_REMOVE_INVARIANT_AND_CENTROID_FOR_ESSL3;
    }

    if (resources.MaxExpressionComplexity > 0) {
        options |= SH_LIMIT_EXPRESSION_COMPLEXITY;
    }
    if (resources.MaxCallStackDepth > 0) {
        options |= SH_LIMIT_CALL_STACK_DEPTH;
    }

    return options;
}

} // namespace webgl

////////////////////////////////////////

static ShShaderOutput
ShaderOutput(gl::GLContext* gl)
{
    if (gl->IsGLES()) {
        return SH_ESSL_OUTPUT;
    } else {
        uint32_t version = gl->ShadingLanguageVersion();
        switch (version) {
        case 100: return SH_GLSL_COMPATIBILITY_OUTPUT;
        case 120: return SH_GLSL_COMPATIBILITY_OUTPUT;
        case 130: return SH_GLSL_130_OUTPUT;
        case 140: return SH_GLSL_140_OUTPUT;
        case 150: return SH_GLSL_150_CORE_OUTPUT;
        case 330: return SH_GLSL_330_CORE_OUTPUT;
        case 400: return SH_GLSL_400_CORE_OUTPUT;
        case 410: return SH_GLSL_410_CORE_OUTPUT;
        case 420: return SH_GLSL_420_CORE_OUTPUT;
        case 430: return SH_GLSL_430_CORE_OUTPUT;
        case 440: return SH_GLSL_440_CORE_OUTPUT;
        case 450: return SH_GLSL_450_CORE_OUTPUT;
        default:
            MOZ_CRASH("GFX: Unexpected GLSL version.");
        }
    }

    return SH_GLSL_COMPATIBILITY_OUTPUT;
}

webgl::ShaderValidator*
WebGLContext::CreateShaderValidator(GLenum shaderType) const
{
    if (mBypassShaderValidation)
        return nullptr;

    const auto spec = (IsWebGL2() ? SH_WEBGL2_SPEC : SH_WEBGL_SPEC);
    const auto outputLanguage = ShaderOutput(gl);

    ShBuiltInResources resources;
    memset(&resources, 0, sizeof(resources));
    ShInitBuiltInResources(&resources);

    resources.HashFunction = webgl::IdentifierHashFunc;

    resources.MaxVertexAttribs = mGLMaxVertexAttribs;
    resources.MaxVertexUniformVectors = mGLMaxVertexUniformVectors;
    resources.MaxVaryingVectors = mGLMaxVaryingVectors;
    resources.MaxVertexTextureImageUnits = mGLMaxVertexTextureImageUnits;
    resources.MaxCombinedTextureImageUnits = mGLMaxTextureUnits;
    resources.MaxTextureImageUnits = mGLMaxTextureImageUnits;
    resources.MaxFragmentUniformVectors = mGLMaxFragmentUniformVectors;

    const bool hasMRTs = (IsWebGL2() ||
                          IsExtensionEnabled(WebGLExtensionID::WEBGL_draw_buffers));
    resources.MaxDrawBuffers = (hasMRTs ? mGLMaxDrawBuffers : 1);

    if (IsExtensionEnabled(WebGLExtensionID::EXT_frag_depth))
        resources.EXT_frag_depth = 1;

    if (IsExtensionEnabled(WebGLExtensionID::OES_standard_derivatives))
        resources.OES_standard_derivatives = 1;

    if (IsExtensionEnabled(WebGLExtensionID::WEBGL_draw_buffers))
        resources.EXT_draw_buffers = 1;

    if (IsExtensionEnabled(WebGLExtensionID::EXT_shader_texture_lod))
        resources.EXT_shader_texture_lod = 1;

    // Tell ANGLE to allow highp in frag shaders. (unless disabled)
    // If underlying GLES doesn't have highp in frag shaders, it should complain anyways.
    resources.FragmentPrecisionHigh = mDisableFragHighP ? 0 : 1;

    if (gl->WorkAroundDriverBugs()) {
#ifdef XP_MACOSX
        if (gl->Vendor() == gl::GLVendor::NVIDIA) {
            // Work around bug 890432
            resources.MaxExpressionComplexity = 1000;
        }
#endif
    }

    const auto compileOptions = webgl::ChooseValidatorCompileOptions(resources, gl);
    return webgl::ShaderValidator::Create(shaderType, spec, outputLanguage, resources,
                                          compileOptions);
}

////////////////////////////////////////

namespace webgl {

/*static*/ ShaderValidator*
ShaderValidator::Create(GLenum shaderType, ShShaderSpec spec,
                        ShShaderOutput outputLanguage,
                        const ShBuiltInResources& resources,
                        ShCompileOptions compileOptions)
{
    ShHandle handle = ShConstructCompiler(shaderType, spec, outputLanguage, &resources);
    if (!handle)
        return nullptr;

    return new ShaderValidator(handle, compileOptions, resources.MaxVaryingVectors);
}

ShaderValidator::~ShaderValidator()
{
    ShDestruct(mHandle);
}

bool
ShaderValidator::ValidateAndTranslate(const char* source)
{
    MOZ_ASSERT(!mHasRun);
    mHasRun = true;

    const char* const parts[] = {
        source
    };
    return ShCompile(mHandle, parts, ArrayLength(parts), mCompileOptions);
}

void
ShaderValidator::GetInfoLog(nsACString* out) const
{
    MOZ_ASSERT(mHasRun);

    const std::string &log = ShGetInfoLog(mHandle);
    out->Assign(log.data(), log.length());
}

void
ShaderValidator::GetOutput(nsACString* out) const
{
    MOZ_ASSERT(mHasRun);

    const std::string &output = ShGetObjectCode(mHandle);
    out->Assign(output.data(), output.length());
}

template<size_t N>
static bool
StartsWith(const std::string& haystack, const char (&needle)[N])
{
    return haystack.compare(0, N - 1, needle) == 0;
}

bool
ShaderValidator::CanLinkTo(const ShaderValidator* prev, nsCString* const out_log) const
{
    if (!prev) {
        nsPrintfCString error("Passed in NULL prev ShaderValidator.");
        *out_log = error;
        return false;
    }

    const auto shaderVersion = ShGetShaderVersion(mHandle);
    if (ShGetShaderVersion(prev->mHandle) != shaderVersion) {
        nsPrintfCString error("Vertex shader version %d does not match"
                              " fragment shader version %d.",
                              ShGetShaderVersion(prev->mHandle),
                              ShGetShaderVersion(mHandle));
        *out_log = error;
        return false;
    }

    {
        const std::vector<sh::Uniform>* vertPtr = ShGetUniforms(prev->mHandle);
        const std::vector<sh::Uniform>* fragPtr = ShGetUniforms(mHandle);
        if (!vertPtr || !fragPtr) {
            nsPrintfCString error("Could not create uniform list.");
            *out_log = error;
            return false;
        }

        for (auto itrFrag = fragPtr->begin(); itrFrag != fragPtr->end(); ++itrFrag) {
            for (auto itrVert = vertPtr->begin(); itrVert != vertPtr->end(); ++itrVert) {
                if (itrVert->name != itrFrag->name)
                    continue;

                if (!itrVert->isSameUniformAtLinkTime(*itrFrag)) {
                    nsPrintfCString error("Uniform `%s` is not linkable between"
                                          " attached shaders.",
                                          itrFrag->name.c_str());
                    *out_log = error;
                    return false;
                }

                break;
            }
        }
    }
    {
        const auto vertVars = sh::GetInterfaceBlocks(prev->mHandle);
        const auto fragVars = sh::GetInterfaceBlocks(mHandle);
        if (!vertVars || !fragVars) {
            nsPrintfCString error("Could not create uniform block list.");
            *out_log = error;
            return false;
        }

        for (const auto& fragVar : *fragVars) {
            for (const auto& vertVar : *vertVars) {
                if (vertVar.name != fragVar.name)
                    continue;

                if (!vertVar.isSameInterfaceBlockAtLinkTime(fragVar)) {
                    nsPrintfCString error("Interface block `%s` is not linkable between"
                                          " attached shaders.",
                                          fragVar.name.c_str());
                    *out_log = error;
                    return false;
                }

                break;
            }
        }
    }

    const auto& vertVaryings = ShGetVaryings(prev->mHandle);
    const auto& fragVaryings = ShGetVaryings(mHandle);
    if (!vertVaryings || !fragVaryings) {
        nsPrintfCString error("Could not create varying list.");
        *out_log = error;
        return false;
    }

    {
        std::vector<sh::ShaderVariable> staticUseVaryingList;

        for (const auto& fragVarying : *fragVaryings) {
            static const char prefix[] = "gl_";
            if (StartsWith(fragVarying.name, prefix)) {
                if (fragVarying.staticUse) {
                    staticUseVaryingList.push_back(fragVarying);
                }
                continue;
            }

            bool definedInVertShader = false;
            bool staticVertUse = false;

            for (const auto& vertVarying : *vertVaryings) {
                if (vertVarying.name != fragVarying.name)
                    continue;

                if (!vertVarying.isSameVaryingAtLinkTime(fragVarying, shaderVersion)) {
                    nsPrintfCString error("Varying `%s`is not linkable between"
                                          " attached shaders.",
                                          fragVarying.name.c_str());
                    *out_log = error;
                    return false;
                }

                definedInVertShader = true;
                staticVertUse = vertVarying.staticUse;
                break;
            }

            if (!definedInVertShader && fragVarying.staticUse) {
                nsPrintfCString error("Varying `%s` has static-use in the frag"
                                      " shader, but is undeclared in the vert"
                                      " shader.", fragVarying.name.c_str());
                *out_log = error;
                return false;
            }

            if (staticVertUse && fragVarying.staticUse) {
                staticUseVaryingList.push_back(fragVarying);
            }
        }

        if (!ShCheckVariablesWithinPackingLimits(mMaxVaryingVectors,
                                                 staticUseVaryingList))
        {
            *out_log = "Statically used varyings do not fit within packing limits. (see"
                       " GLSL ES Specification 1.0.17, p111)";
            return false;
        }
    }

    if (shaderVersion == 100) {
        // Enforce ESSL1 invariant linking rules.
        bool isInvariant_Position = false;
        bool isInvariant_PointSize = false;
        bool isInvariant_FragCoord = false;
        bool isInvariant_PointCoord = false;

        for (const auto& varying : *vertVaryings) {
            if (varying.name == "gl_Position") {
                isInvariant_Position = varying.isInvariant;
            } else if (varying.name == "gl_PointSize") {
                isInvariant_PointSize = varying.isInvariant;
            }
        }

        for (const auto& varying : *fragVaryings) {
            if (varying.name == "gl_FragCoord") {
                isInvariant_FragCoord = varying.isInvariant;
            } else if (varying.name == "gl_PointCoord") {
                isInvariant_PointCoord = varying.isInvariant;
            }
        }

        ////

        const auto fnCanBuiltInsLink = [](bool vertIsInvariant, bool fragIsInvariant) {
            if (vertIsInvariant)
                return true;

            return !fragIsInvariant;
        };

        if (!fnCanBuiltInsLink(isInvariant_Position, isInvariant_FragCoord)) {
            *out_log = "gl_Position must be invariant if gl_FragCoord is. (see GLSL ES"
                       " Specification 1.0.17, p39)";
            return false;
        }

        if (!fnCanBuiltInsLink(isInvariant_PointSize, isInvariant_PointCoord)) {
            *out_log = "gl_PointSize must be invariant if gl_PointCoord is. (see GLSL ES"
                       " Specification 1.0.17, p39)";
            return false;
        }
    }

    return true;
}

size_t
ShaderValidator::CalcNumSamplerUniforms() const
{
    size_t accum = 0;

    const std::vector<sh::Uniform>& uniforms = *ShGetUniforms(mHandle);

    for (auto itr = uniforms.begin(); itr != uniforms.end(); ++itr) {
        GLenum type = itr->type;
        if (type == LOCAL_GL_SAMPLER_2D ||
            type == LOCAL_GL_SAMPLER_CUBE)
        {
            accum += itr->arraySize;
        }
    }

    return accum;
}

size_t
ShaderValidator::NumAttributes() const
{
  return ShGetAttributes(mHandle)->size();
}

// Attribs cannot be structs or arrays, and neither can vertex inputs in ES3.
// Therefore, attrib names are always simple.
bool
ShaderValidator::FindAttribUserNameByMappedName(const std::string& mappedName,
                                                const std::string** const out_userName) const
{
    const std::vector<sh::Attribute>& attribs = *ShGetAttributes(mHandle);
    for (auto itr = attribs.begin(); itr != attribs.end(); ++itr) {
        if (itr->mappedName == mappedName) {
            *out_userName = &(itr->name);
            return true;
        }
    }

    return false;
}

bool
ShaderValidator::FindAttribMappedNameByUserName(const std::string& userName,
                                                const std::string** const out_mappedName) const
{
    const std::vector<sh::Attribute>& attribs = *ShGetAttributes(mHandle);
    for (auto itr = attribs.begin(); itr != attribs.end(); ++itr) {
        if (itr->name == userName) {
            *out_mappedName = &(itr->mappedName);
            return true;
        }
    }

    return false;
}

bool
ShaderValidator::FindVaryingByMappedName(const std::string& mappedName,
                                         std::string* const out_userName,
                                         bool* const out_isArray) const
{
    const std::vector<sh::Varying>& varyings = *ShGetVaryings(mHandle);
    for (auto itr = varyings.begin(); itr != varyings.end(); ++itr) {
        const sh::ShaderVariable* found;
        if (!itr->findInfoByMappedName(mappedName, &found, out_userName))
            continue;

        *out_isArray = found->isArray();
        return true;
    }

    return false;
}

bool
ShaderValidator::FindVaryingMappedNameByUserName(const std::string& userName,
                                                 const std::string** const out_mappedName) const
{
    const std::vector<sh::Varying>& attribs = *ShGetVaryings(mHandle);
    for (auto itr = attribs.begin(); itr != attribs.end(); ++itr) {
        if (itr->name == userName) {
            *out_mappedName = &(itr->mappedName);
            return true;
        }
    }

    return false;
}
// This must handle names like "foo.bar[0]".
bool
ShaderValidator::FindUniformByMappedName(const std::string& mappedName,
                                         std::string* const out_userName,
                                         bool* const out_isArray) const
{
    const std::vector<sh::Uniform>& uniforms = *ShGetUniforms(mHandle);
    for (auto itr = uniforms.begin(); itr != uniforms.end(); ++itr) {
        const sh::ShaderVariable* found;
        if (!itr->findInfoByMappedName(mappedName, &found, out_userName))
            continue;

        *out_isArray = found->isArray();
        return true;
    }

    const size_t dotPos = mappedName.find(".");

    const std::vector<sh::InterfaceBlock>& interfaces = *ShGetInterfaceBlocks(mHandle);
    for (const auto& interface : interfaces) {

        std::string mappedFieldName;
        const bool hasInstanceName = !interface.instanceName.empty();

        // If the InterfaceBlock has an instanceName, all variables defined
        // within the block are qualified with the block name, as opposed
        // to being placed in the global scope.
        if (hasInstanceName) {

            // If mappedName has no block name prefix, skip
            if (std::string::npos == dotPos)
                continue;

            // If mappedName has a block name prefix that doesn't match, skip
            const std::string mappedInterfaceBlockName = mappedName.substr(0, dotPos);
            if (interface.mappedName != mappedInterfaceBlockName)
                continue;

            mappedFieldName = mappedName.substr(dotPos + 1);
        } else {
            mappedFieldName = mappedName;
        }

        for (const auto& field : interface.fields) {
            const sh::ShaderVariable* found;

            if (!field.findInfoByMappedName(mappedFieldName, &found, out_userName))
                continue;

            if (hasInstanceName) {
                // Prepend the user name of the interface that matched
                *out_userName = interface.name + "." + *out_userName;
            }

            *out_isArray = found->isArray();
            return true;
        }
    }

    return false;
}

bool
ShaderValidator::UnmapUniformBlockName(const nsACString& baseMappedName,
                                       nsCString* const out_baseUserName) const
{
    const std::vector<sh::InterfaceBlock>& interfaces = *ShGetInterfaceBlocks(mHandle);
    for (const auto& interface : interfaces) {
        const nsDependentCString interfaceMappedName(interface.mappedName.data(),
                                                     interface.mappedName.size());
        if (baseMappedName == interfaceMappedName) {
            *out_baseUserName = interface.name.data();
            return true;
        }
    }

    return false;
}

void
ShaderValidator::EnumerateFragOutputs(std::map<nsCString, const nsCString> &out_FragOutputs) const
{
    const auto* fragOutputs = ShGetOutputVariables(mHandle);

    if (fragOutputs) {
        for (const auto& fragOutput : *fragOutputs) {
            out_FragOutputs.insert({nsCString(fragOutput.name.c_str()),
                                    nsCString(fragOutput.mappedName.c_str())});
        }
    }
}

} // namespace webgl
} // namespace mozilla<|MERGE_RESOLUTION|>--- conflicted
+++ resolved
@@ -53,15 +53,10 @@
         // Work around that Mac drivers handle struct scopes incorrectly.
         options |= SH_REGENERATE_STRUCT_NAMES;
         options |= SH_INIT_OUTPUT_VARIABLES;
-<<<<<<< HEAD
 
         // Work around that Intel drivers on Mac OSX handle for-loop incorrectly.
         if (gl->Vendor() == gl::GLVendor::Intel) {
             options |= SH_ADD_AND_TRUE_TO_LOOP_CONDITION;
-        }
-    }
-=======
->>>>>>> 27909ae7
 #endif
 
         if (!gl->IsANGLE() && gl->Vendor() == gl::GLVendor::Intel) {
