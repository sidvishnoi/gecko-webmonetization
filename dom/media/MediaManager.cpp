/* This Source Code Form is subject to the terms of the Mozilla Public
 * License, v. 2.0. If a copy of the MPL was not distributed with this file,
 * You can obtain one at http://mozilla.org/MPL/2.0/. */

#include "MediaManager.h"

#include "MediaStreamGraph.h"
#include "GetUserMediaRequest.h"
#include "nsHashPropertyBag.h"
#ifdef MOZ_WIDGET_GONK
#include "nsIAudioManager.h"
#endif
#include "nsIDOMFile.h"
#include "nsIEventTarget.h"
#include "nsIUUIDGenerator.h"
#include "nsIScriptGlobalObject.h"
#include "nsIPopupWindowManager.h"
#include "nsISupportsArray.h"
#include "nsIDocShell.h"
#include "nsIDocument.h"
#include "nsISupportsPrimitives.h"
#include "nsIInterfaceRequestorUtils.h"
#include "mozilla/dom/ContentChild.h"
#include "mozilla/dom/MediaStreamTrackBinding.h"
#include "mozilla/dom/GetUserMediaRequestBinding.h"

#include "Latency.h"

// For PR_snprintf
#include "prprf.h"

#include "nsJSUtils.h"
#include "nsDOMFile.h"
#include "nsGlobalWindow.h"

#include "mozilla/Preferences.h"

/* Using WebRTC backend on Desktops (Mac, Windows, Linux), otherwise default */
#include "MediaEngineDefault.h"
#if defined(MOZ_WEBRTC)
#include "MediaEngineWebRTC.h"
#endif

#ifdef MOZ_B2G
#include "MediaPermissionGonk.h"
#endif

// GetCurrentTime is defined in winbase.h as zero argument macro forwarding to
// GetTickCount() and conflicts with MediaStream::GetCurrentTime.
#ifdef GetCurrentTime
#undef GetCurrentTime
#endif

namespace mozilla {

#ifdef LOG
#undef LOG
#endif

#ifdef PR_LOGGING
PRLogModuleInfo*
GetMediaManagerLog()
{
  static PRLogModuleInfo *sLog;
  if (!sLog)
    sLog = PR_NewLogModule("MediaManager");
  return sLog;
}
#define LOG(msg) PR_LOG(GetMediaManagerLog(), PR_LOG_DEBUG, msg)
#else
#define LOG(msg)
#endif

using dom::MediaStreamConstraints;         // Outside API (contains JSObject)
using dom::MediaStreamConstraintsInternal; // Storable supported constraints
using dom::MediaTrackConstraintsInternal;  // Video or audio constraints
using dom::MediaTrackConstraintSet;        // Mandatory or optional constraints
using dom::MediaTrackConstraints;          // Raw mMandatory (as JSObject)
using dom::GetUserMediaRequest;
using dom::Sequence;

// Used to compare raw MediaTrackConstraintSet against normalized dictionary
// version to detect member differences, e.g. unsupported constraints.

static nsresult CompareDictionaries(JSContext* aCx, JSObject *aA,
                                    const MediaTrackConstraintSet &aB,
                                    nsString *aDifference)
{
  JS::Rooted<JSObject*> a(aCx, aA);
  JSAutoCompartment ac(aCx, aA);
  JS::Rooted<JS::Value> bval(aCx);
  aB.ToObject(aCx, JS::NullPtr(), &bval);
  JS::Rooted<JSObject*> b(aCx, &bval.toObject());

  // Iterate over each property in A, and check if it is in B

  JS::AutoIdArray props(aCx, JS_Enumerate(aCx, a));

  for (size_t i = 0; i < props.length(); i++) {
    JS::Rooted<JS::Value> bprop(aCx);
    if (!JS_GetPropertyById(aCx, b, props[i], &bprop)) {
      LOG(("Error parsing dictionary!\n"));
      return NS_ERROR_UNEXPECTED;
    }
    if (bprop.isUndefined()) {
      // Unknown property found in A. Bail with name
      JS::Rooted<JS::Value> nameval(aCx);
      bool success = JS_IdToValue(aCx, props[i], nameval.address());
      NS_ENSURE_TRUE(success, NS_ERROR_UNEXPECTED);

      JS::Rooted<JSString*> namestr(aCx, JS::ToString(aCx, nameval));
      NS_ENSURE_TRUE(namestr, NS_ERROR_UNEXPECTED);
      aDifference->Assign(JS_GetStringCharsZ(aCx, namestr));
      return NS_OK;
    }
  }
  aDifference->Truncate();
  return NS_OK;
}

// Look for and return any unknown mandatory constraint. Done by comparing
// a raw MediaTrackConstraints against a normalized copy, both passed in.

static nsresult ValidateTrackConstraints(
    JSContext *aCx, JSObject *aRaw,
    const MediaTrackConstraintsInternal &aNormalized,
    nsString *aOutUnknownConstraint)
{
  // First find raw mMandatory member (use MediaTrackConstraints as helper)
  JS::Rooted<JS::Value> rawval(aCx, JS::ObjectValue(*aRaw));
  dom::RootedDictionary<MediaTrackConstraints> track(aCx);
  bool success = track.Init(aCx, rawval);
  NS_ENSURE_TRUE(success, NS_ERROR_FAILURE);

  if (track.mMandatory.WasPassed()) {
    nsresult rv = CompareDictionaries(aCx, track.mMandatory.Value(),
                                      aNormalized.mMandatory,
                                      aOutUnknownConstraint);
    NS_ENSURE_SUCCESS(rv, rv);
  }
  return NS_OK;
}

ErrorCallbackRunnable::ErrorCallbackRunnable(
  already_AddRefed<nsIDOMGetUserMediaSuccessCallback> aSuccess,
  already_AddRefed<nsIDOMGetUserMediaErrorCallback> aError,
  const nsAString& aErrorMsg, uint64_t aWindowID)
  : mSuccess(aSuccess)
  , mError(aError)
  , mErrorMsg(aErrorMsg)
  , mWindowID(aWindowID)
  , mManager(MediaManager::GetInstance()) {
  }

NS_IMETHODIMP
ErrorCallbackRunnable::Run()
{
  // Only run if the window is still active.
  NS_ASSERTION(NS_IsMainThread(), "Only call on main thread");

  nsCOMPtr<nsIDOMGetUserMediaSuccessCallback> success(mSuccess);
  nsCOMPtr<nsIDOMGetUserMediaErrorCallback> error(mError);

  if (!(mManager->IsWindowStillActive(mWindowID))) {
    return NS_OK;
  }
  // This is safe since we're on main-thread, and the windowlist can only
  // be invalidated from the main-thread (see OnNavigation)
  error->OnError(mErrorMsg);
  return NS_OK;
}

/**
 * Invoke the "onSuccess" callback in content. The callback will take a
 * DOMBlob in the case of {picture:true}, and a MediaStream in the case of
 * {audio:true} or {video:true}. There is a constructor available for each
 * form. Do this only on the main thread.
 */
class SuccessCallbackRunnable : public nsRunnable
{
public:
  SuccessCallbackRunnable(
    already_AddRefed<nsIDOMGetUserMediaSuccessCallback> aSuccess,
    already_AddRefed<nsIDOMGetUserMediaErrorCallback> aError,
    nsIDOMFile* aFile, uint64_t aWindowID)
    : mSuccess(aSuccess)
    , mError(aError)
    , mFile(aFile)
    , mWindowID(aWindowID)
    , mManager(MediaManager::GetInstance()) {}

  NS_IMETHOD
  Run()
  {
    // Only run if the window is still active.
    NS_ASSERTION(NS_IsMainThread(), "Only call on main thread");

    nsCOMPtr<nsIDOMGetUserMediaSuccessCallback> success(mSuccess);
    nsCOMPtr<nsIDOMGetUserMediaErrorCallback> error(mError);

    if (!(mManager->IsWindowStillActive(mWindowID))) {
      return NS_OK;
    }
    // This is safe since we're on main-thread, and the windowlist can only
    // be invalidated from the main-thread (see OnNavigation)
    success->OnSuccess(mFile);
    return NS_OK;
  }

private:
  already_AddRefed<nsIDOMGetUserMediaSuccessCallback> mSuccess;
  already_AddRefed<nsIDOMGetUserMediaErrorCallback> mError;
  nsCOMPtr<nsIDOMFile> mFile;
  uint64_t mWindowID;
  nsRefPtr<MediaManager> mManager; // get ref to this when creating the runnable
};

/**
 * Invoke the GetUserMediaDevices success callback. Wrapped in a runnable
 * so that it may be called on the main thread. The error callback is also
 * passed so it can be released correctly.
 */
class DeviceSuccessCallbackRunnable: public nsRunnable
{
public:
  DeviceSuccessCallbackRunnable(
    already_AddRefed<nsIGetUserMediaDevicesSuccessCallback> aSuccess,
    already_AddRefed<nsIDOMGetUserMediaErrorCallback> aError,
    nsTArray<nsCOMPtr<nsIMediaDevice> >* aDevices)
    : mSuccess(aSuccess)
    , mError(aError)
    , mDevices(aDevices) {}

  NS_IMETHOD
  Run()
  {
    NS_ASSERTION(NS_IsMainThread(), "Only call on main thread");

    nsCOMPtr<nsIGetUserMediaDevicesSuccessCallback> success(mSuccess);
    nsCOMPtr<nsIDOMGetUserMediaErrorCallback> error(mError);

    nsCOMPtr<nsIWritableVariant> devices =
      do_CreateInstance("@mozilla.org/variant;1");

    int32_t len = mDevices->Length();
    if (len == 0) {
      // XXX
      // We should in the future return an empty array, and dynamically add
      // devices to the dropdowns if things are hotplugged while the
      // requester is up.
      error->OnError(NS_LITERAL_STRING("NO_DEVICES_FOUND"));
      return NS_OK;
    }

    nsTArray<nsIMediaDevice*> tmp(len);
    for (int32_t i = 0; i < len; i++) {
      tmp.AppendElement(mDevices->ElementAt(i));
    }

    devices->SetAsArray(nsIDataType::VTYPE_INTERFACE,
                        &NS_GET_IID(nsIMediaDevice),
                        mDevices->Length(),
                        const_cast<void*>(
                          static_cast<const void*>(tmp.Elements())
                        ));

    success->OnSuccess(devices);
    return NS_OK;
  }

private:
  already_AddRefed<nsIGetUserMediaDevicesSuccessCallback> mSuccess;
  already_AddRefed<nsIDOMGetUserMediaErrorCallback> mError;
  nsAutoPtr<nsTArray<nsCOMPtr<nsIMediaDevice> > > mDevices;
};

// Handle removing GetUserMediaCallbackMediaStreamListener from main thread
class GetUserMediaListenerRemove: public nsRunnable
{
public:
  GetUserMediaListenerRemove(uint64_t aWindowID,
    GetUserMediaCallbackMediaStreamListener *aListener)
    : mWindowID(aWindowID)
    , mListener(aListener) {}

  NS_IMETHOD
  Run()
  {
    NS_ASSERTION(NS_IsMainThread(), "Only call on main thread");
    nsRefPtr<MediaManager> manager(MediaManager::GetInstance());
    manager->RemoveFromWindowList(mWindowID, mListener);
    return NS_OK;
  }

protected:
  uint64_t mWindowID;
  nsRefPtr<GetUserMediaCallbackMediaStreamListener> mListener;
};

/**
 * nsIMediaDevice implementation.
 */
NS_IMPL_ISUPPORTS1(MediaDevice, nsIMediaDevice)

MediaDevice::MediaDevice(MediaEngineVideoSource* aSource)
  : mHasFacingMode(false)
  , mSource(aSource) {
  mType.Assign(NS_LITERAL_STRING("video"));
  mSource->GetName(mName);
  mSource->GetUUID(mID);

#ifdef MOZ_B2G_CAMERA
  if (mName.EqualsLiteral("back")) {
    mHasFacingMode = true;
    mFacingMode = dom::VideoFacingModeEnum::Environment;
  } else if (mName.EqualsLiteral("front")) {
    mHasFacingMode = true;
    mFacingMode = dom::VideoFacingModeEnum::User;
  }
#endif // MOZ_B2G_CAMERA

  // Kludge to test user-facing cameras on OSX.
  if (mName.Find(NS_LITERAL_STRING("Face")) != -1) {
    mHasFacingMode = true;
    mFacingMode = dom::VideoFacingModeEnum::User;
  }
}

MediaDevice::MediaDevice(MediaEngineAudioSource* aSource)
  : mHasFacingMode(false)
  , mSource(aSource) {
  mType.Assign(NS_LITERAL_STRING("audio"));
  mSource->GetName(mName);
  mSource->GetUUID(mID);
}

NS_IMETHODIMP
MediaDevice::GetName(nsAString& aName)
{
  aName.Assign(mName);
  return NS_OK;
}

NS_IMETHODIMP
MediaDevice::GetType(nsAString& aType)
{
  aType.Assign(mType);
  return NS_OK;
}

NS_IMETHODIMP
MediaDevice::GetId(nsAString& aID)
{
  aID.Assign(mID);
  return NS_OK;
}

NS_IMETHODIMP
MediaDevice::GetFacingMode(nsAString& aFacingMode)
{
  if (mHasFacingMode) {
    aFacingMode.Assign(NS_ConvertUTF8toUTF16(
        dom::VideoFacingModeEnumValues::strings[uint32_t(mFacingMode)].value));
  } else {
    aFacingMode.Truncate(0);
  }
  return NS_OK;
}

MediaEngineSource*
MediaDevice::GetSource()
{
  return mSource;
}

/**
 * A subclass that we only use to stash internal pointers to MediaStreamGraph objects
 * that need to be cleaned up.
 */
class nsDOMUserMediaStream : public DOMLocalMediaStream
{
public:
  static already_AddRefed<nsDOMUserMediaStream>
  CreateTrackUnionStream(nsIDOMWindow* aWindow, uint32_t aHintContents)
  {
    nsRefPtr<nsDOMUserMediaStream> stream = new nsDOMUserMediaStream();
    stream->InitTrackUnionStream(aWindow, aHintContents);
    return stream.forget();
  }

  virtual ~nsDOMUserMediaStream()
  {
    Stop();

    if (mPort) {
      mPort->Destroy();
    }
    if (mSourceStream) {
      mSourceStream->Destroy();
    }
  }

  virtual void Stop()
  {
    if (mSourceStream) {
      mSourceStream->EndAllTrackAndFinish();
    }
  }

  // Allow getUserMedia to pass input data directly to PeerConnection/MediaPipeline
  virtual bool AddDirectListener(MediaStreamDirectListener *aListener) MOZ_OVERRIDE
  {
    if (mSourceStream) {
      mSourceStream->AddDirectListener(aListener);
      return true; // application should ignore NotifyQueuedTrackData
    }
    return false;
  }

  virtual void RemoveDirectListener(MediaStreamDirectListener *aListener) MOZ_OVERRIDE
  {
    if (mSourceStream) {
      mSourceStream->RemoveDirectListener(aListener);
    }
  }

  // let us intervene for direct listeners when someone does track.enabled = false
  virtual void SetTrackEnabled(TrackID aID, bool aEnabled) MOZ_OVERRIDE
  {
    // We encapsulate the SourceMediaStream and TrackUnion into one entity, so
    // we can handle the disabling at the SourceMediaStream

    // We need to find the input track ID for output ID aID, so we let the TrackUnion
    // forward the request to the source and translate the ID
    GetStream()->AsProcessedStream()->ForwardTrackEnabled(aID, aEnabled);
  }

  // The actual MediaStream is a TrackUnionStream. But these resources need to be
  // explicitly destroyed too.
  nsRefPtr<SourceMediaStream> mSourceStream;
  nsRefPtr<MediaInputPort> mPort;
};

/**
 * Creates a MediaStream, attaches a listener and fires off a success callback
 * to the DOM with the stream. We also pass in the error callback so it can
 * be released correctly.
 *
 * All of this must be done on the main thread!
 *
 * Note that the various GetUserMedia Runnable classes currently allow for
 * two streams.  If we ever need to support getting more than two streams
 * at once, we could convert everything to nsTArray<nsRefPtr<blah> >'s,
 * though that would complicate the constructors some.  Currently the
 * GetUserMedia spec does not allow for more than 2 streams to be obtained in
 * one call, to simplify handling of constraints.
 */
class GetUserMediaStreamRunnable : public nsRunnable
{
public:
  GetUserMediaStreamRunnable(
    already_AddRefed<nsIDOMGetUserMediaSuccessCallback> aSuccess,
    already_AddRefed<nsIDOMGetUserMediaErrorCallback> aError,
    uint64_t aWindowID,
    GetUserMediaCallbackMediaStreamListener* aListener,
    MediaEngineSource* aAudioSource,
    MediaEngineSource* aVideoSource)
    : mSuccess(aSuccess)
    , mError(aError)
    , mAudioSource(aAudioSource)
    , mVideoSource(aVideoSource)
    , mWindowID(aWindowID)
    , mListener(aListener)
    , mManager(MediaManager::GetInstance()) {}

  ~GetUserMediaStreamRunnable() {}

  class TracksAvailableCallback : public DOMMediaStream::OnTracksAvailableCallback
  {
  public:
    TracksAvailableCallback(MediaManager* aManager,
                            nsIDOMGetUserMediaSuccessCallback* aSuccess,
                            uint64_t aWindowID,
                            DOMMediaStream* aStream)
      : mWindowID(aWindowID), mSuccess(aSuccess), mManager(aManager),
        mStream(aStream) {}
    virtual void NotifyTracksAvailable(DOMMediaStream* aStream) MOZ_OVERRIDE
    {
      // We're in the main thread, so no worries here.
      if (!(mManager->IsWindowStillActive(mWindowID))) {
        return;
      }

      // Start currentTime from the point where this stream was successfully
      // returned.
      aStream->SetLogicalStreamStartTime(aStream->GetStream()->GetCurrentTime());

      // This is safe since we're on main-thread, and the windowlist can only
      // be invalidated from the main-thread (see OnNavigation)
      LOG(("Returning success for getUserMedia()"));
      mSuccess->OnSuccess(aStream);
    }
    uint64_t mWindowID;
    nsRefPtr<nsIDOMGetUserMediaSuccessCallback> mSuccess;
    nsRefPtr<MediaManager> mManager;
    // Keep the DOMMediaStream alive until the NotifyTracksAvailable callback
    // has fired, otherwise we might immediately destroy the DOMMediaStream and
    // shut down the underlying MediaStream prematurely.
    // This creates a cycle which is broken when NotifyTracksAvailable
    // is fired (which will happen unless the browser shuts down,
    // since we only add this callback when we've successfully appended
    // the desired tracks in the MediaStreamGraph) or when
    // DOMMediaStream::NotifyMediaStreamGraphShutdown is called.
    nsRefPtr<DOMMediaStream> mStream;
  };

  NS_IMETHOD
  Run()
  {
    NS_ASSERTION(NS_IsMainThread(), "Only call on main thread");
    nsPIDOMWindow *window = static_cast<nsPIDOMWindow*>
      (nsGlobalWindow::GetInnerWindowWithId(mWindowID));

    // We're on main-thread, and the windowlist can only
    // be invalidated from the main-thread (see OnNavigation)
    StreamListeners* listeners = mManager->GetWindowListeners(mWindowID);
    if (!listeners || !window || !window->GetExtantDoc()) {
      // This window is no longer live.  mListener has already been removed
      return NS_OK;
    }

    // Create a media stream.
    DOMMediaStream::TrackTypeHints hints =
      (mAudioSource ? DOMMediaStream::HINT_CONTENTS_AUDIO : 0) |
      (mVideoSource ? DOMMediaStream::HINT_CONTENTS_VIDEO : 0);

    nsRefPtr<nsDOMUserMediaStream> trackunion =
      nsDOMUserMediaStream::CreateTrackUnionStream(window, hints);
    if (!trackunion) {
      nsCOMPtr<nsIDOMGetUserMediaErrorCallback> error = mError.forget();
      LOG(("Returning error for getUserMedia() - no stream"));
      error->OnError(NS_LITERAL_STRING("NO_STREAM"));
      return NS_OK;
    }

    MediaStreamGraph* gm = MediaStreamGraph::GetInstance();
    nsRefPtr<SourceMediaStream> stream = gm->CreateSourceStream(nullptr);

    // connect the source stream to the track union stream to avoid us blocking
    trackunion->GetStream()->AsProcessedStream()->SetAutofinish(true);
    nsRefPtr<MediaInputPort> port = trackunion->GetStream()->AsProcessedStream()->
      AllocateInputPort(stream, MediaInputPort::FLAG_BLOCK_OUTPUT);
    trackunion->mSourceStream = stream;
    trackunion->mPort = port.forget();
    // Log the relationship between SourceMediaStream and TrackUnion stream
    // Make sure logger starts before capture
    AsyncLatencyLogger::Get(true);
    LogLatency(AsyncLatencyLogger::MediaStreamCreate,
               reinterpret_cast<uint64_t>(stream.get()),
               reinterpret_cast<int64_t>(trackunion->GetStream()));

    trackunion->CombineWithPrincipal(window->GetExtantDoc()->NodePrincipal());

    // The listener was added at the begining in an inactive state.
    // Activate our listener. We'll call Start() on the source when get a callback
    // that the MediaStream has started consuming. The listener is freed
    // when the page is invalidated (on navigation or close).
    mListener->Activate(stream.forget(), mAudioSource, mVideoSource);

    // Note: includes JS callbacks; must be released on MainThread
    TracksAvailableCallback* tracksAvailableCallback =
      new TracksAvailableCallback(mManager, mSuccess, mWindowID, trackunion);

    // Dispatch to the media thread to ask it to start the sources,
    // because that can take a while.
    // Pass ownership of trackunion to the MediaOperationRunnable
    // to ensure it's kept alive until the MediaOperationRunnable runs (at least).
    nsIThread *mediaThread = MediaManager::GetThread();
    nsRefPtr<MediaOperationRunnable> runnable(
      new MediaOperationRunnable(MEDIA_START, mListener, trackunion,
                                 tracksAvailableCallback,
                                 mAudioSource, mVideoSource, false, mWindowID,
                                 mError.forget()));
    mediaThread->Dispatch(runnable, NS_DISPATCH_NORMAL);

#ifdef MOZ_WEBRTC
    // Right now these configs are only of use if webrtc is available
    nsresult rv;
    nsCOMPtr<nsIPrefService> prefs = do_GetService("@mozilla.org/preferences-service;1", &rv);
    if (NS_SUCCEEDED(rv)) {
      nsCOMPtr<nsIPrefBranch> branch = do_QueryInterface(prefs);

      if (branch) {
        int32_t aec = (int32_t) webrtc::kEcUnchanged;
        int32_t agc = (int32_t) webrtc::kAgcUnchanged;
        int32_t noise = (int32_t) webrtc::kNsUnchanged;
        bool aec_on = false, agc_on = false, noise_on = false;

        branch->GetBoolPref("media.peerconnection.aec_enabled", &aec_on);
        branch->GetIntPref("media.peerconnection.aec", &aec);
        branch->GetBoolPref("media.peerconnection.agc_enabled", &agc_on);
        branch->GetIntPref("media.peerconnection.agc", &agc);
        branch->GetBoolPref("media.peerconnection.noise_enabled", &noise_on);
        branch->GetIntPref("media.peerconnection.noise", &noise);

        mListener->AudioConfig(aec_on, (uint32_t) aec,
                               agc_on, (uint32_t) agc,
                               noise_on, (uint32_t) noise);
      }
    }
#endif

    // We won't need mError now.
    mError = nullptr;
    return NS_OK;
  }

private:
  nsRefPtr<nsIDOMGetUserMediaSuccessCallback> mSuccess;
  nsRefPtr<nsIDOMGetUserMediaErrorCallback> mError;
  nsRefPtr<MediaEngineSource> mAudioSource;
  nsRefPtr<MediaEngineSource> mVideoSource;
  uint64_t mWindowID;
  nsRefPtr<GetUserMediaCallbackMediaStreamListener> mListener;
  nsRefPtr<MediaManager> mManager; // get ref to this when creating the runnable
};

/**
 * Helper functions that implement the constraints algorithm from
 * http://dev.w3.org/2011/webrtc/editor/getusermedia.html#methods-5
 */

static bool SatisfyConstraint(const MediaEngineVideoSource *,
                              const MediaTrackConstraintSet &aConstraints,
                              nsIMediaDevice &aCandidate)
{
  if (aConstraints.mFacingMode.WasPassed()) {
    nsString s;
    aCandidate.GetFacingMode(s);
    if (!s.EqualsASCII(dom::VideoFacingModeEnumValues::strings[
        uint32_t(aConstraints.mFacingMode.Value())].value)) {
      return false;
    }
  }
  // TODO: Add more video-specific constraints
  return true;
}

static bool SatisfyConstraint(const MediaEngineAudioSource *,
                              const MediaTrackConstraintSet &aConstraints,
                              nsIMediaDevice &aCandidate)
{
  // TODO: Add audio-specific constraints
  return true;
}

typedef nsTArray<nsCOMPtr<nsIMediaDevice> > SourceSet;

// Source getter that constrains list returned

template<class SourceType>
static SourceSet *
  GetSources(MediaEngine *engine,
             const MediaTrackConstraintsInternal &aConstraints,
             void (MediaEngine::* aEnumerate)(nsTArray<nsRefPtr<SourceType> >*))
{
  const SourceType * const type = nullptr;

  // First collect sources
  SourceSet candidateSet;
  {
    nsTArray<nsRefPtr<SourceType> > sources;
    (engine->*aEnumerate)(&sources);

    /**
      * We're allowing multiple tabs to access the same camera for parity
      * with Chrome.  See bug 811757 for some of the issues surrounding
      * this decision.  To disallow, we'd filter by IsAvailable() as we used
      * to.
      */

    for (uint32_t len = sources.Length(), i = 0; i < len; i++) {
      candidateSet.AppendElement(new MediaDevice(sources[i]));
    }
  }

  // Then apply mandatory constraints

  // Note: Iterator must be signed as it can dip below zero
  for (int i = 0; i < int(candidateSet.Length()); i++) {
    // Overloading instead of template specialization keeps things local
    if (!SatisfyConstraint(type, aConstraints.mMandatory, *candidateSet[i])) {
      candidateSet.RemoveElementAt(i--);
    }
  }

  // Then apply optional constraints.
  //
  // These are only effective when there are multiple sources to pick from.
  // Spec as-of-this-writing says to run algorithm on "all possible tracks
  // of media type T that the browser COULD RETURN" (emphasis added).
  //
  // We think users ultimately control which devices we could return, so after
  // determining the webpage's preferred list, we add the remaining choices
  // to the tail, reasoning that they would all have passed individually,
  // i.e. if the user had any one of them as their sole device (enabled).
  //
  // This avoids users having to unplug/disable devices should a webpage pick
  // the wrong one (UX-fail). Webpage-preferred devices will be listed first.

  SourceSet tailSet;

  if (aConstraints.mOptional.WasPassed()) {
    const Sequence<MediaTrackConstraintSet> &array = aConstraints.mOptional.Value();
    for (int i = 0; i < int(array.Length()); i++) {
      SourceSet rejects;
      // Note: Iterator must be signed as it can dip below zero
      for (int j = 0; j < int(candidateSet.Length()); j++) {
        if (!SatisfyConstraint(type, array[i], *candidateSet[j])) {
          rejects.AppendElement(candidateSet[j]);
          candidateSet.RemoveElementAt(j--);
        }
      }
      (candidateSet.Length()? tailSet : candidateSet).MoveElementsFrom(rejects);
    }
  }

  SourceSet *result = new SourceSet;
  result->MoveElementsFrom(candidateSet);
  result->MoveElementsFrom(tailSet);
  return result;
}

/**
 * Runs on a seperate thread and is responsible for enumerating devices.
 * Depending on whether a picture or stream was asked for, either
 * ProcessGetUserMedia or ProcessGetUserMediaSnapshot is called, and the results
 * are sent back to the DOM.
 *
 * Do not run this on the main thread. The success and error callbacks *MUST*
 * be dispatched on the main thread!
 */
class GetUserMediaRunnable : public nsRunnable
{
public:
  GetUserMediaRunnable(
    const MediaStreamConstraintsInternal& aConstraints,
    already_AddRefed<nsIDOMGetUserMediaSuccessCallback> aSuccess,
    already_AddRefed<nsIDOMGetUserMediaErrorCallback> aError,
    uint64_t aWindowID, GetUserMediaCallbackMediaStreamListener *aListener,
    MediaEnginePrefs &aPrefs)
    : mConstraints(aConstraints)
    , mSuccess(aSuccess)
    , mError(aError)
    , mWindowID(aWindowID)
    , mListener(aListener)
    , mPrefs(aPrefs)
    , mDeviceChosen(false)
    , mBackend(nullptr)
    , mManager(MediaManager::GetInstance())
  {}

  /**
   * The caller can also choose to provide their own backend instead of
   * using the one provided by MediaManager::GetBackend.
   */
  GetUserMediaRunnable(
    const MediaStreamConstraintsInternal& aConstraints,
    already_AddRefed<nsIDOMGetUserMediaSuccessCallback> aSuccess,
    already_AddRefed<nsIDOMGetUserMediaErrorCallback> aError,
    uint64_t aWindowID, GetUserMediaCallbackMediaStreamListener *aListener,
    MediaEnginePrefs &aPrefs,
    MediaEngine* aBackend)
    : mConstraints(aConstraints)
    , mSuccess(aSuccess)
    , mError(aError)
    , mWindowID(aWindowID)
    , mListener(aListener)
    , mPrefs(aPrefs)
    , mDeviceChosen(false)
    , mBackend(aBackend)
    , mManager(MediaManager::GetInstance())
  {}

  ~GetUserMediaRunnable() {
  }

  NS_IMETHOD
  Run()
  {
    NS_ASSERTION(!NS_IsMainThread(), "Don't call on main thread");

    MediaEngine* backend = mBackend;
    // Was a backend provided?
    if (!backend) {
      backend = mManager->GetBackend(mWindowID);
    }

    // Was a device provided?
    if (!mDeviceChosen) {
      nsresult rv = SelectDevice(backend);
      if (rv != NS_OK) {
        return rv;
      }
    }

    // It is an error if audio or video are requested along with picture.
    if (mConstraints.mPicture && (mConstraints.mAudio || mConstraints.mVideo)) {
      NS_DispatchToMainThread(new ErrorCallbackRunnable(
        mSuccess, mError, NS_LITERAL_STRING("NOT_SUPPORTED_ERR"), mWindowID
      ));
      return NS_OK;
    }

    if (mConstraints.mPicture) {
      ProcessGetUserMediaSnapshot(mVideoDevice->GetSource(), 0);
      return NS_OK;
    }

    // There's a bug in the permission code that can leave us with mAudio but no audio device
    ProcessGetUserMedia(((mConstraints.mAudio && mAudioDevice) ?
                         mAudioDevice->GetSource() : nullptr),
                        ((mConstraints.mVideo && mVideoDevice) ?
                         mVideoDevice->GetSource() : nullptr));
    return NS_OK;
  }

  nsresult
  Denied(const nsAString& aErrorMsg)
  {
      // We add a disabled listener to the StreamListeners array until accepted
      // If this was the only active MediaStream, remove the window from the list.
    if (NS_IsMainThread()) {
      // This is safe since we're on main-thread, and the window can only
      // be invalidated from the main-thread (see OnNavigation)
      nsCOMPtr<nsIDOMGetUserMediaErrorCallback> error(mError);
      error->OnError(aErrorMsg);

      // Should happen *after* error runs for consistency, but may not matter
      nsRefPtr<MediaManager> manager(MediaManager::GetInstance());
      manager->RemoveFromWindowList(mWindowID, mListener);
    } else {
      // This will re-check the window being alive on main-thread
      // Note: we must remove the listener on MainThread as well
      NS_DispatchToMainThread(new ErrorCallbackRunnable(
        mSuccess, mError, aErrorMsg, mWindowID
      ));

      // MUST happen after ErrorCallbackRunnable Run()s, as it checks the active window list
      NS_DispatchToMainThread(new GetUserMediaListenerRemove(mWindowID, mListener));
    }

    return NS_OK;
  }

  nsresult
  SetAudioDevice(MediaDevice* aAudioDevice)
  {
    mAudioDevice = aAudioDevice;
    mDeviceChosen = true;
    return NS_OK;
  }

  nsresult
  SetVideoDevice(MediaDevice* aVideoDevice)
  {
    mVideoDevice = aVideoDevice;
    mDeviceChosen = true;
    return NS_OK;
  }

  nsresult
  SelectDevice(MediaEngine* backend)
  {
    if (mConstraints.mPicture || mConstraints.mVideo) {
      ScopedDeletePtr<SourceSet> sources (GetSources(backend,
          mConstraints.mVideom, &MediaEngine::EnumerateVideoDevices));

      if (!sources->Length()) {
        NS_DispatchToMainThread(new ErrorCallbackRunnable(
          mSuccess, mError, NS_LITERAL_STRING("NO_DEVICES_FOUND"), mWindowID));
        return NS_ERROR_FAILURE;
      }
      // Pick the first available device.
      mVideoDevice = do_QueryObject((*sources)[0]);
      LOG(("Selected video device"));
    }

    if (mConstraints.mAudio) {
      ScopedDeletePtr<SourceSet> sources (GetSources(backend,
          mConstraints.mAudiom, &MediaEngine::EnumerateAudioDevices));

      if (!sources->Length()) {
        NS_DispatchToMainThread(new ErrorCallbackRunnable(
          mSuccess, mError, NS_LITERAL_STRING("NO_DEVICES_FOUND"), mWindowID));
        return NS_ERROR_FAILURE;
      }
      // Pick the first available device.
      mAudioDevice = do_QueryObject((*sources)[0]);
      LOG(("Selected audio device"));
    }

    return NS_OK;
  }

  /**
   * Allocates a video or audio device and returns a MediaStream via
   * a GetUserMediaStreamRunnable. Runs off the main thread.
   */
  void
  ProcessGetUserMedia(MediaEngineSource* aAudioSource, MediaEngineSource* aVideoSource)
  {
    nsresult rv;
    if (aAudioSource) {
      rv = aAudioSource->Allocate(mPrefs);
      if (NS_FAILED(rv)) {
        LOG(("Failed to allocate audiosource %d",rv));
        NS_DispatchToMainThread(new ErrorCallbackRunnable(
                                  mSuccess, mError, NS_LITERAL_STRING("HARDWARE_UNAVAILABLE"), mWindowID
                                                          ));
        return;
      }
    }
    if (aVideoSource) {
      rv = aVideoSource->Allocate(mPrefs);
      if (NS_FAILED(rv)) {
        LOG(("Failed to allocate videosource %d\n",rv));
        if (aAudioSource) {
          aAudioSource->Deallocate();
        }
        NS_DispatchToMainThread(new ErrorCallbackRunnable(
          mSuccess, mError, NS_LITERAL_STRING("HARDWARE_UNAVAILABLE"), mWindowID
                                                          ));
        return;
      }
    }

    NS_DispatchToMainThread(new GetUserMediaStreamRunnable(
      mSuccess, mError, mWindowID, mListener, aAudioSource, aVideoSource
    ));
    return;
  }

  /**
   * Allocates a video device, takes a snapshot and returns a DOMFile via
   * a SuccessRunnable or an error via the ErrorRunnable. Off the main thread.
   */
  void
  ProcessGetUserMediaSnapshot(MediaEngineSource* aSource, int aDuration)
  {
    nsresult rv = aSource->Allocate(mPrefs);
    if (NS_FAILED(rv)) {
      NS_DispatchToMainThread(new ErrorCallbackRunnable(
        mSuccess, mError, NS_LITERAL_STRING("HARDWARE_UNAVAILABLE"), mWindowID
      ));
      return;
    }

    /**
     * Display picture capture UI here before calling Snapshot() - Bug 748835.
     */
    nsCOMPtr<nsIDOMFile> file;
    aSource->Snapshot(aDuration, getter_AddRefs(file));
    aSource->Deallocate();

    NS_DispatchToMainThread(new SuccessCallbackRunnable(
      mSuccess, mError, file, mWindowID
    ));
    return;
  }

private:
  MediaStreamConstraintsInternal mConstraints;

  already_AddRefed<nsIDOMGetUserMediaSuccessCallback> mSuccess;
  already_AddRefed<nsIDOMGetUserMediaErrorCallback> mError;
  uint64_t mWindowID;
  nsRefPtr<GetUserMediaCallbackMediaStreamListener> mListener;
  nsRefPtr<MediaDevice> mAudioDevice;
  nsRefPtr<MediaDevice> mVideoDevice;
  MediaEnginePrefs mPrefs;

  bool mDeviceChosen;

  RefPtr<MediaEngine> mBackend;
  nsRefPtr<MediaManager> mManager; // get ref to this when creating the runnable
};

/**
 * Similar to GetUserMediaRunnable, but used for the chrome-only
 * GetUserMediaDevices function. Enumerates a list of audio & video devices,
 * wraps them up in nsIMediaDevice objects and returns it to the success
 * callback.
 */
class GetUserMediaDevicesRunnable : public nsRunnable
{
public:
  GetUserMediaDevicesRunnable(
    const MediaStreamConstraintsInternal& aConstraints,
    already_AddRefed<nsIGetUserMediaDevicesSuccessCallback> aSuccess,
    already_AddRefed<nsIDOMGetUserMediaErrorCallback> aError,
    uint64_t aWindowId)
    : mConstraints(aConstraints)
    , mSuccess(aSuccess)
    , mError(aError)
    , mManager(MediaManager::GetInstance())
    , mWindowId(aWindowId) {}

  NS_IMETHOD
  Run()
  {
    NS_ASSERTION(!NS_IsMainThread(), "Don't call on main thread");
    MediaEngine *backend = mManager->GetBackend(mWindowId);

    ScopedDeletePtr<SourceSet> final (GetSources(backend, mConstraints.mVideom,
                                          &MediaEngine::EnumerateVideoDevices));
    {
      ScopedDeletePtr<SourceSet> s (GetSources(backend, mConstraints.mAudiom,
                                        &MediaEngine::EnumerateAudioDevices));
      final->MoveElementsFrom(*s);
    }
    NS_DispatchToMainThread(new DeviceSuccessCallbackRunnable(mSuccess, mError,
                                                              final.forget()));
    return NS_OK;
  }

private:
  MediaStreamConstraintsInternal mConstraints;
  already_AddRefed<nsIGetUserMediaDevicesSuccessCallback> mSuccess;
  already_AddRefed<nsIDOMGetUserMediaErrorCallback> mError;
  nsRefPtr<MediaManager> mManager;
  uint64_t mWindowId;
};

MediaManager::MediaManager()
  : mMediaThread(nullptr)
  , mMutex("mozilla::MediaManager")
  , mBackend(nullptr) {
  mPrefs.mWidth  = MediaEngine::DEFAULT_VIDEO_WIDTH;
  mPrefs.mHeight = MediaEngine::DEFAULT_VIDEO_HEIGHT;
  mPrefs.mFPS    = MediaEngine::DEFAULT_VIDEO_FPS;
  mPrefs.mMinFPS = MediaEngine::DEFAULT_VIDEO_MIN_FPS;
  mPrefs.mLoadAdapt = MediaEngine::DEFAULT_LOAD_ADAPT;

  nsresult rv;
  nsCOMPtr<nsIPrefService> prefs = do_GetService("@mozilla.org/preferences-service;1", &rv);
  if (NS_SUCCEEDED(rv)) {
    nsCOMPtr<nsIPrefBranch> branch = do_QueryInterface(prefs);
    if (branch) {
      GetPrefs(branch, nullptr);
    }
  }
  LOG(("%s: default prefs: %dx%d @%dfps (min %d)", __FUNCTION__,
       mPrefs.mWidth, mPrefs.mHeight, mPrefs.mFPS, mPrefs.mMinFPS));
}

NS_IMPL_ISUPPORTS2(MediaManager, nsIMediaManagerService, nsIObserver)

/* static */ StaticRefPtr<MediaManager> MediaManager::sSingleton;

// NOTE: never Dispatch(....,NS_DISPATCH_SYNC) to the MediaManager
// thread from the MainThread, as we NS_DISPATCH_SYNC to MainThread
// from MediaManager thread.
/* static */  MediaManager*
MediaManager::Get() {
  if (!sSingleton) {
    sSingleton = new MediaManager();

    NS_NewNamedThread("MediaManager", getter_AddRefs(sSingleton->mMediaThread));
    LOG(("New Media thread for gum"));

    NS_ASSERTION(NS_IsMainThread(), "Only create MediaManager on main thread");
    nsCOMPtr<nsIObserverService> obs = services::GetObserverService();
    if (obs) {
      obs->AddObserver(sSingleton, "xpcom-shutdown", false);
      obs->AddObserver(sSingleton, "getUserMedia:response:allow", false);
      obs->AddObserver(sSingleton, "getUserMedia:response:deny", false);
      obs->AddObserver(sSingleton, "getUserMedia:revoke", false);
      obs->AddObserver(sSingleton, "phone-state-changed", false);
    }
    // else MediaManager won't work properly and will leak (see bug 837874)
    nsCOMPtr<nsIPrefBranch> prefs = do_GetService(NS_PREFSERVICE_CONTRACTID);
    if (prefs) {
      prefs->AddObserver("media.navigator.video.default_width", sSingleton, false);
      prefs->AddObserver("media.navigator.video.default_height", sSingleton, false);
      prefs->AddObserver("media.navigator.video.default_fps", sSingleton, false);
      prefs->AddObserver("media.navigator.video.default_minfps", sSingleton, false);
      prefs->AddObserver("media.navigator.load_adapt", sSingleton, false);
    }
  }
  return sSingleton;
}

/* static */ already_AddRefed<MediaManager>
MediaManager::GetInstance()
{
  // so we can have non-refcounted getters
  nsRefPtr<MediaManager> service = MediaManager::Get();
  return service.forget();
}

/* static */ nsresult
MediaManager::NotifyRecordingStatusChange(nsPIDOMWindow* aWindow,
                                          const nsString& aMsg,
                                          const bool& aIsAudio,
                                          const bool& aIsVideo)
{
  NS_ENSURE_ARG(aWindow);

  nsCOMPtr<nsIObserverService> obs = services::GetObserverService();
  if (!obs) {
    NS_WARNING("Could not get the Observer service for GetUserMedia recording notification.");
    return NS_ERROR_FAILURE;
  }

  nsRefPtr<nsHashPropertyBag> props = new nsHashPropertyBag();
  props->SetPropertyAsBool(NS_LITERAL_STRING("isAudio"), aIsAudio);
  props->SetPropertyAsBool(NS_LITERAL_STRING("isVideo"), aIsVideo);

  bool isApp = false;
  nsString requestURL;

  if (nsCOMPtr<nsIDocShell> docShell = aWindow->GetDocShell()) {
    nsresult rv = docShell->GetIsApp(&isApp);
    NS_ENSURE_SUCCESS(rv, rv);

    if (isApp) {
      rv = docShell->GetAppManifestURL(requestURL);
      NS_ENSURE_SUCCESS(rv, rv);
    }
  }

  if (!isApp) {
    nsCString pageURL;
    nsCOMPtr<nsIURI> docURI = aWindow->GetDocumentURI();
    NS_ENSURE_TRUE(docURI, NS_ERROR_FAILURE);

    nsresult rv = docURI->GetSpec(pageURL);
    NS_ENSURE_SUCCESS(rv, rv);

    requestURL = NS_ConvertUTF8toUTF16(pageURL);
  }

  props->SetPropertyAsBool(NS_LITERAL_STRING("isApp"), isApp);
  props->SetPropertyAsAString(NS_LITERAL_STRING("requestURL"), requestURL);

  obs->NotifyObservers(static_cast<nsIPropertyBag2*>(props),
		       "recording-device-events",
		       aMsg.get());

  // Forward recording events to parent process.
  // The events are gathered in chrome process and used for recording indicator
  if (XRE_GetProcessType() != GeckoProcessType_Default) {
    unused <<
      dom::ContentChild::GetSingleton()->SendRecordingDeviceEvents(aMsg,
                                                                   requestURL,
                                                                   aIsAudio,
                                                                   aIsVideo);
  }

  return NS_OK;
}

/**
 * The entry point for this file. A call from Navigator::mozGetUserMedia
 * will end up here. MediaManager is a singleton that is responsible
 * for handling all incoming getUserMedia calls from every window.
 */
nsresult
MediaManager::GetUserMedia(JSContext* aCx, bool aPrivileged,
  nsPIDOMWindow* aWindow, const MediaStreamConstraints& aRawConstraints,
  nsIDOMGetUserMediaSuccessCallback* aOnSuccess,
  nsIDOMGetUserMediaErrorCallback* aOnError)
{
  NS_ASSERTION(NS_IsMainThread(), "Only call on main thread");

  NS_ENSURE_TRUE(aWindow, NS_ERROR_NULL_POINTER);
  NS_ENSURE_TRUE(aOnError, NS_ERROR_NULL_POINTER);
  NS_ENSURE_TRUE(aOnSuccess, NS_ERROR_NULL_POINTER);

  nsCOMPtr<nsIDOMGetUserMediaSuccessCallback> onSuccess(aOnSuccess);
  nsCOMPtr<nsIDOMGetUserMediaErrorCallback> onError(aOnError);

  Maybe<JSAutoCompartment> ac;
  if (aRawConstraints.mAudio.IsObject() || aRawConstraints.mVideo.IsObject()) {
    ac.construct(aCx, (aRawConstraints.mVideo.IsObject()?
                       aRawConstraints.mVideo.GetAsObject() :
                       aRawConstraints.mAudio.GetAsObject()));
  }

  // aRawConstraints has JSObjects in it, so process it by copying it into
  // MediaStreamConstraintsInternal which does not.

  dom::RootedDictionary<MediaStreamConstraintsInternal> c(aCx);

  // TODO: Simplify this part once Bug 767924 is fixed.
  // Since we cannot yet use unions on non-objects, we process the raw object
  // into discrete members for internal use until Bug 767924 is fixed

  nsresult rv;
  nsString unknownConstraintFound;

  if (aRawConstraints.mAudio.IsObject()) {
    JS::Rooted<JS::Value> temp(aCx,
        JS::ObjectValue(*aRawConstraints.mAudio.GetAsObject()));
    bool success = c.mAudiom.Init(aCx, temp);
    NS_ENSURE_TRUE(success, NS_ERROR_FAILURE);

    rv = ValidateTrackConstraints(aCx, aRawConstraints.mAudio.GetAsObject(),
                                  c.mAudiom, &unknownConstraintFound);
    NS_ENSURE_SUCCESS(rv, rv);
    c.mAudio = true;
  } else {
    c.mAudio = aRawConstraints.mAudio.GetAsBoolean();
  }
  if (aRawConstraints.mVideo.IsObject()) {
    JS::Rooted<JS::Value> temp(aCx,
        JS::ObjectValue(*aRawConstraints.mVideo.GetAsObject()));
    bool success = c.mVideom.Init(aCx, temp);
    NS_ENSURE_TRUE(success, NS_ERROR_FAILURE);

    rv = ValidateTrackConstraints(aCx, aRawConstraints.mVideo.GetAsObject(),
                                  c.mVideom, &unknownConstraintFound);
    NS_ENSURE_SUCCESS(rv, rv);
    c.mVideo = true;
  } else {
    c.mVideo = aRawConstraints.mVideo.GetAsBoolean();
  }
  c.mPicture = aRawConstraints.mPicture;
  c.mFake = aRawConstraints.mFake;

  /**
   * If we were asked to get a picture, before getting a snapshot, we check if
   * the calling page is allowed to open a popup. We do this because
   * {picture:true} will open a new "window" to let the user preview or select
   * an image, on Android. The desktop UI for {picture:true} is TBD, at which
   * may point we can decide whether to extend this test there as well.
   */
#if !defined(MOZ_WEBRTC)
  if (c.mPicture && !aPrivileged) {
    if (aWindow->GetPopupControlState() > openControlled) {
      nsCOMPtr<nsIPopupWindowManager> pm =
        do_GetService(NS_POPUPWINDOWMANAGER_CONTRACTID);
      if (!pm) {
        return NS_OK;
      }
      uint32_t permission;
      nsCOMPtr<nsIDocument> doc = aWindow->GetExtantDoc();
      pm->TestPermission(doc->NodePrincipal(), &permission);
      if (permission == nsIPopupWindowManager::DENY_POPUP) {
        nsGlobalWindow::FirePopupBlockedEvent(
          doc, aWindow, nullptr, EmptyString(), EmptyString()
        );
        return NS_OK;
      }
    }
  }
#endif

  static bool created = false;
  if (!created) {
    // Force MediaManager to startup before we try to access it from other threads
    // Hack: should init singleton earlier unless it's expensive (mem or CPU)
    (void) MediaManager::Get();
#ifdef MOZ_B2G
    // Initialize MediaPermissionManager before send out any permission request.
    (void) MediaPermissionManager::GetInstance();
#endif //MOZ_B2G
  }

  // Store the WindowID in a hash table and mark as active. The entry is removed
  // when this window is closed or navigated away from.
  uint64_t windowID = aWindow->WindowID();
  nsRefPtr<GetUserMediaRunnable> gUMRunnable;
  // This is safe since we're on main-thread, and the windowlist can only
  // be invalidated from the main-thread (see OnNavigation)
  StreamListeners* listeners = GetActiveWindows()->Get(windowID);
  if (!listeners) {
    listeners = new StreamListeners;
    GetActiveWindows()->Put(windowID, listeners);
  }

  if (!unknownConstraintFound.IsEmpty()) {
    // An unsupported mandatory constraint was found.
    //
    // We continue to ignore these for now, because we implement just
    // facingMode, which means all existing uses of mandatory width/height would
    // fail on Firefox only otherwise, which is undesirable.
    //
    // There's also basis for always ignoring them in a new proposal.
    // TODO(jib): This is a super-low-risk fix for backport. Clean up later.

    LOG(("Unsupported mandatory constraint: %s\n",
          NS_ConvertUTF16toUTF8(unknownConstraintFound).get()));

    // unknown constraints existed in aRawConstraints only, which is unused
    // from here, so continuing here effectively ignores them, as is desired.
  }

  // Ensure there's a thread for gum to proxy to off main thread
  nsIThread *mediaThread = MediaManager::GetThread();

  // Create a disabled listener to act as a placeholder
  GetUserMediaCallbackMediaStreamListener* listener =
    new GetUserMediaCallbackMediaStreamListener(mediaThread, windowID);

  // No need for locking because we always do this in the main thread.
  listeners->AppendElement(listener);

  // Developer preference for turning off permission check.
  if (Preferences::GetBool("media.navigator.permission.disabled", false)) {
    aPrivileged = true;
  }

  /**
   * Pass runnables along to GetUserMediaRunnable so it can add the
   * MediaStreamListener to the runnable list.
   */
  if (c.mFake) {
    // Fake stream from default backend.
    gUMRunnable = new GetUserMediaRunnable(c, onSuccess.forget(),
      onError.forget(), windowID, listener, mPrefs, new MediaEngineDefault());
  } else {
    // Stream from default device from WebRTC backend.
    gUMRunnable = new GetUserMediaRunnable(c, onSuccess.forget(),
      onError.forget(), windowID, listener, mPrefs);
  }

#ifdef MOZ_B2G_CAMERA
  if (mCameraManager == nullptr) {
    mCameraManager = nsDOMCameraManager::CreateInstance(aWindow);
  }
#endif

#if defined(ANDROID) && !defined(MOZ_WIDGET_GONK)
  if (c.mPicture) {
    // ShowFilePickerForMimeType() must run on the Main Thread! (on Android)
    NS_DispatchToMainThread(gUMRunnable);
    return NS_OK;
  }
#endif
  // XXX No full support for picture in Desktop yet (needs proper UI)
  if (aPrivileged || c.mFake) {
    mMediaThread->Dispatch(gUMRunnable, NS_DISPATCH_NORMAL);
  } else {
    // Ask for user permission, and dispatch runnable (or not) when a response
    // is received via an observer notification. Each call is paired with its
    // runnable by a GUID.
    nsresult rv;
    nsCOMPtr<nsIUUIDGenerator> uuidgen =
      do_GetService("@mozilla.org/uuid-generator;1", &rv);
    NS_ENSURE_SUCCESS(rv, rv);

    // Generate a call ID.
    nsID id;
    rv = uuidgen->GenerateUUIDInPlace(&id);
    NS_ENSURE_SUCCESS(rv, rv);

    char buffer[NSID_LENGTH];
    id.ToProvidedString(buffer);
    NS_ConvertUTF8toUTF16 callID(buffer);

    // Store the current callback.
    mActiveCallbacks.Put(callID, gUMRunnable);

    nsCOMPtr<nsIObserverService> obs = services::GetObserverService();
    nsRefPtr<GetUserMediaRequest> req = new GetUserMediaRequest(aWindow,
                                                                callID, c);
    obs->NotifyObservers(req, "getUserMedia:request", nullptr);
  }

  return NS_OK;
}

nsresult
MediaManager::GetUserMediaDevices(nsPIDOMWindow* aWindow,
  const MediaStreamConstraintsInternal& aConstraints,
  nsIGetUserMediaDevicesSuccessCallback* aOnSuccess,
  nsIDOMGetUserMediaErrorCallback* aOnError)
{
  NS_ASSERTION(NS_IsMainThread(), "Only call on main thread");

  NS_ENSURE_TRUE(aOnError, NS_ERROR_NULL_POINTER);
  NS_ENSURE_TRUE(aOnSuccess, NS_ERROR_NULL_POINTER);

  nsCOMPtr<nsIGetUserMediaDevicesSuccessCallback> onSuccess(aOnSuccess);
  nsCOMPtr<nsIDOMGetUserMediaErrorCallback> onError(aOnError);

  nsCOMPtr<nsIRunnable> gUMDRunnable = new GetUserMediaDevicesRunnable(
    aConstraints, onSuccess.forget(), onError.forget(), aWindow->WindowID()
  );

  nsCOMPtr<nsIThread> deviceThread;
  nsresult rv = NS_NewThread(getter_AddRefs(deviceThread));
  NS_ENSURE_SUCCESS(rv, rv);


  deviceThread->Dispatch(gUMDRunnable, NS_DISPATCH_NORMAL);
  return NS_OK;
}

MediaEngine*
MediaManager::GetBackend(uint64_t aWindowId)
{
  // Plugin backends as appropriate. The default engine also currently
  // includes picture support for Android.
  // This IS called off main-thread.
  MutexAutoLock lock(mMutex);
  if (!mBackend) {
#if defined(MOZ_WEBRTC)
<<<<<<< HEAD
#ifndef MOZ_B2G_CAMERA
    mBackend = new MediaEngineWebRTC();
#else
    mBackend = new MediaEngineWebRTC(mCameraManager);
#endif
=======
  #ifndef MOZ_B2G_CAMERA
    mBackend = new MediaEngineWebRTC(mPrefs);
  #else
    mBackend = new MediaEngineWebRTC(mCameraManager, aWindowId);
  #endif
>>>>>>> 9701bc56
#else
    mBackend = new MediaEngineDefault();
#endif
  }
  return mBackend;
}

void
MediaManager::OnNavigation(uint64_t aWindowID)
{
  NS_ASSERTION(NS_IsMainThread(), "OnNavigation called off main thread");

  // Invalidate this window. The runnables check this value before making
  // a call to content.

  // This is safe since we're on main-thread, and the windowlist can only
  // be added to from the main-thread
  StreamListeners* listeners = GetWindowListeners(aWindowID);
  if (!listeners) {
    return;
  }

  uint32_t length = listeners->Length();
  for (uint32_t i = 0; i < length; i++) {
    nsRefPtr<GetUserMediaCallbackMediaStreamListener> listener =
      listeners->ElementAt(i);
    if (listener->Stream()) { // aka HasBeenActivate()ed
      listener->Invalidate();
    }
    listener->Remove();
  }
  listeners->Clear();

  RemoveWindowID(aWindowID);
  // listeners has been deleted
}

void
MediaManager::RemoveFromWindowList(uint64_t aWindowID,
  GetUserMediaCallbackMediaStreamListener *aListener)
{
  NS_ASSERTION(NS_IsMainThread(), "RemoveFromWindowList called off main thread");

  // This is defined as safe on an inactive GUMCMSListener
  aListener->Remove(); // really queues the remove

  StreamListeners* listeners = GetWindowListeners(aWindowID);
  if (!listeners) {
    return;
  }
  listeners->RemoveElement(aListener);
  if (listeners->Length() == 0) {
    RemoveWindowID(aWindowID);
    // listeners has been deleted here

    // get outer windowID
    nsPIDOMWindow *window = static_cast<nsPIDOMWindow*>
      (nsGlobalWindow::GetInnerWindowWithId(aWindowID));
    if (window) {
      nsPIDOMWindow *outer = window->GetOuterWindow();
      if (outer) {
        uint64_t outerID = outer->WindowID();

        // Notify the UI that this window no longer has gUM active
        char windowBuffer[32];
        PR_snprintf(windowBuffer, sizeof(windowBuffer), "%llu", outerID);
        nsAutoString data;
        data.Append(NS_ConvertUTF8toUTF16(windowBuffer));

        nsCOMPtr<nsIObserverService> obs = services::GetObserverService();
        obs->NotifyObservers(nullptr, "recording-window-ended", data.get());
        LOG(("Sent recording-window-ended for window %llu (outer %llu)",
             aWindowID, outerID));
      } else {
        LOG(("No outer window for inner %llu", aWindowID));
      }
    } else {
      LOG(("No inner window for %llu", aWindowID));
    }
  }
}

void
MediaManager::GetPref(nsIPrefBranch *aBranch, const char *aPref,
                      const char *aData, int32_t *aVal)
{
  int32_t temp;
  if (aData == nullptr || strcmp(aPref,aData) == 0) {
    if (NS_SUCCEEDED(aBranch->GetIntPref(aPref, &temp))) {
      *aVal = temp;
    }
  }
}

void
MediaManager::GetPrefBool(nsIPrefBranch *aBranch, const char *aPref,
                          const char *aData, bool *aVal)
{
  bool temp;
  if (aData == nullptr || strcmp(aPref,aData) == 0) {
    if (NS_SUCCEEDED(aBranch->GetBoolPref(aPref, &temp))) {
      *aVal = temp;
    }
  }
}

void
MediaManager::GetPrefs(nsIPrefBranch *aBranch, const char *aData)
{
  GetPref(aBranch, "media.navigator.video.default_width", aData, &mPrefs.mWidth);
  GetPref(aBranch, "media.navigator.video.default_height", aData, &mPrefs.mHeight);
  GetPref(aBranch, "media.navigator.video.default_fps", aData, &mPrefs.mFPS);
  GetPref(aBranch, "media.navigator.video.default_minfps", aData, &mPrefs.mMinFPS);
  GetPrefBool(aBranch, "media.navigator.load_adapt", aData, &mPrefs.mLoadAdapt);
}

nsresult
MediaManager::Observe(nsISupports* aSubject, const char* aTopic,
  const PRUnichar* aData)
{
  NS_ASSERTION(NS_IsMainThread(), "Observer invoked off the main thread");
  nsCOMPtr<nsIObserverService> obs = services::GetObserverService();

  if (!strcmp(aTopic, NS_PREFBRANCH_PREFCHANGE_TOPIC_ID)) {
    nsCOMPtr<nsIPrefBranch> branch( do_QueryInterface(aSubject) );
    if (branch) {
      GetPrefs(branch,NS_ConvertUTF16toUTF8(aData).get());
      LOG(("%s: %dx%d @%dfps (min %d)", __FUNCTION__,
           mPrefs.mWidth, mPrefs.mHeight, mPrefs.mFPS, mPrefs.mMinFPS));
    }
  } else if (!strcmp(aTopic, "xpcom-shutdown")) {
    obs->RemoveObserver(this, "xpcom-shutdown");
    obs->RemoveObserver(this, "getUserMedia:response:allow");
    obs->RemoveObserver(this, "getUserMedia:response:deny");
    obs->RemoveObserver(this, "getUserMedia:revoke");

    nsCOMPtr<nsIPrefBranch> prefs = do_GetService(NS_PREFSERVICE_CONTRACTID);
    if (prefs) {
      prefs->RemoveObserver("media.navigator.video.default_width", this);
      prefs->RemoveObserver("media.navigator.video.default_height", this);
      prefs->RemoveObserver("media.navigator.video.default_fps", this);
      prefs->RemoveObserver("media.navigator.video.default_minfps", this);
      prefs->RemoveObserver("media.navigator.load_adapt", this);
    }

    // Close off any remaining active windows.
    {
      MutexAutoLock lock(mMutex);
      GetActiveWindows()->Clear();
      mActiveCallbacks.Clear();
      LOG(("Releasing MediaManager singleton and thread"));
      sSingleton = nullptr;
    }

    return NS_OK;

  } else if (!strcmp(aTopic, "getUserMedia:response:allow")) {
    nsString key(aData);
    nsRefPtr<nsRunnable> runnable;
    if (!mActiveCallbacks.Get(key, getter_AddRefs(runnable))) {
      return NS_OK;
    }
    mActiveCallbacks.Remove(key);

    if (aSubject) {
      // A particular device or devices were chosen by the user.
      // NOTE: does not allow setting a device to null; assumes nullptr
      GetUserMediaRunnable* gUMRunnable =
        static_cast<GetUserMediaRunnable*>(runnable.get());

      nsCOMPtr<nsISupportsArray> array(do_QueryInterface(aSubject));
      MOZ_ASSERT(array);
      uint32_t len = 0;
      array->Count(&len);
      MOZ_ASSERT(len);
      if (!len) {
        gUMRunnable->Denied(NS_LITERAL_STRING("PERMISSION_DENIED")); // neither audio nor video were selected
        return NS_OK;
      }
      for (uint32_t i = 0; i < len; i++) {
        nsCOMPtr<nsISupports> supports;
        array->GetElementAt(i,getter_AddRefs(supports));
        nsCOMPtr<nsIMediaDevice> device(do_QueryInterface(supports));
        MOZ_ASSERT(device); // shouldn't be returning anything else...
        if (device) {
          nsString type;
          device->GetType(type);
          if (type.EqualsLiteral("video")) {
            gUMRunnable->SetVideoDevice(static_cast<MediaDevice*>(device.get()));
          } else if (type.EqualsLiteral("audio")) {
            gUMRunnable->SetAudioDevice(static_cast<MediaDevice*>(device.get()));
          } else {
            NS_WARNING("Unknown device type in getUserMedia");
          }
        }
      }
    }

    // Reuse the same thread to save memory.
    mMediaThread->Dispatch(runnable, NS_DISPATCH_NORMAL);
    return NS_OK;

  } else if (!strcmp(aTopic, "getUserMedia:response:deny")) {
    nsString errorMessage(NS_LITERAL_STRING("PERMISSION_DENIED"));

    if (aSubject) {
      nsCOMPtr<nsISupportsString> msg(do_QueryInterface(aSubject));
      MOZ_ASSERT(msg);
      msg->GetData(errorMessage);
      if (errorMessage.IsEmpty())
        errorMessage.Assign(NS_LITERAL_STRING("UNKNOWN_ERROR"));
    }

    nsString key(aData);
    nsRefPtr<nsRunnable> runnable;
    if (!mActiveCallbacks.Get(key, getter_AddRefs(runnable))) {
      return NS_OK;
    }
    mActiveCallbacks.Remove(key);

    GetUserMediaRunnable* gUMRunnable =
      static_cast<GetUserMediaRunnable*>(runnable.get());
    gUMRunnable->Denied(errorMessage);
    return NS_OK;

  } else if (!strcmp(aTopic, "getUserMedia:revoke")) {
    nsresult rv;
    uint64_t windowID = nsString(aData).ToInteger64(&rv);
    MOZ_ASSERT(NS_SUCCEEDED(rv));
    if (NS_SUCCEEDED(rv)) {
      LOG(("Revoking MediaCapture access for window %llu",windowID));
      OnNavigation(windowID);
    }

    return NS_OK;
  }
#ifdef MOZ_WIDGET_GONK
  else if (!strcmp(aTopic, "phone-state-changed")) {
    nsString state(aData);
    if (atoi((const char*)state.get()) == nsIAudioManager::PHONE_STATE_IN_CALL) {
      StopMediaStreams();
    }
    return NS_OK;
  }
#endif

  return NS_OK;
}

static PLDHashOperator
WindowsHashToArrayFunc (const uint64_t& aId,
                        StreamListeners* aData,
                        void *userArg)
{
    nsISupportsArray *array =
        static_cast<nsISupportsArray *>(userArg);
    nsPIDOMWindow *window = static_cast<nsPIDOMWindow*>
      (nsGlobalWindow::GetInnerWindowWithId(aId));
    (void) aData;

    MOZ_ASSERT(window);
    if (window) {
      array->AppendElement(window);
    }
    return PL_DHASH_NEXT;
}


nsresult
MediaManager::GetActiveMediaCaptureWindows(nsISupportsArray **aArray)
{
  MOZ_ASSERT(aArray);
  nsISupportsArray *array;
  nsresult rv = NS_NewISupportsArray(&array); // AddRefs
  if (NS_FAILED(rv))
    return rv;

  mActiveWindows.EnumerateRead(WindowsHashToArrayFunc, array);

  *aArray = array;
  return NS_OK;
}

NS_IMETHODIMP
MediaManager::MediaCaptureWindowState(nsIDOMWindow* aWindow, bool* aVideo,
                                      bool* aAudio)
{
  NS_ASSERTION(NS_IsMainThread(), "Only call on main thread");
  *aVideo = false;
  *aAudio = false;

  nsresult rv = MediaCaptureWindowStateInternal(aWindow, aVideo, aAudio);
#ifdef DEBUG
  nsCOMPtr<nsPIDOMWindow> piWin = do_QueryInterface(aWindow);
  LOG(("%s: window %lld capturing %s %s", __FUNCTION__, piWin ? piWin->WindowID() : -1,
       *aVideo ? "video" : "", *aAudio ? "audio" : ""));
#endif
  return rv;
}

nsresult
MediaManager::MediaCaptureWindowStateInternal(nsIDOMWindow* aWindow, bool* aVideo,
                                              bool* aAudio)
{
  // We need to return the union of all streams in all innerwindows that
  // correspond to that outerwindow.

  // Iterate the docshell tree to find all the child windows, find
  // all the listeners for each one, get the booleans, and merge the
  // results.
  nsCOMPtr<nsPIDOMWindow> piWin = do_QueryInterface(aWindow);
  if (piWin) {
    if (piWin->GetCurrentInnerWindow() || piWin->IsInnerWindow()) {
      uint64_t windowID;
      if (piWin->GetCurrentInnerWindow()) {
        windowID = piWin->GetCurrentInnerWindow()->WindowID();
      } else {
        windowID = piWin->WindowID();
      }
      StreamListeners* listeners = GetActiveWindows()->Get(windowID);
      if (listeners) {
        uint32_t length = listeners->Length();
        for (uint32_t i = 0; i < length; ++i) {
          nsRefPtr<GetUserMediaCallbackMediaStreamListener> listener =
            listeners->ElementAt(i);
          if (listener->CapturingVideo()) {
            *aVideo = true;
          }
          if (listener->CapturingAudio()) {
            *aAudio = true;
          }
          if (*aAudio && *aVideo) {
            return NS_OK; // no need to continue iterating
          }
        }
      }
    }

    // iterate any children of *this* window (iframes, etc)
    nsCOMPtr<nsIDocShellTreeNode> node =
      do_QueryInterface(piWin->GetDocShell());
    if (node) {
      int32_t i, count;
      node->GetChildCount(&count);
      for (i = 0; i < count; ++i) {
        nsCOMPtr<nsIDocShellTreeItem> item;
        node->GetChildAt(i, getter_AddRefs(item));
        nsCOMPtr<nsPIDOMWindow> win = do_GetInterface(item);

        MediaCaptureWindowStateInternal(win, aVideo, aAudio);
        if (*aAudio && *aVideo) {
          return NS_OK; // no need to continue iterating
        }
      }
    }
  }
  return NS_OK;
}

void
MediaManager::StopMediaStreams()
{
  nsCOMPtr<nsISupportsArray> array;
  GetActiveMediaCaptureWindows(getter_AddRefs(array));
  uint32_t len;
  array->Count(&len);
  for (uint32_t i = 0; i < len; i++) {
    nsCOMPtr<nsISupports> window;
    array->GetElementAt(i, getter_AddRefs(window));
    nsCOMPtr<nsPIDOMWindow> win(do_QueryInterface(window));
    if (win) {
      OnNavigation(win->WindowID());
    }
  }
}

// Can be invoked from EITHER MainThread or MSG thread
void
GetUserMediaCallbackMediaStreamListener::Invalidate()
{

  nsRefPtr<MediaOperationRunnable> runnable;
  // We can't take a chance on blocking here, so proxy this to another
  // thread.
  // Pass a ref to us (which is threadsafe) so it can query us for the
  // source stream info.
  runnable = new MediaOperationRunnable(MEDIA_STOP,
                                        this, nullptr, nullptr,
                                        mAudioSource, mVideoSource,
                                        mFinished, mWindowID, nullptr);
  mMediaThread->Dispatch(runnable, NS_DISPATCH_NORMAL);
}

// Called from the MediaStreamGraph thread
void
GetUserMediaCallbackMediaStreamListener::NotifyFinished(MediaStreamGraph* aGraph)
{
  mFinished = true;
  Invalidate(); // we know it's been activated
  NS_DispatchToMainThread(new GetUserMediaListenerRemove(mWindowID, this));
}

// Called from the MediaStreamGraph thread
// this can be in response to our own RemoveListener() (via ::Remove()), or
// because the DOM GC'd the DOMLocalMediaStream/etc we're attached to.
void
GetUserMediaCallbackMediaStreamListener::NotifyRemoved(MediaStreamGraph* aGraph)
{
  {
    MutexAutoLock lock(mLock); // protect access to mRemoved
    MM_LOG(("Listener removed by DOM Destroy(), mFinished = %d", (int) mFinished));
    mRemoved = true;
  }
  if (!mFinished) {
    NotifyFinished(aGraph);
  }
}

NS_IMETHODIMP
GetUserMediaNotificationEvent::Run()
{
  NS_ASSERTION(NS_IsMainThread(), "Only call on main thread");
  // Make sure mStream is cleared and our reference to the DOMMediaStream
  // is dropped on the main thread, no matter what happens in this method.
  // Otherwise this object might be destroyed off the main thread,
  // releasing DOMMediaStream off the main thread, which is not allowed.
  nsRefPtr<DOMMediaStream> stream = mStream.forget();

  nsString msg;
  switch (mStatus) {
  case STARTING:
    msg = NS_LITERAL_STRING("starting");
    stream->OnTracksAvailable(mOnTracksAvailableCallback.forget());
    break;
  case STOPPING:
    msg = NS_LITERAL_STRING("shutdown");
    if (mListener) {
      mListener->SetStopped();
    }
    break;
  }

  nsCOMPtr<nsPIDOMWindow> window = nsGlobalWindow::GetInnerWindowWithId(mWindowID);
  NS_ENSURE_TRUE(window, NS_ERROR_FAILURE);

  return MediaManager::NotifyRecordingStatusChange(window, msg, mIsAudio, mIsVideo);
}

} // namespace mozilla<|MERGE_RESOLUTION|>--- conflicted
+++ resolved
@@ -1408,19 +1408,11 @@
   MutexAutoLock lock(mMutex);
   if (!mBackend) {
 #if defined(MOZ_WEBRTC)
-<<<<<<< HEAD
 #ifndef MOZ_B2G_CAMERA
-    mBackend = new MediaEngineWebRTC();
+    mBackend = new MediaEngineWebRTC(mPrefs);
 #else
     mBackend = new MediaEngineWebRTC(mCameraManager);
 #endif
-=======
-  #ifndef MOZ_B2G_CAMERA
-    mBackend = new MediaEngineWebRTC(mPrefs);
-  #else
-    mBackend = new MediaEngineWebRTC(mCameraManager, aWindowId);
-  #endif
->>>>>>> 9701bc56
 #else
     mBackend = new MediaEngineDefault();
 #endif
