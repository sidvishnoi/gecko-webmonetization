/* -*- Mode: C++; c-basic-offset: 4; indent-tabs-mode: nil; tab-width: 8; -*- */
/* vim: set sw=4 ts=8 et tw=80 : */
/* ***** BEGIN LICENSE BLOCK *****
 * Version: MPL 1.1/GPL 2.0/LGPL 2.1
 *
 * The contents of this file are subject to the Mozilla Public License Version
 * 1.1 (the "License"); you may not use this file except in compliance with
 * the License. You may obtain a copy of the License at
 * http://www.mozilla.org/MPL/
 *
 * Software distributed under the License is distributed on an "AS IS" basis,
 * WITHOUT WARRANTY OF ANY KIND, either express or implied. See the License
 * for the specific language governing rights and limitations under the
 * License.
 *
 * The Original Code is Mozilla Content App.
 *
 * The Initial Developer of the Original Code is
 *   The Mozilla Foundation.
 * Portions created by the Initial Developer are Copyright (C) 2009
 * the Initial Developer. All Rights Reserved.
 *
 * Contributor(s):
 *
 * Alternatively, the contents of this file may be used under the terms of
 * either the GNU General Public License Version 2 or later (the "GPL"), or
 * the GNU Lesser General Public License Version 2.1 or later (the "LGPL"),
 * in which case the provisions of the GPL or the LGPL are applicable instead
 * of those above. If you wish to allow use of your version of this file only
 * under the terms of either the GPL or the LGPL, and not to allow others to
 * use your version of this file under the terms of the MPL, indicate your
 * decision by deleting the provisions above and replace them with the notice
 * and other provisions required by the GPL or the LGPL. If you do not delete
 * the provisions above, a recipient may use your version of this file under
 * the terms of any one of the MPL, the GPL or the LGPL.
 *
 * ***** END LICENSE BLOCK ***** */

#ifndef mozilla_dom_TabChild_h
#define mozilla_dom_TabChild_h

#ifndef _IMPL_NS_LAYOUT
#include "mozilla/dom/PBrowserChild.h"
#endif
#include "nsIWebNavigation.h"
#include "nsCOMPtr.h"
#include "nsIWebBrowserChrome2.h"
#include "nsIEmbeddingSiteWindow2.h"
#include "nsIWebBrowserChromeFocus.h"
#include "nsIWebProgressListener.h"
#include "nsIWebProgressListener2.h"
#include "nsIWidget.h"
#include "nsIDOMEventListener.h"
#include "nsIDOMEventTarget.h"
#include "nsIInterfaceRequestor.h"
#include "nsIWindowProvider.h"
#include "nsIXPCScriptable.h"
#include "nsIClassInfo.h"
#include "jsapi.h"
#include "nsIXPConnect.h"
#include "nsIDOMWindow.h"
#include "nsIDocShell.h"
#include "nsIDocShellTreeItem.h"
#include "nsIDocShellTreeOwner.h"
#include "nsIDocument.h"
#include "nsNetUtil.h"
#include "nsFrameMessageManager.h"
#include "nsIScriptContext.h"
#include "nsDOMEventTargetHelper.h"
#include "nsIDialogCreator.h"
#include "nsIDialogParamBlock.h"
#include "nsIPresShell.h"
#include "nsIPrincipal.h"
#include "nsIScriptObjectPrincipal.h"
#include "nsIScriptContext.h"
#include "nsWeakReference.h"
#include "nsITabChild.h"

struct gfxMatrix;

namespace mozilla {
namespace layout {
class RenderFrameChild;
}

namespace dom {

class TabChild;
class PContentDialogChild;

class TabChildGlobal : public nsDOMEventTargetHelper,
                       public nsIContentFrameMessageManager,
                       public nsIScriptObjectPrincipal,
                       public nsIScriptContextPrincipal
{
public:
  TabChildGlobal(TabChild* aTabChild);
  NS_DECL_ISUPPORTS_INHERITED
  NS_DECL_CYCLE_COLLECTION_CLASS_INHERITED(TabChildGlobal, nsDOMEventTargetHelper)
  NS_FORWARD_SAFE_NSIFRAMEMESSAGEMANAGER(mMessageManager)
  NS_IMETHOD SendSyncMessage()
  {
    return mMessageManager ? mMessageManager->SendSyncMessage()
                           : NS_ERROR_NULL_POINTER;
  }
  NS_IMETHOD GetContent(nsIDOMWindow** aContent);
  NS_IMETHOD GetDocShell(nsIDocShell** aDocShell);
  NS_IMETHOD Dump(const nsAString& aStr)
  {
    return mMessageManager ? mMessageManager->Dump(aStr) : NS_OK;
  }

  NS_IMETHOD AddEventListener(const nsAString& aType,
                              nsIDOMEventListener* aListener,
                              PRBool aUseCapture)
  {
    // By default add listeners only for trusted events!
    return nsDOMEventTargetHelper::AddEventListener(aType, aListener,
                                                    aUseCapture, PR_FALSE, 1);
  }
  NS_IMETHOD AddEventListener(const nsAString& aType,
                              nsIDOMEventListener* aListener,
                              PRBool aUseCapture, PRBool aWantsUntrusted,
                              PRUint8 optional_argc)
  {
    return nsDOMEventTargetHelper::AddEventListener(aType, aListener,
                                                    aUseCapture,
                                                    aWantsUntrusted,
                                                    optional_argc);
  }

  virtual nsIScriptObjectPrincipal* GetObjectPrincipal() { return this; }
  virtual JSContext* GetJSContextForEventHandlers();
  virtual nsIPrincipal* GetPrincipal();

  nsCOMPtr<nsIContentFrameMessageManager> mMessageManager;
  TabChild* mTabChild;
};

class ContentListener : public nsIDOMEventListener
{
public:
  ContentListener(TabChild* aTabChild) : mTabChild(aTabChild) {}
  NS_DECL_ISUPPORTS
  NS_DECL_NSIDOMEVENTLISTENER
protected:
  TabChild* mTabChild;
};

class TabChild : public PBrowserChild,
                 public nsFrameScriptExecutor,
                 public nsIWebProgressListener2,
                 public nsIWebBrowserChrome2,
                 public nsIEmbeddingSiteWindow2,
                 public nsIWebBrowserChromeFocus,
                 public nsIInterfaceRequestor,
                 public nsIWindowProvider,
                 public nsSupportsWeakReference,
                 public nsIDialogCreator,
                 public nsITabChild
{
    typedef mozilla::layout::RenderFrameChild RenderFrameChild;

public:
    TabChild(PRUint32 aChromeFlags);
    virtual ~TabChild();
    nsresult Init();

    NS_DECL_ISUPPORTS
    NS_DECL_NSIWEBPROGRESSLISTENER
    NS_DECL_NSIWEBPROGRESSLISTENER2
    NS_DECL_NSIWEBBROWSERCHROME
    NS_DECL_NSIWEBBROWSERCHROME2
    NS_DECL_NSIEMBEDDINGSITEWINDOW
    NS_DECL_NSIEMBEDDINGSITEWINDOW2
    NS_DECL_NSIWEBBROWSERCHROMEFOCUS
    NS_DECL_NSIINTERFACEREQUESTOR
    NS_DECL_NSIWINDOWPROVIDER
    NS_DECL_NSIDIALOGCREATOR

    virtual bool RecvLoadURL(const nsCString& uri);
    virtual bool RecvShow(const nsIntSize& size);
    virtual bool RecvMove(const nsIntSize& size);
    virtual bool RecvActivate();
    virtual bool RecvMouseEvent(const nsString& aType,
                                const float&    aX,
                                const float&    aY,
                                const PRInt32&  aButton,
                                const PRInt32&  aClickCount,
                                const PRInt32&  aModifiers,
                                const bool&     aIgnoreRootScrollFrame);
    virtual bool RecvKeyEvent(const nsString& aType,
                              const PRInt32&  aKeyCode,
                              const PRInt32&  aCharCode,
                              const PRInt32&  aModifiers,
                              const bool&     aPreventDefault);
    virtual bool RecvCompositionEvent(const nsCompositionEvent& event);
    virtual bool RecvTextEvent(const nsTextEvent& event);
    virtual bool RecvQueryContentEvent(const nsQueryContentEvent& event);
    virtual bool RecvSelectionEvent(const nsSelectionEvent& event);
    virtual bool RecvActivateFrameEvent(const nsString& aType, const bool& capture);
    virtual bool RecvLoadRemoteScript(const nsString& aURL);
    virtual bool RecvAsyncMessage(const nsString& aMessage,
                                  const nsString& aJSON);
    virtual mozilla::ipc::PDocumentRendererChild* AllocPDocumentRenderer(
            const PRInt32& x,
            const PRInt32& y,
            const PRInt32& w,
            const PRInt32& h,
            const nsString& bgcolor,
            const PRUint32& flags,
            const bool& flush);
    virtual bool DeallocPDocumentRenderer(PDocumentRendererChild* actor);
    virtual bool RecvPDocumentRendererConstructor(
            mozilla::ipc::PDocumentRendererChild *__a,
            const PRInt32& x,
            const PRInt32& y,
            const PRInt32& w,
            const PRInt32& h,
            const nsString& bgcolor,
            const PRUint32& flags,
            const bool& flush);
    virtual PContentDialogChild* AllocPContentDialog(const PRUint32&,
                                                     const nsCString&,
                                                     const nsCString&,
                                                     const nsTArray<int>&,
                                                     const nsTArray<nsString>&);
    virtual bool DeallocPContentDialog(PContentDialogChild* aDialog);
    virtual PExternalHelperAppChild *AllocPExternalHelperApp(
            const IPC::URI& uri,
            const nsCString& aMimeContentType,
            const bool& aForceSave,
            const PRInt64& aContentLength);
    virtual bool DeallocPExternalHelperApp(PExternalHelperAppChild *aService);
    static void ParamsToArrays(nsIDialogParamBlock* aParams,
                               nsTArray<int>& aIntParams,
                               nsTArray<nsString>& aStringParams);
    static void ArraysToParams(const nsTArray<int>& aIntParams,
                               const nsTArray<nsString>& aStringParams,
                               nsIDialogParamBlock* aParams);

    virtual PDocumentRendererShmemChild* AllocPDocumentRendererShmem(
            const PRInt32& x,
            const PRInt32& y,
            const PRInt32& w,
            const PRInt32& h,
            const nsString& bgcolor,
            const PRUint32& flags,
            const bool& flush,
            const gfxMatrix& aMatrix,
            Shmem& buf);
    virtual bool DeallocPDocumentRendererShmem(PDocumentRendererShmemChild* actor);
    virtual bool RecvPDocumentRendererShmemConstructor(
            PDocumentRendererShmemChild *__a,
            const PRInt32& aX,
            const PRInt32& aY,
            const PRInt32& aW,
            const PRInt32& aH,
            const nsString& bgcolor,
            const PRUint32& flags,
            const bool& flush,
            const gfxMatrix& aMatrix,
            Shmem& aBuf);

    virtual PDocumentRendererNativeIDChild* AllocPDocumentRendererNativeID(
            const PRInt32& x,
            const PRInt32& y,
            const PRInt32& w,
            const PRInt32& h,
            const nsString& bgcolor,
            const PRUint32& flags,
            const bool& flush,
            const gfxMatrix& aMatrix,
            const PRUint32& nativeID);
    virtual bool DeallocPDocumentRendererNativeID(PDocumentRendererNativeIDChild* actor);
    virtual bool RecvPDocumentRendererNativeIDConstructor(
            PDocumentRendererNativeIDChild *__a,
            const PRInt32& aX,
            const PRInt32& aY,
            const PRInt32& aW,
            const PRInt32& aH,
            const nsString& bgcolor,
            const PRUint32& flags,
            const bool& flush,
            const gfxMatrix& aMatrix,
            const PRUint32& aNativeID);

    virtual PGeolocationRequestChild* AllocPGeolocationRequest(const IPC::URI& uri);
    virtual bool DeallocPGeolocationRequest(PGeolocationRequestChild* actor);

    nsIWebNavigation* WebNavigation() { return mWebNav; }

    JSContext* GetJSContext() { return mCx; }

    nsIPrincipal* GetPrincipal() { return mPrincipal; }

protected:
    NS_OVERRIDE
    virtual PRenderFrameChild* AllocPRenderFrame();
    NS_OVERRIDE
    virtual bool DeallocPRenderFrame(PRenderFrameChild* aFrame);
    NS_OVERRIDE
    virtual bool RecvDestroy();

    bool DispatchWidgetEvent(nsGUIEvent& event);

private:
    void ActorDestroy(ActorDestroyReason why);

    bool InitTabChildGlobal();
    bool InitWidget(const nsIntSize& size);
    void DestroyWindow();

    nsCOMPtr<nsIWebNavigation> mWebNav;
<<<<<<< HEAD
    nsRefPtr<TabChildGlobal> mTabChildGlobal;
=======
    nsCOMPtr<nsIWidget> mWidget;
    RenderFrameChild* mRemoteFrame;
    TabChildGlobal* mTabChildGlobal;
>>>>>>> a6dfb706
    PRUint32 mChromeFlags;

    DISALLOW_EVIL_CONSTRUCTORS(TabChild);
};

inline TabChild*
GetTabChildFrom(nsIDocShell* aDocShell)
{
    nsCOMPtr<nsITabChild> tc = do_GetInterface(aDocShell);
    return static_cast<TabChild*>(tc.get());
}

inline TabChild*
GetTabChildFrom(nsIPresShell* aPresShell)
{
    nsIDocument* doc = aPresShell->GetDocument();
    if (!doc) {
        return nsnull;
    }
    nsCOMPtr<nsISupports> container = doc->GetContainer();
    nsCOMPtr<nsIDocShell> docShell(do_QueryInterface(container));
    return GetTabChildFrom(docShell);
}

}
}

#endif // mozilla_dom_TabChild_h<|MERGE_RESOLUTION|>--- conflicted
+++ resolved
@@ -44,6 +44,7 @@
 #endif
 #include "nsIWebNavigation.h"
 #include "nsCOMPtr.h"
+#include "nsAutoPtr.h"
 #include "nsIWebBrowserChrome2.h"
 #include "nsIEmbeddingSiteWindow2.h"
 #include "nsIWebBrowserChromeFocus.h"
@@ -312,13 +313,9 @@
     void DestroyWindow();
 
     nsCOMPtr<nsIWebNavigation> mWebNav;
-<<<<<<< HEAD
-    nsRefPtr<TabChildGlobal> mTabChildGlobal;
-=======
     nsCOMPtr<nsIWidget> mWidget;
     RenderFrameChild* mRemoteFrame;
-    TabChildGlobal* mTabChildGlobal;
->>>>>>> a6dfb706
+    nsRefPtr<TabChildGlobal> mTabChildGlobal;
     PRUint32 mChromeFlags;
 
     DISALLOW_EVIL_CONSTRUCTORS(TabChild);
