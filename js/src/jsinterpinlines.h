--- conflicted
+++ resolved
@@ -359,9 +359,9 @@
 
 template <bool TypeOf> inline bool
 FetchName(JSContext *cx, HandleObject obj, HandleObject obj2, HandlePropertyName name,
-          JSProperty *prop, Value *vp)
-{
-    if (!prop) {
+          HandleShape shape, Value *vp)
+{
+    if (!shape) {
         if (TypeOf) {
             vp->setUndefined();
             return true;
@@ -372,13 +372,12 @@
         return false;
     }
 
-    /* Take the slow path if prop was not found in a native object. */
+    /* Take the slow path if shape was not found in a native object. */
     if (!obj->isNative() || !obj2->isNative()) {
         Rooted<jsid> id(cx, NameToId(name));
         if (!obj->getGeneric(cx, id, vp))
             return false;
     } else {
-        Shape *shape = (Shape *)prop;
         Rooted<JSObject*> normalized(cx, obj);
         if (normalized->getClass() == &WithClass && !shape->hasDefaultGetter())
             normalized = &normalized->asWith().object();
@@ -389,7 +388,7 @@
 }
 
 inline bool
-NameOperation(JSContext *cx, JSScript *script, jsbytecode *pc, Value *vp)
+NameOperation(JSContext *cx, jsbytecode *pc, Value *vp)
 {
     RootedObject obj(cx, cx->stack.currentScriptedScopeChain());
 
@@ -419,40 +418,12 @@
     RootedShape shape(cx);
     if (!FindPropertyHelper(cx, name, true, obj, &obj, &obj2, &shape))
         return false;
-<<<<<<< HEAD
-=======
-    if (!shape) {
-        /* Kludge to allow (typeof foo == "undefined") tests. */
-        JSOp op2 = JSOp(pc[JSOP_NAME_LENGTH]);
-        if (op2 == JSOP_TYPEOF) {
-            vp->setUndefined();
-            return true;
-        }
-        JSAutoByteString printable;
-        if (js_AtomToPrintableString(cx, name, &printable))
-            js_ReportIsNotDefined(cx, printable.ptr());
-        return false;
-    }
-
-    /* Take the slow path if shape was not found in a native object. */
-    if (!obj->isNative() || !obj2->isNative()) {
-        Rooted<jsid> id(cx, NameToId(name));
-        if (!obj->getGeneric(cx, id, vp))
-            return false;
-    } else {
-        Rooted<JSObject*> normalized(cx, obj);
-        if (normalized->getClass() == &WithClass && !shape->hasDefaultGetter())
-            normalized = &normalized->asWith().object();
-        if (!NativeGet(cx, normalized, obj2, shape, 0, vp))
-            return false;
-    }
->>>>>>> e9d33036
 
     /* Kludge to allow (typeof foo == "undefined") tests. */
     JSOp op2 = JSOp(pc[JSOP_NAME_LENGTH]);
     if (op2 == JSOP_TYPEOF)
-        return FetchName<true>(cx, obj, obj2, name, prop, vp);
-    return FetchName<false>(cx, obj, obj2, name, prop, vp);
+        return FetchName<true>(cx, obj, obj2, name, shape, vp);
+    return FetchName<false>(cx, obj, obj2, name, shape, vp);
 }
 
 inline bool
@@ -732,7 +703,7 @@
 }
 
 static JS_ALWAYS_INLINE bool
-GetElementOperation(JSContext *cx, JSOp op, Value &lref, const Value &rref, Value *res)
+GetElementOperation(JSContext *cx, JSOp op, const Value &lref, const Value &rref, Value *res)
 {
     JS_ASSERT(op == JSOP_GETELEM || op == JSOP_CALLELEM);
 
@@ -748,8 +719,9 @@
         }
     }
 
+    Value left = lref;
     StackFrame *fp = cx->fp();
-    if (IsOptimizedArguments(fp, &lref)) {
+    if (IsOptimizedArguments(fp, &left)) {
         if (rref.isInt32()) {
             int32_t i = rref.toInt32();
             if (i >= 0 && uint32_t(i) < fp->numActualArgs()) {
@@ -761,11 +733,11 @@
         if (!JSScript::argumentsOptimizationFailed(cx, fp->script()))
             return false;
 
-        lref = ObjectValue(fp->argsObj());
-    }
-
-    bool isObject = lref.isObject();
-    RootedObject obj(cx, ValueToObject(cx, lref));
+        left = ObjectValue(fp->argsObj());
+    }
+
+    bool isObject = left.isObject();
+    RootedObject obj(cx, ValueToObject(cx, left));
     if (!obj)
         return false;
     if (!GetObjectElementOperation(cx, op, obj, rref, res))
