--- conflicted
+++ resolved
@@ -152,53 +152,9 @@
      */
     unsigned requestThreshold;
 
-<<<<<<< HEAD
-    /* Property cache for faster call/get/set invocation. */
-    PropertyCache       propertyCache;
-
-    /* State used by jsdtoa.cpp. */
-    DtoaState           *dtoaState;
-
-    /* Base address of the native stack for the current thread. */
-    uintptr_t           *nativeStackBase;
-
-    /* List of currently pending operations on proxies. */
-    PendingProxyOperation *pendingProxyOperation;
-
-    ConservativeGCThreadData conservativeGC;
-
-    // If Ion code is on the stack, and has called into C++, this will be
-    // aligned to an Ion exit frame.
-    uint8_t             *ionTop;
-    JSContext           *ionJSContext;
-    uintptr_t            ionStackLimit;
-
-    // This points to the most recent Ion activation running on the thread.
-    ion::IonActivation  *ionActivation;
-
-#ifdef DEBUG
-    size_t              noGCOrAllocationCheck;
-#endif
-
-    ThreadData(JSRuntime *rt);
-    ~ThreadData();
-
-    bool init();
-
-    void mark(JSTracer *trc);
-
-    void purge(JSContext *cx) {
-        tempLifoAlloc.freeUnused();
-        gsnCache.purge();
-
-        /* FIXME: bug 506341. */
-        propertyCache.purge(cx);
-    }
-=======
     ConservativeGCData()
       : nativeStackBase(NULL), nativeStackTop(NULL), requestThreshold(0)
     {}
->>>>>>> 18adbf78
 
     ~ConservativeGCData() {
 #ifdef JS_THREADSAFE
@@ -592,6 +548,15 @@
      */
     int32_t             inOOMReport;
 
+    // If Ion code is on the stack, and has called into C++, this will be
+    // aligned to an Ion exit frame.
+    uint8_t             *ionTop;
+    JSContext           *ionJSContext;
+    uintptr_t            ionStackLimit;
+
+    // This points to the most recent Ion activation running on the thread.
+    js::ion::IonActivation  *ionActivation;
+
     JSRuntime();
     ~JSRuntime();
 
