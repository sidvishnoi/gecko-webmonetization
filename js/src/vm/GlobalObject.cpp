--- conflicted
+++ resolved
@@ -230,29 +230,16 @@
     JS_ASSERT(clasp != &js_ObjectClass);
     JS_ASSERT(clasp != &js_FunctionClass);
 
-<<<<<<< HEAD
-    JSObject *objectProto;
-    if (!js_GetClassPrototype(cx, this, JSProto_Object, &objectProto))
-        return NULL;
-
-    JSObject *proto = NewNonFunction<WithProto::Given>(cx, clasp, objectProto, this);
-    if (!proto || !proto->setSingletonType(cx))
-=======
     JSObject *blankProto = NewNonFunction<WithProto::Given>(cx, clasp, &proto, &global);
-    if (!blankProto)
->>>>>>> d6a0dd34
+    if (!blankProto || !blankProto->setSingletonType(cx))
         return NULL;
 
     /*
      * Supply the created prototype object with an empty shape for the benefit
      * of callers of JSObject::initSharingEmptyShape.
      */
-<<<<<<< HEAD
-    types::TypeObject *type = proto->getNewType(cx);
+    types::TypeObject *type = blankProto->getNewType(cx);
     if (!type || !type->getEmptyShape(cx, clasp, gc::FINALIZE_OBJECT0))
-=======
-    if (!blankProto->getEmptyShape(cx, clasp, gc::FINALIZE_OBJECT0))
->>>>>>> d6a0dd34
         return NULL;
 
     return blankProto;
