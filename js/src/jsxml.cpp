/* -*- Mode: C++; tab-width: 8; indent-tabs-mode: nil; c-basic-offset: 4 -*-
 * vim: set ts=4 sw=4 et tw=78:
 *
 * ***** BEGIN LICENSE BLOCK *****
 * Version: MPL 1.1/GPL 2.0/LGPL 2.1
 *
 * The contents of this file are subject to the Mozilla Public License Version
 * 1.1 (the "License"); you may not use this file except in compliance with
 * the License. You may obtain a copy of the License at
 * http://www.mozilla.org/MPL/
 *
 * Software distributed under the License is distributed on an "AS IS" basis,
 * WITHOUT WARRANTY OF ANY KIND, either express or implied. See the License
 * for the specific language governing rights and limitations under the
 * License.
 *
 * The Original Code is SpiderMonkey E4X code, released August, 2004.
 *
 * The Initial Developer of the Original Code is
 * Netscape Communications Corporation.
 * Portions created by the Initial Developer are Copyright (C) 1998
 * the Initial Developer. All Rights Reserved.
 *
 * Contributor(s):
 *
 * Alternatively, the contents of this file may be used under the terms of
 * either of the GNU General Public License Version 2 or later (the "GPL"),
 * or the GNU Lesser General Public License Version 2.1 or later (the "LGPL"),
 * in which case the provisions of the GPL or the LGPL are applicable instead
 * of those above. If you wish to allow use of your version of this file only
 * under the terms of either the GPL or the LGPL, and not to allow others to
 * use your version of this file under the terms of the MPL, indicate your
 * decision by deleting the provisions above and replace them with the notice
 * and other provisions required by the GPL or the LGPL. If you do not delete
 * the provisions above, a recipient may use your version of this file under
 * the terms of any one of the MPL, the GPL or the LGPL.
 *
 * ***** END LICENSE BLOCK ***** */

#include "jsversion.h"

#if JS_HAS_XML_SUPPORT

#include <math.h>
#include <stdlib.h>
#include <string.h>
#include "jstypes.h"
#include "jsstdint.h"
#include "jsbit.h"
#include "jsprf.h"
#include "jsutil.h"
#include "jsapi.h"
#include "jsarray.h"
#include "jsatom.h"
#include "jsbool.h"
#include "jscntxt.h"
#include "jsfun.h"
#include "jsgc.h"
#include "jsgcmark.h"
#include "jslock.h"
#include "jsnum.h"
#include "jsobj.h"
#include "jsopcode.h"
#include "jsparse.h"
#include "jsscan.h"
#include "jsscope.h"
#include "jsscript.h"
#include "jsstr.h"
#include "jsxml.h"
#include "jsstaticcheck.h"
#include "jsvector.h"

#include "jsatominlines.h"
#include "jsinferinlines.h"
#include "jsobjinlines.h"
#include "jsstrinlines.h"

#include "vm/Stack-inl.h"

#ifdef DEBUG
#include <string.h>     /* for #ifdef DEBUG memset calls */
#endif

using namespace js;
using namespace js::gc;
using namespace js::types;

/*
 * NOTES
 * - in the js shell, you must use the -x command line option, or call
 *   options('xml') before compiling anything that uses XML literals
 *
 * TODO
 * - XXXbe patrol
 * - Fuse objects and their JSXML* private data into single GC-things
 * - fix function::foo vs. x.(foo == 42) collision using proper namespacing
 * - JSCLASS_DOCUMENT_OBSERVER support -- live two-way binding to Gecko's DOM!
 */

static inline bool
js_EnterLocalRootScope(JSContext *cx)
{
    return true;
}

static inline void
js_LeaveLocalRootScope(JSContext *cx)
{
}

static inline void
js_LeaveLocalRootScopeWithResult(JSContext *cx, jsval rval)
{
}

static inline void
js_LeaveLocalRootScopeWithResult(JSContext *cx, Value rval)
{
}

static inline void
js_LeaveLocalRootScopeWithResult(JSContext *cx, void *rval)
{
}

/*
 * Random utilities and global functions.
 */
const char js_AttributeName_str[] = "AttributeName";
const char js_isXMLName_str[]     = "isXMLName";
const char js_XMLList_str[]       = "XMLList";
const char js_localName_str[]     = "localName";
const char js_xml_parent_str[]    = "parent";
const char js_prefix_str[]        = "prefix";
const char js_toXMLString_str[]   = "toXMLString";
const char js_uri_str[]           = "uri";

const char js_amp_entity_str[]    = "&amp;";
const char js_gt_entity_str[]     = "&gt;";
const char js_lt_entity_str[]     = "&lt;";
const char js_quot_entity_str[]   = "&quot;";
const char js_leftcurly_entity_str[]   = "&#123;";

#define IS_STAR(str)  ((str)->length() == 1 && *(str)->chars() == '*')

static JSBool
GetXMLFunction(JSContext *cx, JSObject *obj, jsid id, jsval *vp);

static JSBool
IsDeclared(const JSObject *obj)
{
    jsval v;

    JS_ASSERT(obj->getClass() == &js_NamespaceClass);
    v = obj->getNamespaceDeclared();
    JS_ASSERT(JSVAL_IS_VOID(v) || v == JSVAL_TRUE);
    return v == JSVAL_TRUE;
}

static JSBool
xml_isXMLName(JSContext *cx, uintN argc, jsval *vp)
{
    *vp = BOOLEAN_TO_JSVAL(js_IsXMLName(cx, argc ? vp[2] : JSVAL_VOID));
    return JS_TRUE;
}

/*
 * This wrapper is needed because NewBuiltinClassInstance doesn't
 * call the constructor, and we need a place to set the
 * HAS_EQUALITY bit.
 */
static inline JSObject *
NewBuiltinClassInstanceXML(JSContext *cx, Class *clasp)
{
    JSObject *obj = NewBuiltinClassInstance(cx, clasp);
    if (obj)
        obj->syncSpecialEquality();
    return obj;
}

#define DEFINE_GETTER(name,code)                                               \
    static JSBool                                                              \
    name(JSContext *cx, JSObject *obj, jsid id, jsval *vp)                     \
    {                                                                          \
        code;                                                                  \
        return true;                                                           \
    }

/*
 * Namespace class and library functions.
 */
DEFINE_GETTER(NamePrefix_getter,
              if (obj->getClass() == &js_NamespaceClass) *vp = obj->getNamePrefixVal())
DEFINE_GETTER(NameURI_getter,
              if (obj->getClass() == &js_NamespaceClass) *vp = obj->getNameURIVal())

static JSBool
namespace_equality(JSContext *cx, JSObject *obj, const Value *v, JSBool *bp)
{
    JSObject *obj2;

    JS_ASSERT(v->isObjectOrNull());
    obj2 = v->toObjectOrNull();
    *bp = (!obj2 || obj2->getClass() != &js_NamespaceClass)
          ? JS_FALSE
          : EqualStrings(obj->getNameURI(), obj2->getNameURI());
    return JS_TRUE;
}

JS_FRIEND_DATA(Class) js_NamespaceClass = {
    "Namespace",
    JSCLASS_CONSTRUCT_PROTOTYPE |
    JSCLASS_HAS_RESERVED_SLOTS(JSObject::NAMESPACE_CLASS_RESERVED_SLOTS) |
    JSCLASS_HAS_CACHED_PROTO(JSProto_Namespace),
    PropertyStub,         /* addProperty */
    PropertyStub,         /* delProperty */
    PropertyStub,         /* getProperty */
    StrictPropertyStub,   /* setProperty */
    EnumerateStub,
    ResolveStub,
    ConvertStub,
    FinalizeStub,
    NULL,                 /* reserved0   */
    NULL,                 /* checkAccess */
    NULL,                 /* call        */
    NULL,                 /* construct   */
    NULL,                 /* xdrObject   */
    NULL,                 /* hasInstance */
    NULL,                 /* mark        */
    {
        namespace_equality,
        NULL,             /* outerObject    */
        NULL,             /* innerObject    */
        NULL,             /* iteratorObject */
        NULL,             /* wrappedObject  */
    }
};

#define NAMESPACE_ATTRS                                                       \
    (JSPROP_ENUMERATE | JSPROP_READONLY | JSPROP_PERMANENT | JSPROP_SHARED)

static JSPropertySpec namespace_props[] = {
    {js_prefix_str, 0, NAMESPACE_ATTRS, NamePrefix_getter, 0},
    {js_uri_str,    0, NAMESPACE_ATTRS, NameURI_getter,    0},
    {0,0,0,0,0}
};

static JSBool
namespace_toString(JSContext *cx, uintN argc, Value *vp)
{
    JSObject *obj = ToObject(cx, &vp[1]);
    if (!obj)
        return JS_FALSE;
    if (!obj->isNamespace()) {
        ReportIncompatibleMethod(cx, vp, &js_NamespaceClass);
        return JS_FALSE;
    }
    *vp = Valueify(obj->getNameURIVal());
    return JS_TRUE;
}

static JSFunctionSpec namespace_methods[] = {
    JS_FN(js_toString_str,  namespace_toString,        0,0),
    JS_FS_END
};

static JSObject *
NewXMLNamespace(JSContext *cx, JSLinearString *prefix, JSLinearString *uri, JSBool declared)
{
    JSObject *obj;

    obj = NewBuiltinClassInstanceXML(cx, &js_NamespaceClass);
    if (!obj)
        return NULL;
    JS_ASSERT(JSVAL_IS_VOID(obj->getNamePrefixVal()));
    JS_ASSERT(JSVAL_IS_VOID(obj->getNameURIVal()));
    JS_ASSERT(JSVAL_IS_VOID(obj->getNamespaceDeclared()));

    /* Per ECMA-357, 13.2.5, these properties must be "own". */
    if (!JS_DefineProperties(cx, obj, namespace_props))
        return NULL;

    if (prefix)
        obj->setNamePrefix(prefix);
    if (uri)
        obj->setNameURI(uri);
    if (declared)
        obj->setNamespaceDeclared(JSVAL_TRUE);
    return obj;
}

/*
 * QName class and library functions.
 */
DEFINE_GETTER(QNameNameURI_getter,
              if (obj->getClass() == &js_QNameClass)
                  *vp = JSVAL_IS_VOID(obj->getNameURIVal()) ? JSVAL_NULL : obj->getNameURIVal())
DEFINE_GETTER(QNameLocalName_getter,
              if (obj->getClass() == &js_QNameClass)
                  *vp = obj->getQNameLocalNameVal())

static JSBool
qname_identity(JSObject *qna, JSObject *qnb)
{
    JSLinearString *uri1 = qna->getNameURI();
    JSLinearString *uri2 = qnb->getNameURI();

    if (!uri1 ^ !uri2)
        return JS_FALSE;
    if (uri1 && !EqualStrings(uri1, uri2))
        return JS_FALSE;
    return EqualStrings(qna->getQNameLocalName(), qnb->getQNameLocalName());
}

static JSBool
qname_equality(JSContext *cx, JSObject *qn, const Value *v, JSBool *bp)
{
    JSObject *obj2;

    obj2 = v->toObjectOrNull();
    *bp = (!obj2 || obj2->getClass() != &js_QNameClass)
          ? JS_FALSE
          : qname_identity(qn, obj2);
    return JS_TRUE;
}

JS_FRIEND_DATA(Class) js_QNameClass = {
    "QName",
    JSCLASS_CONSTRUCT_PROTOTYPE |
    JSCLASS_HAS_RESERVED_SLOTS(JSObject::QNAME_CLASS_RESERVED_SLOTS) |
    JSCLASS_HAS_CACHED_PROTO(JSProto_QName),
    PropertyStub,         /* addProperty */
    PropertyStub,         /* delProperty */
    PropertyStub,         /* getProperty */
    StrictPropertyStub,   /* setProperty */
    EnumerateStub,
    ResolveStub,
    ConvertStub,
    FinalizeStub,
    NULL,                 /* reserved0   */
    NULL,                 /* checkAccess */
    NULL,                 /* call        */
    NULL,                 /* construct   */
    NULL,                 /* xdrObject   */
    NULL,                 /* hasInstance */
    NULL,                 /* mark        */
    {
        qname_equality,
        NULL,             /* outerObject    */
        NULL,             /* innerObject    */
        NULL,             /* iteratorObject */
        NULL,             /* wrappedObject  */
    }
};

/*
 * Classes for the ECMA-357-internal types AttributeName and AnyName, which
 * are like QName, except that they have no property getters.  They share the
 * qname_toString method, and therefore are exposed as constructable objects
 * in this implementation.
 */
JS_FRIEND_DATA(Class) js_AttributeNameClass = {
    js_AttributeName_str,
    JSCLASS_CONSTRUCT_PROTOTYPE |
    JSCLASS_HAS_RESERVED_SLOTS(JSObject::QNAME_CLASS_RESERVED_SLOTS) |
    JSCLASS_IS_ANONYMOUS,
    PropertyStub,         /* addProperty */
    PropertyStub,         /* delProperty */
    PropertyStub,         /* getProperty */
    StrictPropertyStub,   /* setProperty */
    EnumerateStub,
    ResolveStub,
    ConvertStub,
    FinalizeStub
};

JS_FRIEND_DATA(Class) js_AnyNameClass = {
    js_AnyName_str,
    JSCLASS_CONSTRUCT_PROTOTYPE |
    JSCLASS_HAS_RESERVED_SLOTS(JSObject::QNAME_CLASS_RESERVED_SLOTS) |
    JSCLASS_IS_ANONYMOUS,
    PropertyStub,         /* addProperty */
    PropertyStub,         /* delProperty */
    PropertyStub,         /* getProperty */
    StrictPropertyStub,   /* setProperty */
    EnumerateStub,
    ResolveStub,
    ConvertStub,
    FinalizeStub
};

#define QNAME_ATTRS (JSPROP_ENUMERATE | JSPROP_READONLY | JSPROP_PERMANENT | JSPROP_SHARED)

static JSPropertySpec qname_props[] = {
    {js_uri_str,       0, QNAME_ATTRS, QNameNameURI_getter,   0},
    {js_localName_str, 0, QNAME_ATTRS, QNameLocalName_getter, 0},
    {0,0,0,0,0}
};

static JSString *
ConvertQNameToString(JSContext *cx, JSObject *obj)
{
    JS_ASSERT(obj->isQName());
    JSString *uri = obj->getNameURI();
    JSString *str;
    if (!uri) {
        /* No uri means wildcard qualifier. */
        str = cx->runtime->atomState.starQualifierAtom;
    } else if (uri->empty()) {
        /* Empty string for uri means localName is in no namespace. */
        str = cx->runtime->emptyString;
    } else {
        JSString *qualstr = cx->runtime->atomState.qualifierAtom;
        str = js_ConcatStrings(cx, uri, qualstr);
        if (!str)
            return NULL;
    }
    str = js_ConcatStrings(cx, str, obj->getQNameLocalName());
    if (!str)
        return NULL;

    if (obj->getClass() == &js_AttributeNameClass) {
        JS::Anchor<JSString *> anchor(str);
        size_t length = str->length();
        jschar *chars = (jschar *) cx->malloc_((length + 2) * sizeof(jschar));
        if (!chars)
            return JS_FALSE;
        *chars = '@';
        const jschar *strChars = str->getChars(cx);
        if (!strChars) {
            cx->free_(chars);
            return NULL;
        }
        js_strncpy(chars + 1, strChars, length);
        chars[++length] = 0;
        str = js_NewString(cx, chars, length);
        if (!str) {
            cx->free_(chars);
            return NULL;
        }
    }
    return str;
}

static JSBool
qname_toString(JSContext *cx, uintN argc, Value *vp)
{
    JSObject *obj = ToObject(cx, &vp[1]);
    if (!obj)
        return false;

    if (!obj->isQName()) {
        ReportIncompatibleMethod(cx, vp, &js_QNameClass);
        return false;
    }

    JSString *str = ConvertQNameToString(cx, obj);
    if (!str)
        return false;

    vp->setString(str);
    return true;
}

static JSFunctionSpec qname_methods[] = {
    JS_FN(js_toString_str,  qname_toString,    0,0),
    JS_FS_END
};


static bool
InitXMLQName(JSContext *cx, JSObject *obj, JSLinearString *uri, JSLinearString *prefix,
             JSLinearString *localName)
{
    JS_ASSERT(obj->isQName());
    JS_ASSERT(JSVAL_IS_VOID(obj->getNamePrefixVal()));
    JS_ASSERT(JSVAL_IS_VOID(obj->getNameURIVal()));
    JS_ASSERT(JSVAL_IS_VOID(obj->getQNameLocalNameVal()));

    /* Per ECMA-357, 13.3.5, these properties must be "own". */
    if (!JS_DefineProperties(cx, obj, qname_props))
        return false;

    if (uri)
        obj->setNameURI(uri);
    if (prefix)
        obj->setNamePrefix(prefix);
    if (localName)
        obj->setQNameLocalName(localName);
    return true;
}

static JSObject *
NewXMLQName(JSContext *cx, JSLinearString *uri, JSLinearString *prefix,
            JSLinearString *localName)
{
    JSObject *obj = NewBuiltinClassInstanceXML(cx, &js_QNameClass);
    if (!obj)
        return NULL;
    if (!InitXMLQName(cx, obj, uri, prefix, localName))
        return NULL;
    return obj;
}

static JSObject *
NewXMLAttributeName(JSContext *cx, JSLinearString *uri, JSLinearString *prefix,
                    JSLinearString *localName)
{
    /*
     * AttributeName is an internal anonymous class which instances are not
     * exposed to scripts.
     */
    JSObject *obj = NewNonFunction<WithProto::Given>(cx, &js_AttributeNameClass, NULL, NULL);
    if (!obj)
        return NULL;
    JS_ASSERT(obj->isQName());
    if (!InitXMLQName(cx, obj, uri, prefix, localName))
        return NULL;
    return obj;
}

JSObject *
js_ConstructXMLQNameObject(JSContext *cx, const Value &nsval, const Value &lnval)
{
    Value argv[2];

    /*
     * ECMA-357 11.1.2,
     * The _QualifiedIdentifier : PropertySelector :: PropertySelector_
     * production, step 2.
     */
    if (nsval.isObject() &&
        nsval.toObject().getClass() == &js_AnyNameClass) {
        argv[0].setNull();
    } else {
        argv[0] = nsval;
    }
    argv[1] = lnval;
    return js_ConstructObject(cx, &js_QNameClass, NULL, NULL, 2, argv);
}

static JSBool
IsXMLName(const jschar *cp, size_t n)
{
    JSBool rv;
    jschar c;

    rv = JS_FALSE;
    if (n != 0 && JS_ISXMLNSSTART(*cp)) {
        while (--n != 0) {
            c = *++cp;
            if (!JS_ISXMLNS(c))
                return rv;
        }
        rv = JS_TRUE;
    }
    return rv;
}

JSBool
js_IsXMLName(JSContext *cx, jsval v)
{
    JSLinearString *name = NULL;
    JSErrorReporter older;

    /*
     * Inline specialization of the QName constructor called with v passed as
     * the only argument, to compute the localName for the constructed qname,
     * without actually allocating the object or computing its uri and prefix.
     * See ECMA-357 13.1.2.1 step 1 and 13.3.2.
     */
    if (!JSVAL_IS_PRIMITIVE(v) &&
        JSVAL_TO_OBJECT(v)->isQName()) {
        name = JSVAL_TO_OBJECT(v)->getQNameLocalName();
    } else {
        older = JS_SetErrorReporter(cx, NULL);
        JSString *str = js_ValueToString(cx, Valueify(v));
        if (str)
            name = str->ensureLinear(cx);
        JS_SetErrorReporter(cx, older);
        if (!name) {
            JS_ClearPendingException(cx);
            return JS_FALSE;
        }
    }

    return IsXMLName(name->chars(), name->length());
}

/*
 * When argc is -1, it indicates argv is empty but the code should behave as
 * if argc is 1 and argv[0] is JSVAL_VOID.
 */
static JSBool
NamespaceHelper(JSContext *cx, JSObject *obj, intN argc, jsval *argv,
                jsval *rval)
{
    jsval urival, prefixval;
    JSObject *uriobj;
    JSBool isNamespace, isQName;
    Class *clasp;
    JSLinearString *empty, *prefix, *uri;

    isNamespace = isQName = JS_FALSE;
#ifdef __GNUC__         /* suppress bogus gcc warnings */
    uriobj = NULL;
#endif
    if (argc <= 0) {
        urival = JSVAL_VOID;
    } else {
        urival = argv[argc > 1];
        if (!JSVAL_IS_PRIMITIVE(urival)) {
            uriobj = JSVAL_TO_OBJECT(urival);
            clasp = uriobj->getClass();
            isNamespace = (clasp == &js_NamespaceClass);
            isQName = (clasp == &js_QNameClass);
        }
    }

    if (!obj) {
        /* Namespace called as function. */
        if (argc == 1 && isNamespace) {
            /* Namespace called with one Namespace argument is identity. */
            *rval = urival;
            return JS_TRUE;
        }

        obj = NewBuiltinClassInstanceXML(cx, &js_NamespaceClass);
        if (!obj)
            return JS_FALSE;
    }

    /* Per ECMA-357, 13.2.5, these properties must be "own". */
    if (!JS_DefineProperties(cx, obj, namespace_props))
        return JS_FALSE;

    *rval = OBJECT_TO_JSVAL(obj);

    empty = cx->runtime->emptyString;
    obj->setNamePrefix(empty);
    obj->setNameURI(empty);

    if (argc == 1 || argc == -1) {
        if (isNamespace) {
            obj->setNameURI(uriobj->getNameURI());
            obj->setNamePrefix(uriobj->getNamePrefix());
        } else if (isQName && (uri = uriobj->getNameURI())) {
            obj->setNameURI(uri);
            obj->setNamePrefix(uriobj->getNamePrefix());
        } else {
            JSString *str = js_ValueToString(cx, Valueify(urival));
            if (!str)
                return JS_FALSE;
            uri = str->ensureLinear(cx);
            if (!uri)
                return JS_FALSE;
            obj->setNameURI(uri);
            if (!uri->empty())
                obj->clearNamePrefix();
        }
    } else if (argc == 2) {
        if (!isQName || !(uri = uriobj->getNameURI())) {
            JSString *str = js_ValueToString(cx, Valueify(urival));
            if (!str)
                return JS_FALSE;
            uri = str->ensureLinear(cx);
            if (!uri)
                return JS_FALSE;
        }
        obj->setNameURI(uri);

        prefixval = argv[0];
        if (uri->empty()) {
            if (!JSVAL_IS_VOID(prefixval)) {
                JSString *str = js_ValueToString(cx, Valueify(prefixval));
                if (!str)
                    return JS_FALSE;
                if (!str->empty()) {
                    JSAutoByteString bytes;
                    if (js_ValueToPrintable(cx, StringValue(str), &bytes)) {
                        JS_ReportErrorNumber(cx, js_GetErrorMessage, NULL,
                                             JSMSG_BAD_XML_NAMESPACE, bytes.ptr());
                    }
                    return JS_FALSE;
                }
            }
        } else if (JSVAL_IS_VOID(prefixval) || !js_IsXMLName(cx, prefixval)) {
            obj->clearNamePrefix();
        } else {
            JSString *str = js_ValueToString(cx, Valueify(prefixval));
            if (!str)
                return JS_FALSE;
            prefix = str->ensureLinear(cx);
            if (!prefix)
                return JS_FALSE;
            obj->setNamePrefix(prefix);
        }
    }
    return JS_TRUE;
}

static JSBool
Namespace(JSContext *cx, uintN argc, Value *vp)
{
    JSObject *thisobj = NULL;
    (void)IsConstructing_PossiblyWithGivenThisObject(vp, &thisobj);
    return NamespaceHelper(cx, thisobj, argc, Jsvalify(vp + 2), Jsvalify(vp));
}

/*
 * When argc is -1, it indicates argv is empty but the code should behave as
 * if argc is 1 and argv[0] is JSVAL_VOID.
 */
static JSBool
QNameHelper(JSContext *cx, JSObject *obj, intN argc, jsval *argv, jsval *rval)
{
    jsval nameval, nsval;
    JSBool isQName, isNamespace;
    JSObject *qn;
    JSLinearString *uri, *prefix, *name;
    JSObject *obj2;

    if (argc <= 0) {
        nameval = JSVAL_VOID;
        isQName = JS_FALSE;
    } else {
        nameval = argv[argc > 1];
        isQName =
            !JSVAL_IS_PRIMITIVE(nameval) &&
            JSVAL_TO_OBJECT(nameval)->getClass() == &js_QNameClass;
    }

    if (!obj) {
        /* QName called as function. */
        if (argc == 1 && isQName) {
            /* QName called with one QName argument is identity. */
            *rval = nameval;
            return JS_TRUE;
        }

        /* Create and return a new QName object exactly as if constructed. */
        obj = NewBuiltinClassInstanceXML(cx, &js_QNameClass);
        if (!obj)
            return JS_FALSE;
    }
    *rval = OBJECT_TO_JSVAL(obj);

    if (isQName) {
        /* If namespace is not specified and name is a QName, clone it. */
        qn = JSVAL_TO_OBJECT(nameval);
        if (argc == 1) {
            uri = qn->getNameURI();
            prefix = qn->getNamePrefix();
            name = qn->getQNameLocalName();
            goto out;
        }

        /* Namespace and qname were passed -- use the qname's localName. */
        nameval = qn->getQNameLocalNameVal();
    }

    if (argc == 0) {
        name = cx->runtime->emptyString;
    } else if (argc < 0) {
        name = cx->runtime->atomState.typeAtoms[JSTYPE_VOID];
    } else {
        JSString *str = js_ValueToString(cx, Valueify(nameval));
        if (!str)
            return JS_FALSE;
        name = str->ensureLinear(cx);
        if (!name)
            return JS_FALSE;
        argv[argc > 1] = STRING_TO_JSVAL(name);
    }

    if (argc > 1 && !JSVAL_IS_VOID(argv[0])) {
        nsval = argv[0];
    } else if (IS_STAR(name)) {
        nsval = JSVAL_NULL;
    } else {
        if (!js_GetDefaultXMLNamespace(cx, &nsval))
            return JS_FALSE;
        JS_ASSERT(!JSVAL_IS_PRIMITIVE(nsval));
        JS_ASSERT(JSVAL_TO_OBJECT(nsval)->getClass() ==
                  &js_NamespaceClass);
    }

    if (JSVAL_IS_NULL(nsval)) {
        /* NULL prefix represents *undefined* in ECMA-357 13.3.2 5(a). */
        prefix = uri = NULL;
    } else {
        /*
         * Inline specialization of the Namespace constructor called with
         * nsval passed as the only argument, to compute the uri and prefix
         * for the constructed namespace, without actually allocating the
         * object or computing other members.  See ECMA-357 13.3.2 6(a) and
         * 13.2.2.
         */
        isNamespace = isQName = JS_FALSE;
        if (!JSVAL_IS_PRIMITIVE(nsval)) {
            obj2 = JSVAL_TO_OBJECT(nsval);
            isNamespace = (obj2->getClass() == &js_NamespaceClass);
            isQName = (obj2->getClass() == &js_QNameClass);
        }
#ifdef __GNUC__         /* suppress bogus gcc warnings */
        else obj2 = NULL;
#endif

        if (isNamespace) {
            uri = obj2->getNameURI();
            prefix = obj2->getNamePrefix();
        } else if (isQName && (uri = obj2->getNameURI())) {
            JS_ASSERT(argc > 1);
            prefix = obj2->getNamePrefix();
        } else {
            JS_ASSERT(argc > 1);
            JSString *str = js_ValueToString(cx, Valueify(nsval));
            if (!str)
                return JS_FALSE;
            uri = str->ensureLinear(cx);
            if (!uri)
                return JS_FALSE;
            argv[0] = STRING_TO_JSVAL(uri);     /* local root */

            /* NULL here represents *undefined* in ECMA-357 13.2.2 3(c)iii. */
            prefix = uri->empty() ? cx->runtime->emptyString : NULL;
        }
    }

out:
    return InitXMLQName(cx, obj, uri, prefix, name);
}

static JSBool
QName(JSContext *cx, uintN argc, Value *vp)
{
    JSObject *thisobj = NULL;
    (void)IsConstructing_PossiblyWithGivenThisObject(vp, &thisobj);
    return QNameHelper(cx, thisobj, argc, Jsvalify(vp + 2), Jsvalify(vp));
}

/*
 * XMLArray library functions.
 */
static JSBool
namespace_identity(const void *a, const void *b)
{
    const JSObject *nsa = (const JSObject *) a;
    const JSObject *nsb = (const JSObject *) b;
    JSLinearString *prefixa = nsa->getNamePrefix();
    JSLinearString *prefixb = nsb->getNamePrefix();

    if (prefixa && prefixb) {
        if (!EqualStrings(prefixa, prefixb))
            return JS_FALSE;
    } else {
        if (prefixa || prefixb)
            return JS_FALSE;
    }
    return EqualStrings(nsa->getNameURI(), nsb->getNameURI());
}

static JSBool
attr_identity(const void *a, const void *b)
{
    const JSXML *xmla = (const JSXML *) a;
    const JSXML *xmlb = (const JSXML *) b;

    return qname_identity(xmla->name, xmlb->name);
}

void
JSXMLArrayCursor::trace(JSTracer *trc) {
#ifdef DEBUG
    size_t index = 0;
#endif
    for (JSXMLArrayCursor *cursor = this; cursor; cursor = cursor->next)
        js::gc::MarkGCThing(trc, cursor->root, "cursor_root", index++);
}

static void
XMLArrayCursorTrace(JSTracer *trc, JSXMLArrayCursor *cursor)
{
    cursor->trace(trc);
}

/* NB: called with null cx from the GC, via xml_trace => JSXMLArray::trim. */
bool
JSXMLArray::setCapacity(JSContext *cx, uint32 newCapacity)
{
    if (newCapacity == 0) {
        /* We could let realloc(p, 0) free this, but purify gets confused. */
        if (vector) {
            if (cx)
                cx->free_(vector);
            else
                Foreground::free_(vector);
        }
        vector = NULL;
    } else {
        void **tmp;

        if (
#if JS_BITS_PER_WORD == 32
            (size_t)newCapacity > ~(size_t)0 / sizeof(void *) ||
#endif
            !(tmp = (void **) OffTheBooks::realloc_(vector, newCapacity * sizeof(void *)))) {
            if (cx)
                JS_ReportOutOfMemory(cx);
            return false;
        }
        vector = tmp;
    }
    capacity = JSXML_PRESET_CAPACITY | newCapacity;
    return true;
}

void
JSXMLArray::trim()
{
    if (capacity & JSXML_PRESET_CAPACITY)
        return;
    if (length < capacity)
        setCapacity(NULL, length);
}

void
JSXMLArray::finish(JSContext *cx)
{
    cx->free_(vector);

    while (JSXMLArrayCursor *cursor = cursors)
        cursor->disconnect();

#ifdef DEBUG
    memset(this, 0xd5, sizeof *this);
#endif
}

#define XML_NOT_FOUND   ((uint32) -1)

static uint32
XMLArrayFindMember(const JSXMLArray *array, void *elt, JSIdentityOp identity)
{
    void **vector;
    uint32 i, n;

    /* The identity op must not reallocate array->vector. */
    vector = array->vector;
    if (identity) {
        for (i = 0, n = array->length; i < n; i++) {
            if (identity(vector[i], elt))
                return i;
        }
    } else {
        for (i = 0, n = array->length; i < n; i++) {
            if (vector[i] == elt)
                return i;
        }
    }
    return XML_NOT_FOUND;
}

/*
 * Grow array vector capacity by powers of two to LINEAR_THRESHOLD, and after
 * that, grow by LINEAR_INCREMENT.  Both must be powers of two, and threshold
 * should be greater than increment.
 */
#define LINEAR_THRESHOLD        256
#define LINEAR_INCREMENT        32

static JSBool
XMLArrayAddMember(JSContext *cx, JSXMLArray *array, uint32 index, void *elt)
{
    uint32 capacity, i;
    int log2;
    void **vector;

    if (index >= array->length) {
        if (index >= JSXML_CAPACITY(array)) {
            /* Arrange to clear JSXML_PRESET_CAPACITY from array->capacity. */
            capacity = index + 1;
            if (index >= LINEAR_THRESHOLD) {
                capacity = JS_ROUNDUP(capacity, LINEAR_INCREMENT);
            } else {
                JS_CEILING_LOG2(log2, capacity);
                capacity = JS_BIT(log2);
            }
            if (
#if JS_BITS_PER_WORD == 32
                (size_t)capacity > ~(size_t)0 / sizeof(void *) ||
#endif
                !(vector = (void **)
                           cx->realloc_(array->vector, capacity * sizeof(void *)))) {
                JS_ReportOutOfMemory(cx);
                return JS_FALSE;
            }
            array->capacity = capacity;
            array->vector = vector;
            for (i = array->length; i < index; i++)
                vector[i] = NULL;
        }
        array->length = index + 1;
    }

    array->vector[index] = elt;
    return JS_TRUE;
}

static JSBool
XMLArrayInsert(JSContext *cx, JSXMLArray *array, uint32 i, uint32 n)
{
    uint32 j;
    JSXMLArrayCursor *cursor;

    j = array->length;
    JS_ASSERT(i <= j);
    if (!array->setCapacity(cx, j + n))
        return JS_FALSE;

    array->length = j + n;
    JS_ASSERT(n != (uint32)-1);
    while (j != i) {
        --j;
        array->vector[j + n] = array->vector[j];
    }

    for (cursor = array->cursors; cursor; cursor = cursor->next) {
        if (cursor->index > i)
            cursor->index += n;
    }
    return JS_TRUE;
}

static void *
XMLArrayDelete(JSContext *cx, JSXMLArray *array, uint32 index, JSBool compress)
{
    uint32 length;
    void **vector, *elt;
    JSXMLArrayCursor *cursor;

    length = array->length;
    if (index >= length)
        return NULL;

    vector = array->vector;
    elt = vector[index];
    if (compress) {
        while (++index < length)
            vector[index-1] = vector[index];
        array->length = length - 1;
        array->capacity = JSXML_CAPACITY(array);
    } else {
        vector[index] = NULL;
    }

    for (cursor = array->cursors; cursor; cursor = cursor->next) {
        if (cursor->index > index)
            --cursor->index;
    }
    return elt;
}

static void
XMLArrayTruncate(JSContext *cx, JSXMLArray *array, uint32 length)
{
    void **vector;

    JS_ASSERT(!array->cursors);
    if (length >= array->length)
        return;

    if (length == 0) {
        if (array->vector)
            cx->free_(array->vector);
        vector = NULL;
    } else {
        vector = (void **) cx->realloc_(array->vector, length * sizeof(void *));
        if (!vector)
            return;
    }

    if (array->length > length)
        array->length = length;
    array->capacity = length;
    array->vector = vector;
}

#define XMLARRAY_FIND_MEMBER(a,e,f) XMLArrayFindMember(a, (void *)(e), f)
#define XMLARRAY_HAS_MEMBER(a,e,f)  (XMLArrayFindMember(a, (void *)(e), f) != \
                                     XML_NOT_FOUND)
#define XMLARRAY_MEMBER(a,i,t)      (((i) < (a)->length)                      \
                                     ? (t *) (a)->vector[i]                   \
                                     : NULL)
#define XMLARRAY_SET_MEMBER(a,i,e)  JS_BEGIN_MACRO                            \
                                        if ((a)->length <= (i))               \
                                            (a)->length = (i) + 1;            \
                                        ((a)->vector[i] = (void *)(e));       \
                                    JS_END_MACRO
#define XMLARRAY_ADD_MEMBER(x,a,i,e)XMLArrayAddMember(x, a, i, (void *)(e))
#define XMLARRAY_INSERT(x,a,i,n)    XMLArrayInsert(x, a, i, n)
#define XMLARRAY_APPEND(x,a,e)      XMLARRAY_ADD_MEMBER(x, a, (a)->length, (e))
#define XMLARRAY_DELETE(x,a,i,c,t)  ((t *) XMLArrayDelete(x, a, i, c))
#define XMLARRAY_TRUNCATE(x,a,n)    XMLArrayTruncate(x, a, n)

/*
 * Define XML setting property strings and constants early, so everyone can
 * use the same names.
 */
static const char js_ignoreComments_str[]   = "ignoreComments";
static const char js_ignoreProcessingInstructions_str[]
                                            = "ignoreProcessingInstructions";
static const char js_ignoreWhitespace_str[] = "ignoreWhitespace";
static const char js_prettyPrinting_str[]   = "prettyPrinting";
static const char js_prettyIndent_str[]     = "prettyIndent";

#define XSF_IGNORE_COMMENTS                JS_BIT(0)
#define XSF_IGNORE_PROCESSING_INSTRUCTIONS JS_BIT(1)
#define XSF_IGNORE_WHITESPACE              JS_BIT(2)
#define XSF_PRETTY_PRINTING                JS_BIT(3)

static JSPropertySpec xml_static_props[] = {
    {js_ignoreComments_str, 0, JSPROP_PERMANENT, NULL, NULL},
    {js_ignoreProcessingInstructions_str, 0, JSPROP_PERMANENT, NULL, NULL},
    {js_ignoreWhitespace_str, 0, JSPROP_PERMANENT, NULL, NULL},
    {js_prettyPrinting_str, 0, JSPROP_PERMANENT, NULL, NULL},
    {js_prettyIndent_str, 0, JSPROP_PERMANENT, NULL, NULL},
    {0,0,0,0,0}
};

/* Macros for special-casing xml:, xmlns= and xmlns:foo= in ParseNodeToQName. */
#define IS_XML(str)                                                           \
    (str->length() == 3 && IS_XML_CHARS(str->chars()))

#define IS_XMLNS(str)                                                         \
    (str->length() == 5 && IS_XMLNS_CHARS(str->chars()))

#define IS_XML_CHARS(chars)                                                   \
    (JS_TOLOWER((chars)[0]) == 'x' &&                                         \
     JS_TOLOWER((chars)[1]) == 'm' &&                                         \
     JS_TOLOWER((chars)[2]) == 'l')

#define HAS_NS_AFTER_XML(chars)                                               \
    (JS_TOLOWER((chars)[3]) == 'n' &&                                         \
     JS_TOLOWER((chars)[4]) == 's')

#define IS_XMLNS_CHARS(chars)                                                 \
    (IS_XML_CHARS(chars) && HAS_NS_AFTER_XML(chars))

#define STARTS_WITH_XML(chars,length)                                         \
    (length >= 3 && IS_XML_CHARS(chars))

static const char xml_namespace_str[] = "http://www.w3.org/XML/1998/namespace";
static const char xmlns_namespace_str[] = "http://www.w3.org/2000/xmlns/";

static JSObject *
ParseNodeToQName(Parser *parser, JSParseNode *pn,
                 JSXMLArray *inScopeNSes, JSBool isAttributeName)
{
    JSContext *cx = parser->context;
    JSLinearString *str, *uri, *prefix, *localName;
    size_t length, offset;
    const jschar *start, *limit, *colon;
    uint32 n;
    JSObject *ns;
    JSLinearString *nsprefix;

    JS_ASSERT(pn->pn_arity == PN_NULLARY);
    str = pn->pn_atom;
    start = str->chars();
    length = str->length();
    JS_ASSERT(length != 0 && *start != '@');
    JS_ASSERT(length != 1 || *start != '*');

    uri = cx->runtime->emptyString;
    limit = start + length;
    colon = js_strchr_limit(start, ':', limit);
    if (colon) {
        offset = colon - start;
        prefix = js_NewDependentString(cx, str, 0, offset);
        if (!prefix)
            return NULL;

        if (STARTS_WITH_XML(start, offset)) {
            if (offset == 3) {
                uri = JS_ASSERT_STRING_IS_FLAT(JS_InternString(cx, xml_namespace_str));
                if (!uri)
                    return NULL;
            } else if (offset == 5 && HAS_NS_AFTER_XML(start)) {
                uri = JS_ASSERT_STRING_IS_FLAT(JS_InternString(cx, xmlns_namespace_str));
                if (!uri)
                    return NULL;
            } else {
                uri = NULL;
            }
        } else {
            uri = NULL;
            n = inScopeNSes->length;
            while (n != 0) {
                --n;
                ns = XMLARRAY_MEMBER(inScopeNSes, n, JSObject);
                nsprefix = ns->getNamePrefix();
                if (nsprefix && EqualStrings(nsprefix, prefix)) {
                    uri = ns->getNameURI();
                    break;
                }
            }
        }

        if (!uri) {
            Value v = StringValue(prefix);
            JSAutoByteString bytes;
            if (js_ValueToPrintable(parser->context, v, &bytes)) {
                ReportCompileErrorNumber(parser->context, &parser->tokenStream, pn,
                                         JSREPORT_ERROR, JSMSG_BAD_XML_NAMESPACE, bytes.ptr());
            }
            return NULL;
        }

        localName = js_NewStringCopyN(parser->context, colon + 1, length - (offset + 1));
        if (!localName)
            return NULL;
    } else {
        if (isAttributeName) {
            /*
             * An unprefixed attribute is not in any namespace, so set prefix
             * as well as uri to the empty string.
             */
            prefix = uri;
        } else {
            /*
             * Loop from back to front looking for the closest declared default
             * namespace.
             */
            n = inScopeNSes->length;
            while (n != 0) {
                --n;
                ns = XMLARRAY_MEMBER(inScopeNSes, n, JSObject);
                nsprefix = ns->getNamePrefix();
                if (!nsprefix || nsprefix->empty()) {
                    uri = ns->getNameURI();
                    break;
                }
            }
            prefix = uri->empty() ? parser->context->runtime->emptyString : NULL;
        }
        localName = str;
    }

    return NewXMLQName(parser->context, uri, prefix, localName);
}

static JSString *
ChompXMLWhitespace(JSContext *cx, JSString *str)
{
    size_t length, newlength, offset;
    const jschar *cp, *start, *end;
    jschar c;

    length = str->length();
    start = str->getChars(cx);
    if (!start)
        return NULL;

    for (cp = start, end = cp + length; cp < end; cp++) {
        c = *cp;
        if (!JS_ISXMLSPACE(c))
            break;
    }
    while (end > cp) {
        c = end[-1];
        if (!JS_ISXMLSPACE(c))
            break;
        --end;
    }
    newlength = end - cp;
    if (newlength == length)
        return str;
    offset = cp - start;
    return js_NewDependentString(cx, str, offset, newlength);
}

static JSXML *
ParseNodeToXML(Parser *parser, JSParseNode *pn,
               JSXMLArray *inScopeNSes, uintN flags)
{
    JSContext *cx = parser->context;
    JSXML *xml, *kid, *attr, *attrj;
    JSLinearString *str;
    uint32 length, n, i, j;
    JSParseNode *pn2, *pn3, *head, **pnp;
    JSObject *ns;
    JSObject *qn, *attrjqn;
    JSXMLClass xml_class;
    int stackDummy;

    if (!JS_CHECK_STACK_SIZE(cx->stackLimit, &stackDummy)) {
        ReportCompileErrorNumber(cx, &parser->tokenStream, pn, JSREPORT_ERROR,
                                 JSMSG_OVER_RECURSED);
        return NULL;
    }

#define PN2X_SKIP_CHILD ((JSXML *) 1)

    /*
     * Cases return early to avoid common code that gets an outermost xml's
     * object, which protects GC-things owned by xml and its descendants from
     * garbage collection.
     */
    xml = NULL;
    if (!js_EnterLocalRootScope(cx))
        return NULL;
    switch (pn->pn_type) {
      case TOK_XMLELEM:
        length = inScopeNSes->length;
        pn2 = pn->pn_head;
        xml = ParseNodeToXML(parser, pn2, inScopeNSes, flags);
        if (!xml)
            goto fail;

        n = pn->pn_count;
        JS_ASSERT(n >= 2);
        n -= 2;
        if (!xml->xml_kids.setCapacity(cx, n))
            goto fail;

        i = 0;
        while ((pn2 = pn2->pn_next) != NULL) {
            if (!pn2->pn_next) {
                /* Don't append the end tag! */
                JS_ASSERT(pn2->pn_type == TOK_XMLETAGO);
                break;
            }

            if ((flags & XSF_IGNORE_WHITESPACE) &&
                n > 1 && pn2->pn_type == TOK_XMLSPACE) {
                --n;
                continue;
            }

            kid = ParseNodeToXML(parser, pn2, inScopeNSes, flags);
            if (kid == PN2X_SKIP_CHILD) {
                --n;
                continue;
            }

            if (!kid)
                goto fail;

            /* Store kid in xml right away, to protect it from GC. */
            XMLARRAY_SET_MEMBER(&xml->xml_kids, i, kid);
            kid->parent = xml;
            ++i;

            /* XXX where is this documented in an XML spec, or in E4X? */
            if ((flags & XSF_IGNORE_WHITESPACE) &&
                n > 1 && kid->xml_class == JSXML_CLASS_TEXT) {
                JSString *str = ChompXMLWhitespace(cx, kid->xml_value);
                if (!str)
                    goto fail;
                kid->xml_value = str;
            }
        }

        JS_ASSERT(i == n);
        if (n < pn->pn_count - 2)
            xml->xml_kids.trim();
        XMLARRAY_TRUNCATE(cx, inScopeNSes, length);
        break;

      case TOK_XMLLIST:
        xml = js_NewXML(cx, JSXML_CLASS_LIST);
        if (!xml)
            goto fail;

        n = pn->pn_count;
        if (!xml->xml_kids.setCapacity(cx, n))
            goto fail;

        i = 0;
        for (pn2 = pn->pn_head; pn2; pn2 = pn2->pn_next) {
            /*
             * Always ignore insignificant whitespace in lists -- we shouldn't
             * condition this on an XML.ignoreWhitespace setting when the list
             * constructor is XMLList (note XML/XMLList unification hazard).
             */
            if (pn2->pn_type == TOK_XMLSPACE) {
                --n;
                continue;
            }

            kid = ParseNodeToXML(parser, pn2, inScopeNSes, flags);
            if (kid == PN2X_SKIP_CHILD) {
                --n;
                continue;
            }

            if (!kid)
                goto fail;

            XMLARRAY_SET_MEMBER(&xml->xml_kids, i, kid);
            ++i;
        }

        if (n < pn->pn_count)
            xml->xml_kids.trim();
        break;

      case TOK_XMLSTAGO:
      case TOK_XMLPTAGC:
        length = inScopeNSes->length;
        pn2 = pn->pn_head;
        JS_ASSERT(pn2->pn_type == TOK_XMLNAME);
        if (pn2->pn_arity == PN_LIST)
            goto syntax;

        xml = js_NewXML(cx, JSXML_CLASS_ELEMENT);
        if (!xml)
            goto fail;

        /* First pass: check syntax and process namespace declarations. */
        JS_ASSERT(pn->pn_count >= 1);
        n = pn->pn_count - 1;
        pnp = &pn2->pn_next;
        head = *pnp;
        while ((pn2 = *pnp) != NULL) {
            size_t length;
            const jschar *chars;

            if (pn2->pn_type != TOK_XMLNAME || pn2->pn_arity != PN_NULLARY)
                goto syntax;

            /* Enforce "Well-formedness constraint: Unique Att Spec". */
            for (pn3 = head; pn3 != pn2; pn3 = pn3->pn_next->pn_next) {
                if (pn3->pn_atom == pn2->pn_atom) {
                    Value v = StringValue(pn2->pn_atom);
                    JSAutoByteString bytes;
                    if (js_ValueToPrintable(cx, v, &bytes)) {
                        ReportCompileErrorNumber(cx, &parser->tokenStream, pn2,
                                                 JSREPORT_ERROR, JSMSG_DUPLICATE_XML_ATTR,
                                                 bytes.ptr());
                    }
                    goto fail;
                }
            }

            JSAtom *atom = pn2->pn_atom;
            pn2 = pn2->pn_next;
            JS_ASSERT(pn2);
            if (pn2->pn_type != TOK_XMLATTR)
                goto syntax;

            chars = atom->chars();
            length = atom->length();
            if (length >= 5 &&
                IS_XMLNS_CHARS(chars) &&
                (length == 5 || chars[5] == ':')) {
                JSLinearString *uri, *prefix;

                uri = pn2->pn_atom;
                if (length == 5) {
                    /* 10.3.2.1. Step 6(h)(i)(1)(a). */
                    prefix = cx->runtime->emptyString;
                } else {
                    prefix = js_NewStringCopyN(cx, chars + 6, length - 6);
                    if (!prefix)
                        goto fail;
                }

                /*
                 * Once the new ns is appended to xml->xml_namespaces, it is
                 * protected from GC by the object that owns xml -- which is
                 * either xml->object if outermost, or the object owning xml's
                 * oldest ancestor if !outermost.
                 */
                ns = NewXMLNamespace(cx, prefix, uri, JS_TRUE);
                if (!ns)
                    goto fail;

                /*
                 * Don't add a namespace that's already in scope.  If someone
                 * extracts a child property from its parent via [[Get]], then
                 * we enforce the invariant, noted many times in ECMA-357, that
                 * the child's namespaces form a possibly-improper superset of
                 * its ancestors' namespaces.
                 */
                if (!XMLARRAY_HAS_MEMBER(inScopeNSes, ns, namespace_identity)) {
                    if (!XMLARRAY_APPEND(cx, inScopeNSes, ns) ||
                        !XMLARRAY_APPEND(cx, &xml->xml_namespaces, ns)) {
                        goto fail;
                    }
                }

                JS_ASSERT(n >= 2);
                n -= 2;
                *pnp = pn2->pn_next;
                /* XXXbe recycle pn2 */
                continue;
            }

            pnp = &pn2->pn_next;
        }

        xml->xml_namespaces.trim();

        /* Second pass: process tag name and attributes, using namespaces. */
        pn2 = pn->pn_head;
        qn = ParseNodeToQName(parser, pn2, inScopeNSes, JS_FALSE);
        if (!qn)
            goto fail;
        xml->name = qn;

        JS_ASSERT((n & 1) == 0);
        n >>= 1;
        if (!xml->xml_attrs.setCapacity(cx, n))
            goto fail;

        for (i = 0; (pn2 = pn2->pn_next) != NULL; i++) {
            qn = ParseNodeToQName(parser, pn2, inScopeNSes, JS_TRUE);
            if (!qn) {
                xml->xml_attrs.length = i;
                goto fail;
            }

            /*
             * Enforce "Well-formedness constraint: Unique Att Spec", part 2:
             * this time checking local name and namespace URI.
             */
            for (j = 0; j < i; j++) {
                attrj = XMLARRAY_MEMBER(&xml->xml_attrs, j, JSXML);
                attrjqn = attrj->name;
                if (EqualStrings(attrjqn->getNameURI(), qn->getNameURI()) &&
                    EqualStrings(attrjqn->getQNameLocalName(), qn->getQNameLocalName())) {
                    Value v = StringValue(pn2->pn_atom);
                    JSAutoByteString bytes;
                    if (js_ValueToPrintable(cx, v, &bytes)) {
                        ReportCompileErrorNumber(cx, &parser->tokenStream, pn2,
                                                 JSREPORT_ERROR, JSMSG_DUPLICATE_XML_ATTR,
                                                 bytes.ptr());
                    }
                    goto fail;
                }
            }

            pn2 = pn2->pn_next;
            JS_ASSERT(pn2);
            JS_ASSERT(pn2->pn_type == TOK_XMLATTR);

            attr = js_NewXML(cx, JSXML_CLASS_ATTRIBUTE);
            if (!attr)
                goto fail;

            XMLARRAY_SET_MEMBER(&xml->xml_attrs, i, attr);
            attr->parent = xml;
            attr->name = qn;
            attr->xml_value = pn2->pn_atom;
        }

        /* Point tag closes its own namespace scope. */
        if (pn->pn_type == TOK_XMLPTAGC)
            XMLARRAY_TRUNCATE(cx, inScopeNSes, length);
        break;

      case TOK_XMLSPACE:
      case TOK_XMLTEXT:
      case TOK_XMLCDATA:
      case TOK_XMLCOMMENT:
      case TOK_XMLPI:
        str = pn->pn_atom;
        qn = NULL;
        if (pn->pn_type == TOK_XMLCOMMENT) {
            if (flags & XSF_IGNORE_COMMENTS)
                goto skip_child;
            xml_class = JSXML_CLASS_COMMENT;
        } else if (pn->pn_type == TOK_XMLPI) {
            if (IS_XML(str)) {
                Value v = StringValue(str);
                JSAutoByteString bytes;
                if (js_ValueToPrintable(cx, v, &bytes)) {
                    ReportCompileErrorNumber(cx, &parser->tokenStream, pn,
                                             JSREPORT_ERROR, JSMSG_RESERVED_ID, bytes.ptr());
                }
                goto fail;
            }

            if (flags & XSF_IGNORE_PROCESSING_INSTRUCTIONS)
                goto skip_child;

            qn = ParseNodeToQName(parser, pn, inScopeNSes, JS_FALSE);
            if (!qn)
                goto fail;

            str = pn->pn_atom2 ? pn->pn_atom2 : cx->runtime->emptyString;
            xml_class = JSXML_CLASS_PROCESSING_INSTRUCTION;
        } else {
            /* CDATA section content, or element text. */
            xml_class = JSXML_CLASS_TEXT;
        }

        xml = js_NewXML(cx, xml_class);
        if (!xml)
            goto fail;
        xml->name = qn;
        if (pn->pn_type == TOK_XMLSPACE)
            xml->xml_flags |= XMLF_WHITESPACE_TEXT;
        xml->xml_value = str;
        break;

      default:
        goto syntax;
    }

    js_LeaveLocalRootScopeWithResult(cx, xml);
    return xml;

skip_child:
    js_LeaveLocalRootScope(cx);
    return PN2X_SKIP_CHILD;

#undef PN2X_SKIP_CHILD

syntax:
    ReportCompileErrorNumber(cx, &parser->tokenStream, pn, JSREPORT_ERROR, JSMSG_BAD_XML_MARKUP);
fail:
    js_LeaveLocalRootScope(cx);
    return NULL;
}

/*
 * XML helper, object-ops, and library functions.  We start with the helpers,
 * in ECMA-357 order, but merging XML (9.1) and XMLList (9.2) helpers.
 */
static JSBool
GetXMLSetting(JSContext *cx, const char *name, jsval *vp)
{
    jsval v;

    if (!js_FindClassObject(cx, NULL, JSProto_XML, Valueify(&v)))
        return JS_FALSE;
    if (!VALUE_IS_FUNCTION(cx, v)) {
        *vp = JSVAL_VOID;
        return JS_TRUE;
    }
    return JS_GetProperty(cx, JSVAL_TO_OBJECT(v), name, vp);
}

static JSBool
GetBooleanXMLSetting(JSContext *cx, const char *name, JSBool *bp)
{
    jsval v;

    return GetXMLSetting(cx, name, &v) && JS_ValueToBoolean(cx, v, bp);
}

static JSBool
GetUint32XMLSetting(JSContext *cx, const char *name, uint32 *uip)
{
    jsval v;

    return GetXMLSetting(cx, name, &v) && JS_ValueToECMAUint32(cx, v, uip);
}

static JSBool
GetXMLSettingFlags(JSContext *cx, uintN *flagsp)
{
    JSBool flag[4];

    if (!GetBooleanXMLSetting(cx, js_ignoreComments_str, &flag[0]) ||
        !GetBooleanXMLSetting(cx, js_ignoreProcessingInstructions_str, &flag[1]) ||
        !GetBooleanXMLSetting(cx, js_ignoreWhitespace_str, &flag[2]) ||
        !GetBooleanXMLSetting(cx, js_prettyPrinting_str, &flag[3])) {
        return false;
    }

    *flagsp = 0;
    for (size_t n = 0; n < 4; ++n)
        if (flag[n])
            *flagsp |= JS_BIT(n);
    return true;
}

static JSXML *
ParseXMLSource(JSContext *cx, JSString *src)
{
    jsval nsval;
    JSLinearString *uri;
    size_t urilen, srclen, length, offset, dstlen;
    jschar *chars;
    const jschar *srcp, *endp;
    JSXML *xml;
    const char *filename;
    uintN lineno;
    JSOp op;

    static const char prefix[] = "<parent xmlns=\"";
    static const char middle[] = "\">";
    static const char suffix[] = "</parent>";

#define constrlen(constr)   (sizeof(constr) - 1)

    if (!js_GetDefaultXMLNamespace(cx, &nsval))
        return NULL;
    uri = JSVAL_TO_OBJECT(nsval)->getNameURI();
    uri = js_EscapeAttributeValue(cx, uri, JS_FALSE);
    if (!uri)
        return NULL;

    urilen = uri->length();
    srclen = src->length();
    length = constrlen(prefix) + urilen + constrlen(middle) + srclen +
             constrlen(suffix);

    chars = (jschar *) cx->malloc_((length + 1) * sizeof(jschar));
    if (!chars)
        return NULL;

    dstlen = length;
    InflateStringToBuffer(cx, prefix, constrlen(prefix), chars, &dstlen);
    offset = dstlen;
    js_strncpy(chars + offset, uri->chars(), urilen);
    offset += urilen;
    dstlen = length - offset + 1;
    InflateStringToBuffer(cx, middle, constrlen(middle), chars + offset, &dstlen);
    offset += dstlen;
    srcp = src->getChars(cx);
    if (!srcp) {
        cx->free_(chars);
        return NULL;
    }
    js_strncpy(chars + offset, srcp, srclen);
    offset += srclen;
    dstlen = length - offset + 1;
    InflateStringToBuffer(cx, suffix, constrlen(suffix), chars + offset, &dstlen);
    chars [offset + dstlen] = 0;

    LeaveTrace(cx);
    xml = NULL;
    filename = NULL;
    lineno = 1;
    FrameRegsIter i(cx);
    if (!i.done()) {
        op = (JSOp) *i.pc();
        if (op == JSOP_TOXML || op == JSOP_TOXMLLIST) {
            filename = i.fp()->script()->filename;
            lineno = js_FramePCToLineNumber(cx, i.fp(), i.pc());
            for (endp = srcp + srclen; srcp < endp; srcp++) {
                if (*srcp == '\n')
                    --lineno;
            }
        }
    }

    {
        Parser parser(cx);
        if (parser.init(chars, length, filename, lineno, cx->findVersion())) {
            JSObject *scopeChain = GetScopeChain(cx);
            if (!scopeChain) {
                cx->free_(chars);
                return NULL;
            }
            JSParseNode *pn = parser.parseXMLText(scopeChain, false);
            uintN flags;
            if (pn && GetXMLSettingFlags(cx, &flags)) {
                AutoNamespaceArray namespaces(cx);
                if (namespaces.array.setCapacity(cx, 1))
                    xml = ParseNodeToXML(&parser, pn, &namespaces.array, flags);
            }
        }
    }

    cx->free_(chars);
    return xml;

#undef constrlen
}

/*
 * Errata in 10.3.1, 10.4.1, and 13.4.4.24 (at least).
 *
 * 10.3.1 Step 6(a) fails to NOTE that implementations that do not enforce
 * the constraint:
 *
 *     for all x belonging to XML:
 *         x.[[InScopeNamespaces]] >= x.[[Parent]].[[InScopeNamespaces]]
 *
 * must union x.[[InScopeNamespaces]] into x[0].[[InScopeNamespaces]] here
 * (in new sub-step 6(a), renumbering the others to (b) and (c)).
 *
 * Same goes for 10.4.1 Step 7(a).
 *
 * In order for XML.prototype.namespaceDeclarations() to work correctly, the
 * default namespace thereby unioned into x[0].[[InScopeNamespaces]] must be
 * flagged as not declared, so that 13.4.4.24 Step 8(a) can exclude all such
 * undeclared namespaces associated with x not belonging to ancestorNS.
 */
static JSXML *
OrphanXMLChild(JSContext *cx, JSXML *xml, uint32 i)
{
    JSObject *ns;

    ns = XMLARRAY_MEMBER(&xml->xml_namespaces, 0, JSObject);
    xml = XMLARRAY_MEMBER(&xml->xml_kids, i, JSXML);
    if (!ns || !xml)
        return xml;
    if (xml->xml_class == JSXML_CLASS_ELEMENT) {
        if (!XMLARRAY_APPEND(cx, &xml->xml_namespaces, ns))
            return NULL;
        ns->setNamespaceDeclared(JSVAL_VOID);
    }
    xml->parent = NULL;
    return xml;
}

static JSObject *
ToXML(JSContext *cx, jsval v)
{
    JSObject *obj;
    JSXML *xml;
    Class *clasp;
    JSString *str;
    uint32 length;

    if (JSVAL_IS_PRIMITIVE(v)) {
        if (JSVAL_IS_NULL(v) || JSVAL_IS_VOID(v))
            goto bad;
    } else {
        obj = JSVAL_TO_OBJECT(v);
        if (obj->isXML()) {
            xml = (JSXML *) obj->getPrivate();
            if (xml->xml_class == JSXML_CLASS_LIST) {
                if (xml->xml_kids.length != 1)
                    goto bad;
                xml = XMLARRAY_MEMBER(&xml->xml_kids, 0, JSXML);
                if (xml) {
                    JS_ASSERT(xml->xml_class != JSXML_CLASS_LIST);
                    return js_GetXMLObject(cx, xml);
                }
            }
            return obj;
        }

        clasp = obj->getClass();
        if (clasp->flags & JSCLASS_DOCUMENT_OBSERVER) {
            JS_ASSERT(0);
        }

        if (clasp != &js_StringClass &&
            clasp != &js_NumberClass &&
            clasp != &js_BooleanClass) {
            goto bad;
        }
    }

    str = js_ValueToString(cx, Valueify(v));
    if (!str)
        return NULL;
    if (str->empty()) {
        length = 0;
#ifdef __GNUC__         /* suppress bogus gcc warnings */
        xml = NULL;
#endif
    } else {
        xml = ParseXMLSource(cx, str);
        if (!xml)
            return NULL;
        length = JSXML_LENGTH(xml);
    }

    if (length == 0) {
        obj = js_NewXMLObject(cx, JSXML_CLASS_TEXT);
        if (!obj)
            return NULL;
    } else if (length == 1) {
        xml = OrphanXMLChild(cx, xml, 0);
        if (!xml)
            return NULL;
        obj = js_GetXMLObject(cx, xml);
        if (!obj)
            return NULL;
    } else {
        JS_ReportErrorNumber(cx, js_GetErrorMessage, NULL, JSMSG_SYNTAX_ERROR);
        return NULL;
    }
    return obj;

bad:
    js_ReportValueError(cx, JSMSG_BAD_XML_CONVERSION,
                        JSDVG_IGNORE_STACK, Valueify(v), NULL);
    return NULL;
}

static JSBool
Append(JSContext *cx, JSXML *list, JSXML *kid);

static JSObject *
ToXMLList(JSContext *cx, jsval v)
{
    JSObject *obj, *listobj;
    JSXML *xml, *list, *kid;
    Class *clasp;
    JSString *str;
    uint32 i, length;

    if (JSVAL_IS_PRIMITIVE(v)) {
        if (JSVAL_IS_NULL(v) || JSVAL_IS_VOID(v))
            goto bad;
    } else {
        obj = JSVAL_TO_OBJECT(v);
        if (obj->isXML()) {
            xml = (JSXML *) obj->getPrivate();
            if (xml->xml_class != JSXML_CLASS_LIST) {
                listobj = js_NewXMLObject(cx, JSXML_CLASS_LIST);
                if (!listobj)
                    return NULL;
                list = (JSXML *) listobj->getPrivate();
                if (!Append(cx, list, xml))
                    return NULL;
                return listobj;
            }
            return obj;
        }

        clasp = obj->getClass();
        if (clasp->flags & JSCLASS_DOCUMENT_OBSERVER) {
            JS_ASSERT(0);
        }

        if (clasp != &js_StringClass &&
            clasp != &js_NumberClass &&
            clasp != &js_BooleanClass) {
            goto bad;
        }
    }

    str = js_ValueToString(cx, Valueify(v));
    if (!str)
        return NULL;
    if (str->empty()) {
        xml = NULL;
        length = 0;
    } else {
        if (!js_EnterLocalRootScope(cx))
            return NULL;
        xml = ParseXMLSource(cx, str);
        if (!xml) {
            js_LeaveLocalRootScope(cx);
            return NULL;
        }
        length = JSXML_LENGTH(xml);
    }

    listobj = js_NewXMLObject(cx, JSXML_CLASS_LIST);
    if (listobj) {
        list = (JSXML *) listobj->getPrivate();
        for (i = 0; i < length; i++) {
            kid = OrphanXMLChild(cx, xml, i);
            if (!kid || !Append(cx, list, kid)) {
                listobj = NULL;
                break;
            }
        }
    }

    if (xml)
        js_LeaveLocalRootScopeWithResult(cx, listobj);
    return listobj;

bad:
    js_ReportValueError(cx, JSMSG_BAD_XMLLIST_CONVERSION,
                        JSDVG_IGNORE_STACK, Valueify(v), NULL);
    return NULL;
}

/*
 * ECMA-357 10.2.1 Steps 5-7 pulled out as common subroutines of XMLToXMLString
 * and their library-public js_* counterparts.  The guts of MakeXMLCDataString,
 * MakeXMLCommentString, and MakeXMLPIString are further factored into a common
 * MakeXMLSpecialString subroutine.
 *
 * These functions mutate sb, leaving it empty.
 */
static JSFlatString *
MakeXMLSpecialString(JSContext *cx, StringBuffer &sb,
                     JSString *str, JSString *str2,
                     const jschar *prefix, size_t prefixlength,
                     const jschar *suffix, size_t suffixlength)
{
    if (!sb.append(prefix, prefixlength) || !sb.append(str))
        return NULL;
    if (str2 && !str2->empty()) {
        if (!sb.append(' ') || !sb.append(str2))
            return NULL;
    }
    if (!sb.append(suffix, suffixlength))
        return NULL;

    return sb.finishString();
}

static JSFlatString *
MakeXMLCDATAString(JSContext *cx, StringBuffer &sb, JSString *str)
{
    static const jschar cdata_prefix_ucNstr[] = {'<', '!', '[',
                                                 'C', 'D', 'A', 'T', 'A',
                                                 '['};
    static const jschar cdata_suffix_ucNstr[] = {']', ']', '>'};

    return MakeXMLSpecialString(cx, sb, str, NULL,
                                cdata_prefix_ucNstr, 9,
                                cdata_suffix_ucNstr, 3);
}

static JSFlatString *
MakeXMLCommentString(JSContext *cx, StringBuffer &sb, JSString *str)
{
    static const jschar comment_prefix_ucNstr[] = {'<', '!', '-', '-'};
    static const jschar comment_suffix_ucNstr[] = {'-', '-', '>'};

    return MakeXMLSpecialString(cx, sb, str, NULL,
                                comment_prefix_ucNstr, 4,
                                comment_suffix_ucNstr, 3);
}

static JSFlatString *
MakeXMLPIString(JSContext *cx, StringBuffer &sb, JSString *name,
                JSString *value)
{
    static const jschar pi_prefix_ucNstr[] = {'<', '?'};
    static const jschar pi_suffix_ucNstr[] = {'?', '>'};

    return MakeXMLSpecialString(cx, sb, name, value,
                                pi_prefix_ucNstr, 2,
                                pi_suffix_ucNstr, 2);
}

/*
 * ECMA-357 10.2.1 17(d-g) pulled out into a common subroutine that appends
 * equals, a double quote, an attribute value, and a closing double quote.
 */
static bool
AppendAttributeValue(JSContext *cx, StringBuffer &sb, JSString *valstr)
{
    if (!sb.append('='))
        return false;
    valstr = js_EscapeAttributeValue(cx, valstr, JS_TRUE);
    return valstr && sb.append(valstr);
}

/*
 * ECMA-357 10.2.1.1 EscapeElementValue helper method.

 * These functions mutate sb, leaving it empty.
 */
static JSFlatString *
EscapeElementValue(JSContext *cx, StringBuffer &sb, JSString *str, uint32 toSourceFlag)
{
    size_t length = str->length();
    const jschar *start = str->getChars(cx);
    if (!start)
        return NULL;

    for (const jschar *cp = start, *end = start + length; cp != end; ++cp) {
        jschar c = *cp;
        switch (*cp) {
          case '<':
            if (!sb.append(js_lt_entity_str))
                return NULL;
            break;
          case '>':
            if (!sb.append(js_gt_entity_str))
                return NULL;
            break;
          case '&':
            if (!sb.append(js_amp_entity_str))
                return NULL;
            break;
          case '{':
            /*
             * If EscapeElementValue is called by toSource/uneval, we also need
             * to escape '{'. See bug 463360.
             */
            if (toSourceFlag) {
                if (!sb.append(js_leftcurly_entity_str))
                    return NULL;
                break;
            }
            /* FALL THROUGH */
          default:
            if (!sb.append(c))
                return NULL;
        }
    }
    return sb.finishString();
}

/*
 * ECMA-357 10.2.1.2 EscapeAttributeValue helper method.
 *
 * These functions mutate sb, leaving it empty.
 */
static JSFlatString *
EscapeAttributeValue(JSContext *cx, StringBuffer &sb, JSString *str, JSBool quote)
{
    size_t length = str->length();
    const jschar *start = str->getChars(cx);
    if (!start)
        return NULL;

    if (quote && !sb.append('"'))
        return NULL;

    for (const jschar *cp = start, *end = start + length; cp != end; ++cp) {
        jschar c = *cp;
        switch (c) {
          case '"':
            if (!sb.append(js_quot_entity_str))
                return NULL;
            break;
          case '<':
            if (!sb.append(js_lt_entity_str))
                return NULL;
            break;
          case '&':
            if (!sb.append(js_amp_entity_str))
                return NULL;
            break;
          case '\n':
            if (!sb.append("&#xA;"))
                return NULL;
            break;
          case '\r':
            if (!sb.append("&#xD;"))
                return NULL;
            break;
          case '\t':
            if (!sb.append("&#x9;"))
                return NULL;
            break;
          default:
            if (!sb.append(c))
                return NULL;
        }
    }

    if (quote && !sb.append('"'))
        return NULL;

    return sb.finishString();
}

/* 13.3.5.4 [[GetNamespace]]([InScopeNamespaces]) */
static JSObject *
GetNamespace(JSContext *cx, JSObject *qn, const JSXMLArray *inScopeNSes)
{
    JSLinearString *uri, *prefix, *nsprefix;
    JSObject *match, *ns;
    uint32 i, n;
    jsval argv[2];

    uri = qn->getNameURI();
    prefix = qn->getNamePrefix();
    JS_ASSERT(uri);
    if (!uri) {
        JSAutoByteString bytes;
        const char *s = !prefix ?
                        js_undefined_str
                        : js_ValueToPrintable(cx, StringValue(prefix), &bytes);
        if (s)
            JS_ReportErrorNumber(cx, js_GetErrorMessage, NULL, JSMSG_BAD_XML_NAMESPACE, s);
        return NULL;
    }

    /* Look for a matching namespace in inScopeNSes, if provided. */
    match = NULL;
    if (inScopeNSes) {
        for (i = 0, n = inScopeNSes->length; i < n; i++) {
            ns = XMLARRAY_MEMBER(inScopeNSes, i, JSObject);
            if (!ns)
                continue;

            /*
             * Erratum, very tricky, and not specified in ECMA-357 13.3.5.4:
             * If we preserve prefixes, we must match null prefix against
             * an empty prefix of ns, in order to avoid generating redundant
             * prefixed and default namespaces for cases such as:
             *
             *   x = <t xmlns="http://foo.com"/>
             *   print(x.toXMLString());
             *
             * Per 10.3.2.1, the namespace attribute in t has an empty string
             * prefix (*not* a null prefix), per 10.3.2.1 Step 6(h)(i)(1):
             *
             *   1. If the [local name] property of a is "xmlns"
             *      a. Map ns.prefix to the empty string
             *
             * But t's name has a null prefix in this implementation, meaning
             * *undefined*, per 10.3.2.1 Step 6(c)'s NOTE (which refers to
             * the http://www.w3.org/TR/xml-infoset/ spec, item 2.2.3, without
             * saying how "no value" maps to an ECMA-357 value -- but it must
             * map to the *undefined* prefix value).
             *
             * Since "" != undefined (or null, in the current implementation)
             * the ECMA-357 spec will fail to match in [[GetNamespace]] called
             * on t with argument {} U {(prefix="", uri="http://foo.com")}.
             * This spec bug leads to ToXMLString results that duplicate the
             * declared namespace.
             */
            if (EqualStrings(ns->getNameURI(), uri)) {
                nsprefix = ns->getNamePrefix();
                if (nsprefix == prefix ||
                    ((nsprefix && prefix)
                     ? EqualStrings(nsprefix, prefix)
                     : (nsprefix ? nsprefix : prefix)->empty())) {
                    match = ns;
                    break;
                }
            }
        }
    }

    /* If we didn't match, make a new namespace from qn. */
    if (!match) {
        argv[0] = prefix ? STRING_TO_JSVAL(prefix) : JSVAL_VOID;
        argv[1] = STRING_TO_JSVAL(uri);
        ns = js_ConstructObject(cx, &js_NamespaceClass, NULL, NULL,
                                2, Valueify(argv));
        if (!ns)
            return NULL;
        match = ns;
    }
    return match;
}

static JSLinearString *
GeneratePrefix(JSContext *cx, JSLinearString *uri, JSXMLArray *decls)
{
    const jschar *cp, *start, *end;
    size_t length, newlength, offset;
    uint32 i, n, m, serial;
    jschar *bp, *dp;
    JSBool done;
    JSObject *ns;
    JSLinearString *nsprefix, *prefix;

    JS_ASSERT(!uri->empty());

    /*
     * If there are no *declared* namespaces, skip all collision detection and
     * return a short prefix quickly; an example of such a situation:
     *
     *   var x = <f/>;
     *   var n = new Namespace("http://example.com/");
     *   x.@n::att = "val";
     *   x.toXMLString();
     *
     * This is necessary for various log10 uses below to be valid.
     */
    if (decls->length == 0)
        return js_NewStringCopyZ(cx, "a");

    /*
     * Try peeling off the last filename suffix or pathname component till
     * we have a valid XML name.  This heuristic will prefer "xul" given
     * ".../there.is.only.xul", "xbl" given ".../xbl", and "xbl2" given any
     * likely URI of the form ".../xbl2/2005".
     */
    start = uri->chars();
    end = start + uri->length();
    cp = end;
    while (--cp > start) {
        if (*cp == '.' || *cp == '/' || *cp == ':') {
            ++cp;
            length = end - cp;
            if (IsXMLName(cp, length) && !STARTS_WITH_XML(cp, length))
                break;
            end = --cp;
        }
    }
    length = end - cp;

    /*
     * If the namespace consisted only of non-XML names or names that begin
     * case-insensitively with "xml", arbitrarily create a prefix consisting
     * of 'a's of size length (allowing dp-calculating code to work with or
     * without this branch executing) plus the space for storing a hyphen and
     * the serial number (avoiding reallocation if a collision happens).
     */
    bp = (jschar *) cp;
    newlength = length;
    if (STARTS_WITH_XML(cp, length) || !IsXMLName(cp, length)) {
        newlength = length + 2 + (size_t) log10((double) decls->length);
        bp = (jschar *)
             cx->malloc_((newlength + 1) * sizeof(jschar));
        if (!bp)
            return NULL;

        bp[newlength] = 0;
        for (i = 0; i < newlength; i++)
             bp[i] = 'a';
    }

    /*
     * Now search through decls looking for a collision.  If we collide with
     * an existing prefix, start tacking on a hyphen and a serial number.
     */
    serial = 0;
    do {
        done = JS_TRUE;
        for (i = 0, n = decls->length; i < n; i++) {
            ns = XMLARRAY_MEMBER(decls, i, JSObject);
            if (ns && (nsprefix = ns->getNamePrefix()) &&
                nsprefix->length() == newlength &&
                !memcmp(nsprefix->chars(), bp,
                        newlength * sizeof(jschar))) {
                if (bp == cp) {
                    newlength = length + 2 + (size_t) log10((double) n);
                    bp = (jschar *)
                         cx->malloc_((newlength + 1) * sizeof(jschar));
                    if (!bp)
                        return NULL;
                    js_strncpy(bp, cp, length);
                }

                ++serial;
                JS_ASSERT(serial <= n);
                dp = bp + length + 2 + (size_t) log10((double) serial);
                *dp = 0;
                for (m = serial; m != 0; m /= 10)
                    *--dp = (jschar)('0' + m % 10);
                *--dp = '-';
                JS_ASSERT(dp == bp + length);

                done = JS_FALSE;
                break;
            }
        }
    } while (!done);

    if (bp == cp) {
        offset = cp - start;
        prefix = js_NewDependentString(cx, uri, offset, length);
    } else {
        prefix = js_NewString(cx, bp, newlength);
        if (!prefix)
            cx->free_(bp);
    }
    return prefix;
}

static JSBool
namespace_match(const void *a, const void *b)
{
    const JSObject *nsa = (const JSObject *) a;
    const JSObject *nsb = (const JSObject *) b;
    JSLinearString *prefixa, *prefixb = nsb->getNamePrefix();

    if (prefixb) {
        prefixa = nsa->getNamePrefix();
        return prefixa && EqualStrings(prefixa, prefixb);
    }
    return EqualStrings(nsa->getNameURI(), nsb->getNameURI());
}

/* ECMA-357 10.2.1 and 10.2.2 */
#define TO_SOURCE_FLAG 0x80000000

static JSString *
XMLToXMLString(JSContext *cx, JSXML *xml, const JSXMLArray *ancestorNSes,
               uint32 indentLevel)
{
    JSBool pretty, indentKids;
    StringBuffer sb(cx);
    JSString *str;
    JSLinearString *prefix, *nsuri;
    uint32 i, n, nextIndentLevel;
    JSObject *ns, *ns2;
    AutoNamespaceArray empty(cx), decls(cx), ancdecls(cx);

    if (!GetBooleanXMLSetting(cx, js_prettyPrinting_str, &pretty))
        return NULL;

    if (pretty) {
        if (!sb.appendN(' ', indentLevel & ~TO_SOURCE_FLAG))
            return NULL;
    }

    str = NULL;

    switch (xml->xml_class) {
      case JSXML_CLASS_TEXT:
        /* Step 4. */
        if (pretty) {
            str = ChompXMLWhitespace(cx, xml->xml_value);
            if (!str)
                return NULL;
        } else {
            str = xml->xml_value;
        }
        return EscapeElementValue(cx, sb, str, indentLevel & TO_SOURCE_FLAG);

      case JSXML_CLASS_ATTRIBUTE:
        /* Step 5. */
        return EscapeAttributeValue(cx, sb, xml->xml_value,
                                    (indentLevel & TO_SOURCE_FLAG) != 0);

      case JSXML_CLASS_COMMENT:
        /* Step 6. */
        return MakeXMLCommentString(cx, sb, xml->xml_value);

      case JSXML_CLASS_PROCESSING_INSTRUCTION:
        /* Step 7. */
        return MakeXMLPIString(cx, sb, xml->name->getQNameLocalName(),
                               xml->xml_value);

      case JSXML_CLASS_LIST:
        /* ECMA-357 10.2.2. */
        {
            JSXMLArrayCursor cursor(&xml->xml_kids);
            i = 0;
            while (JSXML *kid = (JSXML *) cursor.getNext()) {
                if (pretty && i != 0) {
                    if (!sb.append('\n'))
                        return NULL;
                }

                JSString *kidstr = XMLToXMLString(cx, kid, ancestorNSes, indentLevel);
                if (!kidstr || !sb.append(kidstr))
                    return NULL;
                ++i;
            }
        }

        if (sb.empty())
            return cx->runtime->emptyString;
        return sb.finishString();

      default:;
    }

    /* After this point, control must flow through label out: to exit. */
    if (!js_EnterLocalRootScope(cx))
        return NULL;

    /* ECMA-357 10.2.1 step 8 onward: handle ToXMLString on an XML element. */
    if (!ancestorNSes)
        ancestorNSes = &empty.array;

    /* Clone in-scope namespaces not in ancestorNSes into decls. */
    {
        JSXMLArrayCursor cursor(&xml->xml_namespaces);
        while ((ns = (JSObject *) cursor.getNext()) != NULL) {
            if (!IsDeclared(ns))
                continue;
            if (!XMLARRAY_HAS_MEMBER(ancestorNSes, ns, namespace_identity)) {
                /* NOTE: may want to exclude unused namespaces here. */
                ns2 = NewXMLNamespace(cx, ns->getNamePrefix(), ns->getNameURI(), JS_TRUE);
                if (!ns2 || !XMLARRAY_APPEND(cx, &decls.array, ns2))
                    goto out;
            }
        }
    }

    /*
     * Union ancestorNSes and decls into ancdecls.  Note that ancdecls does
     * not own its member references.  In the spec, ancdecls has no name, but
     * is always written out as (AncestorNamespaces U namespaceDeclarations).
     */

    if (!ancdecls.array.setCapacity(cx, ancestorNSes->length + decls.length()))
        goto out;
    for (i = 0, n = ancestorNSes->length; i < n; i++) {
        ns2 = XMLARRAY_MEMBER(ancestorNSes, i, JSObject);
        if (!ns2)
            continue;
        JS_ASSERT(!XMLARRAY_HAS_MEMBER(&decls.array, ns2, namespace_identity));
        if (!XMLARRAY_APPEND(cx, &ancdecls.array, ns2))
            goto out;
    }
    for (i = 0, n = decls.length(); i < n; i++) {
        ns2 = XMLARRAY_MEMBER(&decls.array, i, JSObject);
        if (!ns2)
            continue;
        JS_ASSERT(!XMLARRAY_HAS_MEMBER(&ancdecls.array, ns2, namespace_identity));
        if (!XMLARRAY_APPEND(cx, &ancdecls.array, ns2))
            goto out;
    }

    /* Step 11, except we don't clone ns unless its prefix is undefined. */
    ns = GetNamespace(cx, xml->name, &ancdecls.array);
    if (!ns)
        goto out;

    /* Step 12 (NULL means *undefined* here), plus the deferred ns cloning. */
    prefix = ns->getNamePrefix();
    if (!prefix) {
        /*
         * Create a namespace prefix that isn't used by any member of decls.
         * Assign the new prefix to a copy of ns.  Flag this namespace as if
         * it were declared, for assertion-testing's sake later below.
         *
         * Erratum: if prefix and xml->name are both null (*undefined* in
         * ECMA-357), we know that xml was named using the default namespace
         * (proof: see GetNamespace and the Namespace constructor called with
         * two arguments).  So we ought not generate a new prefix here, when
         * we can declare ns as the default namespace for xml.
         *
         * This helps descendants inherit the namespace instead of redundantly
         * redeclaring it with generated prefixes in each descendant.
         */
        nsuri = ns->getNameURI();
        if (!xml->name->getNamePrefix()) {
            prefix = cx->runtime->emptyString;
        } else {
            prefix = GeneratePrefix(cx, nsuri, &ancdecls.array);
            if (!prefix)
                goto out;
        }
        ns = NewXMLNamespace(cx, prefix, nsuri, JS_TRUE);
        if (!ns)
            goto out;

        /*
         * If the xml->name was unprefixed, we must remove any declared default
         * namespace from decls before appending ns.  How can you get a default
         * namespace in decls that doesn't match the one from name?  Apparently
         * by calling x.setNamespace(ns) where ns has no prefix.  The other way
         * to fix this is to update x's in-scope namespaces when setNamespace
         * is called, but that's not specified by ECMA-357.
         *
         * Likely Erratum here, depending on whether the lack of update to x's
         * in-scope namespace in XML.prototype.setNamespace (13.4.4.36) is an
         * erratum or not.  Note that changing setNamespace to update the list
         * of in-scope namespaces will change x.namespaceDeclarations().
         */
        if (prefix->empty()) {
            i = XMLArrayFindMember(&decls.array, ns, namespace_match);
            if (i != XML_NOT_FOUND)
                XMLArrayDelete(cx, &decls.array, i, JS_TRUE);
        }

        /*
         * In the spec, ancdecls has no name, but is always written out as
         * (AncestorNamespaces U namespaceDeclarations).  Since we compute
         * that union in ancdecls, any time we append a namespace strong
         * ref to decls, we must also append a weak ref to ancdecls.  Order
         * matters here: code at label out: releases strong refs in decls.
         */
        if (!XMLARRAY_APPEND(cx, &ancdecls.array, ns) ||
            !XMLARRAY_APPEND(cx, &decls.array, ns)) {
            goto out;
        }
    }

    /* Format the element or point-tag into sb. */
    if (!sb.append('<'))
        goto out;

    if (!prefix->empty()) {
        if (!sb.append(prefix) || !sb.append(':'))
            goto out;
    }
    if (!sb.append(xml->name->getQNameLocalName()))
        goto out;

    /*
     * Step 16 makes a union to avoid writing two loops in step 17, to share
     * common attribute value appending spec-code.  We prefer two loops for
     * faster code and less data overhead.
     */

    /* Step 17(b): append attributes. */
    {
        JSXMLArrayCursor cursor(&xml->xml_attrs);
        while (JSXML *attr = (JSXML *) cursor.getNext()) {
            if (!sb.append(' '))
                goto out;
            ns2 = GetNamespace(cx, attr->name, &ancdecls.array);
            if (!ns2)
                goto out;

            /* 17(b)(ii): NULL means *undefined* here. */
            prefix = ns2->getNamePrefix();
            if (!prefix) {
                prefix = GeneratePrefix(cx, ns2->getNameURI(), &ancdecls.array);
                if (!prefix)
                    goto out;

                /* Again, we avoid copying ns2 until we know it's prefix-less. */
                ns2 = NewXMLNamespace(cx, prefix, ns2->getNameURI(), JS_TRUE);
                if (!ns2)
                    goto out;

                /*
                 * In the spec, ancdecls has no name, but is always written out as
                 * (AncestorNamespaces U namespaceDeclarations).  Since we compute
                 * that union in ancdecls, any time we append a namespace strong
                 * ref to decls, we must also append a weak ref to ancdecls.  Order
                 * matters here: code at label out: releases strong refs in decls.
                 */
                if (!XMLARRAY_APPEND(cx, &ancdecls.array, ns2) ||
                    !XMLARRAY_APPEND(cx, &decls.array, ns2)) {
                    goto out;
                }
            }

            /* 17(b)(iii). */
            if (!prefix->empty()) {
                if (!sb.append(prefix) || !sb.append(':'))
                    goto out;
            }

            /* 17(b)(iv). */
            if (!sb.append(attr->name->getQNameLocalName()))
                goto out;

            /* 17(d-g). */
            if (!AppendAttributeValue(cx, sb, attr->xml_value))
                goto out;
        }
    }

    /* Step 17(c): append XML namespace declarations. */
    {
        JSXMLArrayCursor cursor(&decls.array);
        while (JSObject *ns3 = (JSObject *) cursor.getNext()) {
            JS_ASSERT(IsDeclared(ns3));

            if (!sb.append(" xmlns"))
                goto out;

            /* 17(c)(ii): NULL means *undefined* here. */
            prefix = ns3->getNamePrefix();
            if (!prefix) {
                prefix = GeneratePrefix(cx, ns3->getNameURI(), &ancdecls.array);
                if (!prefix)
                    goto out;
                ns3->setNamePrefix(prefix);
            }

            /* 17(c)(iii). */
            if (!prefix->empty()) {
                if (!sb.append(':') || !sb.append(prefix))
                    goto out;
            }

            /* 17(d-g). */
            if (!AppendAttributeValue(cx, sb, ns3->getNameURI()))
                goto out;
        }
    }

    /* Step 18: handle point tags. */
    n = xml->xml_kids.length;
    if (n == 0) {
        if (!sb.append("/>"))
            goto out;
    } else {
        /* Steps 19 through 25: handle element content, and open the end-tag. */
        if (!sb.append('>'))
            goto out;
        {
            JSXML *kid;
            indentKids = n > 1 ||
                         (n == 1 &&
                          (kid = XMLARRAY_MEMBER(&xml->xml_kids, 0, JSXML)) &&
                          kid->xml_class != JSXML_CLASS_TEXT);
        }

        if (pretty && indentKids) {
            if (!GetUint32XMLSetting(cx, js_prettyIndent_str, &i))
                goto out;
            nextIndentLevel = indentLevel + i;
        } else {
            nextIndentLevel = indentLevel & TO_SOURCE_FLAG;
        }

        {
            JSXMLArrayCursor cursor(&xml->xml_kids);
            while (JSXML *kid = (JSXML *) cursor.getNext()) {
                if (pretty && indentKids) {
                    if (!sb.append('\n'))
                        goto out;
                }

                JSString *kidstr = XMLToXMLString(cx, kid, &ancdecls.array, nextIndentLevel);
                if (!kidstr)
                    goto out;

                if (!sb.append(kidstr))
                    goto out;
            }
        }

        if (pretty && indentKids) {
            if (!sb.append('\n') ||
                !sb.appendN(' ', indentLevel & ~TO_SOURCE_FLAG))
                goto out;
        }
        if (!sb.append("</"))
            goto out;

        /* Step 26. */
        prefix = ns->getNamePrefix();
        if (prefix && !prefix->empty()) {
            if (!sb.append(prefix) || !sb.append(':'))
                goto out;
        }

        /* Step 27. */
        if (!sb.append(xml->name->getQNameLocalName()) || !sb.append('>'))
            goto out;
    }

    str = sb.finishString();
out:
    js_LeaveLocalRootScopeWithResult(cx, str);
    return str;
}

/* ECMA-357 10.2 */
static JSString *
ToXMLString(JSContext *cx, jsval v, uint32 toSourceFlag)
{
    if (JSVAL_IS_NULL(v) || JSVAL_IS_VOID(v)) {
        JS_ReportErrorNumber(cx, js_GetErrorMessage, NULL,
                             JSMSG_BAD_XML_CONVERSION,
                             JSVAL_IS_NULL(v) ? js_null_str : js_undefined_str);
        return NULL;
    }

    if (JSVAL_IS_BOOLEAN(v) || JSVAL_IS_NUMBER(v))
        return js_ValueToString(cx, Valueify(v));

    if (JSVAL_IS_STRING(v)) {
        StringBuffer sb(cx);
        return EscapeElementValue(cx, sb, JSVAL_TO_STRING(v), toSourceFlag);
    }

    JSObject *obj = JSVAL_TO_OBJECT(v);
    if (!obj->isXML()) {
        if (!ToPrimitive(cx, JSTYPE_STRING, Valueify(&v)))
            return NULL;
        JSString *str = js_ValueToString(cx, Valueify(v));
        if (!str)
            return NULL;
        StringBuffer sb(cx);
        return EscapeElementValue(cx, sb, str, toSourceFlag);
    }

    /* Handle non-element cases in this switch, returning from each case. */
    JS::Anchor<JSObject *> anch(obj);
    JSXML *xml = reinterpret_cast<JSXML *>(obj->getPrivate());
    return XMLToXMLString(cx, xml, NULL, toSourceFlag | 0);
}

static JSObject *
ToAttributeName(JSContext *cx, jsval v)
{
    JSLinearString *name, *uri, *prefix;
    JSObject *obj;
    Class *clasp;
    JSObject *qn;

    if (JSVAL_IS_STRING(v)) {
        name = JSVAL_TO_STRING(v)->ensureLinear(cx);
        if (!name)
            return NULL;
        uri = prefix = cx->runtime->emptyString;
    } else {
        if (JSVAL_IS_PRIMITIVE(v)) {
            js_ReportValueError(cx, JSMSG_BAD_XML_ATTR_NAME,
                                JSDVG_IGNORE_STACK, Valueify(v), NULL);
            return NULL;
        }

        obj = JSVAL_TO_OBJECT(v);
        clasp = obj->getClass();
        if (clasp == &js_AttributeNameClass)
            return obj;

        if (clasp == &js_QNameClass) {
            qn = obj;
            uri = qn->getNameURI();
            prefix = qn->getNamePrefix();
            name = qn->getQNameLocalName();
        } else {
            if (clasp == &js_AnyNameClass) {
                name = cx->runtime->atomState.starAtom;
            } else {
                JSString *str = js_ValueToString(cx, Valueify(v));
                if (!str)
                    return NULL;
                name = str->ensureLinear(cx);
                if (!name)
                    return NULL;
            }
            uri = prefix = cx->runtime->emptyString;
        }
    }

    qn = NewXMLAttributeName(cx, uri, prefix, name);
    if (!qn)
        return NULL;
    return qn;
}

static void
ReportBadXMLName(JSContext *cx, const Value &idval)
{
    js_ReportValueError(cx, JSMSG_BAD_XML_NAME, JSDVG_IGNORE_STACK, idval, NULL);
}

static JSBool
IsFunctionQName(JSContext *cx, JSObject *qn, jsid *funidp)
{
    JSAtom *atom;
    JSLinearString *uri;

    atom = cx->runtime->atomState.functionNamespaceURIAtom;
    uri = qn->getNameURI();
    if (uri && (uri == atom || EqualStrings(uri, atom)))
        return JS_ValueToId(cx, STRING_TO_JSVAL(qn->getQNameLocalName()), funidp);
    *funidp = JSID_VOID;
    return JS_TRUE;
}

JSBool
js_IsFunctionQName(JSContext *cx, JSObject *obj, jsid *funidp)
{
    if (obj->getClass() == &js_QNameClass)
        return IsFunctionQName(cx, obj, funidp);
    *funidp = JSID_VOID;
    return JS_TRUE;
}

static JSObject *
ToXMLName(JSContext *cx, jsval v, jsid *funidp)
{
    JSAtom *atomizedName;
    JSString *name;
    JSObject *obj;
    Class *clasp;
    uint32 index;

    if (JSVAL_IS_STRING(v)) {
        name = JSVAL_TO_STRING(v);
    } else {
        if (JSVAL_IS_PRIMITIVE(v)) {
            ReportBadXMLName(cx, Valueify(v));
            return NULL;
        }

        obj = JSVAL_TO_OBJECT(v);
        clasp = obj->getClass();
        if (clasp == &js_AttributeNameClass || clasp == &js_QNameClass)
            goto out;
        if (clasp == &js_AnyNameClass) {
            name = cx->runtime->atomState.starAtom;
            goto construct;
        }
        name = js_ValueToString(cx, Valueify(v));
        if (!name)
            return NULL;
    }

    atomizedName = js_AtomizeString(cx, name);
    if (!atomizedName)
        return NULL;

    /*
     * ECMA-357 10.6.1 step 1 seems to be incorrect.  The spec says:
     *
     * 1. If ToString(ToNumber(P)) == ToString(P), throw a TypeError exception
     *
     * First, _P_ should be _s_, to refer to the given string.
     *
     * Second, why does ToXMLName applied to the string type throw TypeError
     * only for numeric literals without any leading or trailing whitespace?
     *
     * If the idea is to reject uint32 property names, then the check needs to
     * be stricter, to exclude hexadecimal and floating point literals.
     */
    if (js_IdIsIndex(ATOM_TO_JSID(atomizedName), &index))
        goto bad;

    if (*atomizedName->chars() == '@') {
        name = js_NewDependentString(cx, name, 1, name->length() - 1);
        if (!name)
            return NULL;
        *funidp = JSID_VOID;
        return ToAttributeName(cx, STRING_TO_JSVAL(name));
    }

construct:
    v = STRING_TO_JSVAL(name);
    obj = js_ConstructObject(cx, &js_QNameClass, NULL, NULL, 1, Valueify(&v));
    if (!obj)
        return NULL;

out:
    if (!IsFunctionQName(cx, obj, funidp))
        return NULL;
    return obj;

bad:
    JSAutoByteString bytes;
    if (js_ValueToPrintable(cx, StringValue(name), &bytes))
        JS_ReportErrorNumber(cx, js_GetErrorMessage, NULL, JSMSG_BAD_XML_NAME, bytes.ptr());
    return NULL;
}

/* ECMA-357 9.1.1.13 XML [[AddInScopeNamespace]]. */
static JSBool
AddInScopeNamespace(JSContext *cx, JSXML *xml, JSObject *ns)
{
    JSLinearString *prefix, *prefix2;
    JSObject *match, *ns2;
    uint32 i, n, m;

    if (xml->xml_class != JSXML_CLASS_ELEMENT)
        return JS_TRUE;

    /* NULL means *undefined* here -- see ECMA-357 9.1.1.13 step 2. */
    prefix = ns->getNamePrefix();
    if (!prefix) {
        match = NULL;
        for (i = 0, n = xml->xml_namespaces.length; i < n; i++) {
            ns2 = XMLARRAY_MEMBER(&xml->xml_namespaces, i, JSObject);
            if (ns2 && EqualStrings(ns2->getNameURI(), ns->getNameURI())) {
                match = ns2;
                break;
            }
        }
        if (!match && !XMLARRAY_ADD_MEMBER(cx, &xml->xml_namespaces, n, ns))
            return JS_FALSE;
    } else {
        if (prefix->empty() && xml->name->getNameURI()->empty())
            return JS_TRUE;
        match = NULL;
#ifdef __GNUC__         /* suppress bogus gcc warnings */
        m = XML_NOT_FOUND;
#endif
        for (i = 0, n = xml->xml_namespaces.length; i < n; i++) {
            ns2 = XMLARRAY_MEMBER(&xml->xml_namespaces, i, JSObject);
            if (ns2 && (prefix2 = ns2->getNamePrefix()) &&
                EqualStrings(prefix2, prefix)) {
                match = ns2;
                m = i;
                break;
            }
        }
        if (match && !EqualStrings(match->getNameURI(), ns->getNameURI())) {
            ns2 = XMLARRAY_DELETE(cx, &xml->xml_namespaces, m, JS_TRUE,
                                  JSObject);
            JS_ASSERT(ns2 == match);
            match->clearNamePrefix();
            if (!AddInScopeNamespace(cx, xml, match))
                return JS_FALSE;
        }
        if (!XMLARRAY_APPEND(cx, &xml->xml_namespaces, ns))
            return JS_FALSE;
    }

    /* OPTION: enforce that descendants have superset namespaces. */
    return JS_TRUE;
}

/* ECMA-357 9.2.1.6 XMLList [[Append]]. */
static JSBool
Append(JSContext *cx, JSXML *list, JSXML *xml)
{
    uint32 i, j, k, n;
    JSXML *kid;

    JS_ASSERT(list->xml_class == JSXML_CLASS_LIST);
    i = list->xml_kids.length;
    n = 1;
    if (xml->xml_class == JSXML_CLASS_LIST) {
        list->xml_target = xml->xml_target;
        list->xml_targetprop = xml->xml_targetprop;
        n = JSXML_LENGTH(xml);
        k = i + n;
        if (!list->xml_kids.setCapacity(cx, k))
            return JS_FALSE;
        for (j = 0; j < n; j++) {
            kid = XMLARRAY_MEMBER(&xml->xml_kids, j, JSXML);
            if (kid)
                XMLARRAY_SET_MEMBER(&list->xml_kids, i + j, kid);
        }
        return JS_TRUE;
    }

    list->xml_target = xml->parent;
    if (xml->xml_class == JSXML_CLASS_PROCESSING_INSTRUCTION)
        list->xml_targetprop = NULL;
    else
        list->xml_targetprop = xml->name;
    if (!XMLARRAY_ADD_MEMBER(cx, &list->xml_kids, i, xml))
        return JS_FALSE;
    return JS_TRUE;
}

/* ECMA-357 9.1.1.7 XML [[DeepCopy]] and 9.2.1.7 XMLList [[DeepCopy]]. */
static JSXML *
DeepCopyInLRS(JSContext *cx, JSXML *xml, uintN flags);

static JSXML *
DeepCopy(JSContext *cx, JSXML *xml, JSObject *obj, uintN flags)
{
    JSXML *copy;

    /* Our caller may not be protecting newborns with a local root scope. */
    if (!js_EnterLocalRootScope(cx))
        return NULL;
    copy = DeepCopyInLRS(cx, xml, flags);
    if (copy) {
        if (obj) {
            /* Caller provided the object for this copy, hook 'em up. */
            obj->setPrivate(copy);
            copy->object = obj;
        } else if (!js_GetXMLObject(cx, copy)) {
            copy = NULL;
        }
    }
    js_LeaveLocalRootScopeWithResult(cx, copy);
    return copy;
}

/*
 * (i) We must be in a local root scope (InLRS).
 * (ii) parent must have a rooted object.
 * (iii) from's owning object must be locked if not thread-local.
 */
static JSBool
DeepCopySetInLRS(JSContext *cx, JSXMLArray *from, JSXMLArray *to, JSXML *parent,
                 uintN flags)
{
    uint32 j, n;
    JSXML *kid2;
    JSString *str;

    n = from->length;
    if (!to->setCapacity(cx, n))
        return JS_FALSE;

    JSXMLArrayCursor cursor(from);
    j = 0;
    while (JSXML *kid = (JSXML *) cursor.getNext()) {
        if ((flags & XSF_IGNORE_COMMENTS) &&
            kid->xml_class == JSXML_CLASS_COMMENT) {
            continue;
        }
        if ((flags & XSF_IGNORE_PROCESSING_INSTRUCTIONS) &&
            kid->xml_class == JSXML_CLASS_PROCESSING_INSTRUCTION) {
            continue;
        }
        if ((flags & XSF_IGNORE_WHITESPACE) &&
            (kid->xml_flags & XMLF_WHITESPACE_TEXT)) {
            continue;
        }
        kid2 = DeepCopyInLRS(cx, kid, flags);
        if (!kid2) {
            to->length = j;
            return JS_FALSE;
        }

        if ((flags & XSF_IGNORE_WHITESPACE) &&
            n > 1 && kid2->xml_class == JSXML_CLASS_TEXT) {
            str = ChompXMLWhitespace(cx, kid2->xml_value);
            if (!str) {
                to->length = j;
                return JS_FALSE;
            }
            kid2->xml_value = str;
        }

        XMLARRAY_SET_MEMBER(to, j, kid2);
        ++j;
        if (parent->xml_class != JSXML_CLASS_LIST)
            kid2->parent = parent;
    }

    if (j < n)
        to->trim();
    return JS_TRUE;
}

static JSXML *
DeepCopyInLRS(JSContext *cx, JSXML *xml, uintN flags)
{
    JSXML *copy;
    JSObject *qn;
    JSBool ok;
    uint32 i, n;
    JSObject *ns, *ns2;

    JS_CHECK_RECURSION(cx, return NULL);

    copy = js_NewXML(cx, JSXMLClass(xml->xml_class));
    if (!copy)
        return NULL;
    qn = xml->name;
    if (qn) {
        qn = NewXMLQName(cx, qn->getNameURI(), qn->getNamePrefix(), qn->getQNameLocalName());
        if (!qn) {
            ok = JS_FALSE;
            goto out;
        }
    }
    copy->name = qn;
    copy->xml_flags = xml->xml_flags;

    if (JSXML_HAS_VALUE(xml)) {
        copy->xml_value = xml->xml_value;
        ok = JS_TRUE;
    } else {
        ok = DeepCopySetInLRS(cx, &xml->xml_kids, &copy->xml_kids, copy, flags);
        if (!ok)
            goto out;

        if (xml->xml_class == JSXML_CLASS_LIST) {
            copy->xml_target = xml->xml_target;
            copy->xml_targetprop = xml->xml_targetprop;
        } else {
            n = xml->xml_namespaces.length;
            ok = copy->xml_namespaces.setCapacity(cx, n);
            if (!ok)
                goto out;
            for (i = 0; i < n; i++) {
                ns = XMLARRAY_MEMBER(&xml->xml_namespaces, i, JSObject);
                if (!ns)
                    continue;
                ns2 = NewXMLNamespace(cx, ns->getNamePrefix(), ns->getNameURI(),
                                      IsDeclared(ns));
                if (!ns2) {
                    copy->xml_namespaces.length = i;
                    ok = JS_FALSE;
                    goto out;
                }
                XMLARRAY_SET_MEMBER(&copy->xml_namespaces, i, ns2);
            }

            ok = DeepCopySetInLRS(cx, &xml->xml_attrs, &copy->xml_attrs, copy,
                                  0);
            if (!ok)
                goto out;
        }
    }

out:
    if (!ok)
        return NULL;
    return copy;
}

/* ECMA-357 9.1.1.4 XML [[DeleteByIndex]]. */
static void
DeleteByIndex(JSContext *cx, JSXML *xml, uint32 index)
{
    JSXML *kid;

    if (JSXML_HAS_KIDS(xml) && index < xml->xml_kids.length) {
        kid = XMLARRAY_MEMBER(&xml->xml_kids, index, JSXML);
        if (kid)
            kid->parent = NULL;
        XMLArrayDelete(cx, &xml->xml_kids, index, JS_TRUE);
    }
}

typedef JSBool (*JSXMLNameMatcher)(JSObject *nameqn, JSXML *xml);

static JSBool
MatchAttrName(JSObject *nameqn, JSXML *attr)
{
    JSObject *attrqn = attr->name;
    JSLinearString *localName = nameqn->getQNameLocalName();
    JSLinearString *uri;

    return (IS_STAR(localName) ||
            EqualStrings(attrqn->getQNameLocalName(), localName)) &&
           (!(uri = nameqn->getNameURI()) ||
            EqualStrings(attrqn->getNameURI(), uri));
}

static JSBool
MatchElemName(JSObject *nameqn, JSXML *elem)
{
    JSLinearString *localName = nameqn->getQNameLocalName();
    JSLinearString *uri;

    return (IS_STAR(localName) ||
            (elem->xml_class == JSXML_CLASS_ELEMENT &&
             EqualStrings(elem->name->getQNameLocalName(), localName))) &&
           (!(uri = nameqn->getNameURI()) ||
            (elem->xml_class == JSXML_CLASS_ELEMENT &&
             EqualStrings(elem->name->getNameURI(), uri)));
}

/* ECMA-357 9.1.1.8 XML [[Descendants]] and 9.2.1.8 XMLList [[Descendants]]. */
static JSBool
DescendantsHelper(JSContext *cx, JSXML *xml, JSObject *nameqn, JSXML *list)
{
    uint32 i, n;
    JSXML *attr, *kid;

    JS_CHECK_RECURSION(cx, return JS_FALSE);

    if (xml->xml_class == JSXML_CLASS_ELEMENT &&
        nameqn->getClass() == &js_AttributeNameClass) {
        for (i = 0, n = xml->xml_attrs.length; i < n; i++) {
            attr = XMLARRAY_MEMBER(&xml->xml_attrs, i, JSXML);
            if (attr && MatchAttrName(nameqn, attr)) {
                if (!Append(cx, list, attr))
                    return JS_FALSE;
            }
        }
    }

    for (i = 0, n = JSXML_LENGTH(xml); i < n; i++) {
        kid = XMLARRAY_MEMBER(&xml->xml_kids, i, JSXML);
        if (!kid)
            continue;
        if (nameqn->getClass() != &js_AttributeNameClass &&
            MatchElemName(nameqn, kid)) {
            if (!Append(cx, list, kid))
                return JS_FALSE;
        }
        if (!DescendantsHelper(cx, kid, nameqn, list))
            return JS_FALSE;
    }
    return JS_TRUE;
}

static JSXML *
Descendants(JSContext *cx, JSXML *xml, jsval id)
{
    jsid funid;
    JSObject *nameqn;
    JSObject *listobj;
    JSXML *list, *kid;
    uint32 i, n;
    JSBool ok;

    nameqn = ToXMLName(cx, id, &funid);
    if (!nameqn)
        return NULL;

    listobj = js_NewXMLObject(cx, JSXML_CLASS_LIST);
    if (!listobj)
        return NULL;
    list = (JSXML *) listobj->getPrivate();
    if (!JSID_IS_VOID(funid))
        return list;

    /*
     * Protect nameqn's object and strings from GC by linking list to it
     * temporarily.  The newborn GC root for the last allocated object
     * protects listobj, which protects list. Any other object allocations
     * occurring beneath DescendantsHelper use local roots.
     */
    list->name = nameqn;
    if (!js_EnterLocalRootScope(cx))
        return NULL;
    if (xml->xml_class == JSXML_CLASS_LIST) {
        ok = JS_TRUE;
        for (i = 0, n = xml->xml_kids.length; i < n; i++) {
            kid = XMLARRAY_MEMBER(&xml->xml_kids, i, JSXML);
            if (kid && kid->xml_class == JSXML_CLASS_ELEMENT) {
                ok = DescendantsHelper(cx, kid, nameqn, list);
                if (!ok)
                    break;
            }
        }
    } else {
        ok = DescendantsHelper(cx, xml, nameqn, list);
    }
    js_LeaveLocalRootScopeWithResult(cx, list);
    if (!ok)
        return NULL;
    list->name = NULL;
    return list;
}

/* Recursive (JSXML *) parameterized version of Equals. */
static JSBool
XMLEquals(JSContext *cx, JSXML *xml, JSXML *vxml, JSBool *bp)
{
    JSObject *qn, *vqn;
    uint32 i, j, n;
    JSXML *kid, *vkid, *attr, *vattr;
    JSObject *xobj, *vobj;

retry:
    if (xml->xml_class != vxml->xml_class) {
        if (xml->xml_class == JSXML_CLASS_LIST && xml->xml_kids.length == 1) {
            xml = XMLARRAY_MEMBER(&xml->xml_kids, 0, JSXML);
            if (xml)
                goto retry;
        }
        if (vxml->xml_class == JSXML_CLASS_LIST && vxml->xml_kids.length == 1) {
            vxml = XMLARRAY_MEMBER(&vxml->xml_kids, 0, JSXML);
            if (vxml)
                goto retry;
        }
        *bp = JS_FALSE;
        return JS_TRUE;
    }

    qn = xml->name;
    vqn = vxml->name;
    if (qn) {
        *bp = vqn &&
              EqualStrings(qn->getQNameLocalName(), vqn->getQNameLocalName()) &&
              EqualStrings(qn->getNameURI(), vqn->getNameURI());
    } else {
        *bp = vqn == NULL;
    }
    if (!*bp)
        return JS_TRUE;

    if (JSXML_HAS_VALUE(xml)) {
        if (!EqualStrings(cx, xml->xml_value, vxml->xml_value, bp))
            return JS_FALSE;
    } else if (xml->xml_kids.length != vxml->xml_kids.length) {
        *bp = JS_FALSE;
    } else {
        {
            JSXMLArrayCursor cursor(&xml->xml_kids);
            JSXMLArrayCursor vcursor(&vxml->xml_kids);
            for (;;) {
                kid = (JSXML *) cursor.getNext();
                vkid = (JSXML *) vcursor.getNext();
                if (!kid || !vkid) {
                    *bp = !kid && !vkid;
                    break;
                }
                xobj = js_GetXMLObject(cx, kid);
                vobj = js_GetXMLObject(cx, vkid);
                if (!xobj || !vobj ||
                    !js_TestXMLEquality(cx, ObjectValue(*xobj), ObjectValue(*vobj), bp))
                    return JS_FALSE;
                if (!*bp)
                    break;
            }
        }

        if (*bp && xml->xml_class == JSXML_CLASS_ELEMENT) {
            n = xml->xml_attrs.length;
            if (n != vxml->xml_attrs.length)
                *bp = JS_FALSE;
            for (i = 0; *bp && i < n; i++) {
                attr = XMLARRAY_MEMBER(&xml->xml_attrs, i, JSXML);
                if (!attr)
                    continue;
                j = XMLARRAY_FIND_MEMBER(&vxml->xml_attrs, attr, attr_identity);
                if (j == XML_NOT_FOUND) {
                    *bp = JS_FALSE;
                    break;
                }
                vattr = XMLARRAY_MEMBER(&vxml->xml_attrs, j, JSXML);
                if (!vattr)
                    continue;
                if (!EqualStrings(cx, attr->xml_value, vattr->xml_value, bp))
                    return JS_FALSE;
            }
        }
    }

    return JS_TRUE;
}

/* ECMA-357 9.1.1.9 XML [[Equals]] and 9.2.1.9 XMLList [[Equals]]. */
static JSBool
Equals(JSContext *cx, JSXML *xml, jsval v, JSBool *bp)
{
    JSObject *vobj;
    JSXML *vxml;

    if (JSVAL_IS_PRIMITIVE(v)) {
        *bp = JS_FALSE;
        if (xml->xml_class == JSXML_CLASS_LIST) {
            if (xml->xml_kids.length == 1) {
                vxml = XMLARRAY_MEMBER(&xml->xml_kids, 0, JSXML);
                if (!vxml)
                    return JS_TRUE;
                vobj = js_GetXMLObject(cx, vxml);
                if (!vobj)
                    return JS_FALSE;
                return js_TestXMLEquality(cx, ObjectValue(*vobj), Valueify(v), bp);
            }
            if (JSVAL_IS_VOID(v) && xml->xml_kids.length == 0)
                *bp = JS_TRUE;
        }
    } else {
        vobj = JSVAL_TO_OBJECT(v);
        if (!vobj->isXML()) {
            *bp = JS_FALSE;
        } else {
            vxml = (JSXML *) vobj->getPrivate();
            if (!XMLEquals(cx, xml, vxml, bp))
                return JS_FALSE;
        }
    }
    return JS_TRUE;
}

static JSBool
CheckCycle(JSContext *cx, JSXML *xml, JSXML *kid)
{
    JS_ASSERT(kid->xml_class != JSXML_CLASS_LIST);

    do {
        if (xml == kid) {
            JS_ReportErrorNumber(cx, js_GetErrorMessage, NULL,
                                 JSMSG_CYCLIC_VALUE, js_XML_str);
            return JS_FALSE;
        }
    } while ((xml = xml->parent) != NULL);

    return JS_TRUE;
}

/* ECMA-357 9.1.1.11 XML [[Insert]]. */
static JSBool
Insert(JSContext *cx, JSXML *xml, uint32 i, jsval v)
{
    uint32 j, n;
    JSXML *vxml, *kid;
    JSObject *vobj;
    JSString *str;

    if (!JSXML_HAS_KIDS(xml))
        return JS_TRUE;

    n = 1;
    vxml = NULL;
    if (!JSVAL_IS_PRIMITIVE(v)) {
        vobj = JSVAL_TO_OBJECT(v);
        if (vobj->isXML()) {
            vxml = (JSXML *) vobj->getPrivate();
            if (vxml->xml_class == JSXML_CLASS_LIST) {
                n = vxml->xml_kids.length;
                if (n == 0)
                    return JS_TRUE;
                for (j = 0; j < n; j++) {
                    kid = XMLARRAY_MEMBER(&vxml->xml_kids, j, JSXML);
                    if (!kid)
                        continue;
                    if (!CheckCycle(cx, xml, kid))
                        return JS_FALSE;
                }
            } else if (vxml->xml_class == JSXML_CLASS_ELEMENT) {
                /* OPTION: enforce that descendants have superset namespaces. */
                if (!CheckCycle(cx, xml, vxml))
                    return JS_FALSE;
            }
        }
    }
    if (!vxml) {
        str = js_ValueToString(cx, Valueify(v));
        if (!str)
            return JS_FALSE;

        vxml = js_NewXML(cx, JSXML_CLASS_TEXT);
        if (!vxml)
            return JS_FALSE;
        vxml->xml_value = str;
    }

    if (i > xml->xml_kids.length)
        i = xml->xml_kids.length;

    if (!XMLArrayInsert(cx, &xml->xml_kids, i, n))
        return JS_FALSE;

    if (vxml->xml_class == JSXML_CLASS_LIST) {
        for (j = 0; j < n; j++) {
            kid = XMLARRAY_MEMBER(&vxml->xml_kids, j, JSXML);
            if (!kid)
                continue;
            kid->parent = xml;
            XMLARRAY_SET_MEMBER(&xml->xml_kids, i + j, kid);

            /* OPTION: enforce that descendants have superset namespaces. */
        }
    } else {
        vxml->parent = xml;
        XMLARRAY_SET_MEMBER(&xml->xml_kids, i, vxml);
    }
    return JS_TRUE;
}

/* ECMA-357 9.1.1.12 XML [[Replace]]. */
static JSBool
Replace(JSContext *cx, JSXML *xml, uint32 i, jsval v)
{
    uint32 n;
    JSXML *vxml, *kid;
    JSObject *vobj;
    JSString *str;

    if (!JSXML_HAS_KIDS(xml))
        return JS_TRUE;

    /*
     * 9.1.1.12
     * [[Replace]] handles _i >= x.[[Length]]_ by incrementing _x.[[Length]_.
     * It should therefore constrain callers to pass in _i <= x.[[Length]]_.
     */
    n = xml->xml_kids.length;
    if (i > n)
        i = n;

    vxml = NULL;
    if (!JSVAL_IS_PRIMITIVE(v)) {
        vobj = JSVAL_TO_OBJECT(v);
        if (vobj->isXML())
            vxml = (JSXML *) vobj->getPrivate();
    }

    switch (vxml ? JSXMLClass(vxml->xml_class) : JSXML_CLASS_LIMIT) {
      case JSXML_CLASS_ELEMENT:
        /* OPTION: enforce that descendants have superset namespaces. */
        if (!CheckCycle(cx, xml, vxml))
            return JS_FALSE;
      case JSXML_CLASS_COMMENT:
      case JSXML_CLASS_PROCESSING_INSTRUCTION:
      case JSXML_CLASS_TEXT:
        goto do_replace;

      case JSXML_CLASS_LIST:
        if (i < n)
            DeleteByIndex(cx, xml, i);
        if (!Insert(cx, xml, i, v))
            return JS_FALSE;
        break;

      default:
        str = js_ValueToString(cx, Valueify(v));
        if (!str)
            return JS_FALSE;

        vxml = js_NewXML(cx, JSXML_CLASS_TEXT);
        if (!vxml)
            return JS_FALSE;
        vxml->xml_value = str;

      do_replace:
        vxml->parent = xml;
        if (i < n) {
            kid = XMLARRAY_MEMBER(&xml->xml_kids, i, JSXML);
            if (kid)
                kid->parent = NULL;
        }
        if (!XMLARRAY_ADD_MEMBER(cx, &xml->xml_kids, i, vxml))
            return JS_FALSE;
        break;
    }

    return JS_TRUE;
}

/* ECMA-357 9.1.1.3 XML [[Delete]], 9.2.1.3 XML [[Delete]] qname cases. */
static void
DeleteNamedProperty(JSContext *cx, JSXML *xml, JSObject *nameqn,
                    JSBool attributes)
{
    JSXMLArray *array;
    uint32 index, deleteCount;
    JSXML *kid;
    JSXMLNameMatcher matcher;

    if (xml->xml_class == JSXML_CLASS_LIST) {
        array = &xml->xml_kids;
        for (index = 0; index < array->length; index++) {
            kid = XMLARRAY_MEMBER(array, index, JSXML);
            if (kid && kid->xml_class == JSXML_CLASS_ELEMENT)
                DeleteNamedProperty(cx, kid, nameqn, attributes);
        }
    } else if (xml->xml_class == JSXML_CLASS_ELEMENT) {
        if (attributes) {
            array = &xml->xml_attrs;
            matcher = MatchAttrName;
        } else {
            array = &xml->xml_kids;
            matcher = MatchElemName;
        }
        deleteCount = 0;
        for (index = 0; index < array->length; index++) {
            kid = XMLARRAY_MEMBER(array, index, JSXML);
            if (kid && matcher(nameqn, kid)) {
                kid->parent = NULL;
                XMLArrayDelete(cx, array, index, JS_FALSE);
                ++deleteCount;
            } else if (deleteCount != 0) {
                XMLARRAY_SET_MEMBER(array,
                                    index - deleteCount,
                                    array->vector[index]);
            }
        }
        array->length -= deleteCount;
    }
}

/* ECMA-357 9.2.1.3 index case. */
static void
DeleteListElement(JSContext *cx, JSXML *xml, uint32 index)
{
    JSXML *kid, *parent;
    uint32 kidIndex;

    JS_ASSERT(xml->xml_class == JSXML_CLASS_LIST);

    if (index < xml->xml_kids.length) {
        kid = XMLARRAY_MEMBER(&xml->xml_kids, index, JSXML);
        if (kid) {
            parent = kid->parent;
            if (parent) {
                JS_ASSERT(parent != xml);
                JS_ASSERT(JSXML_HAS_KIDS(parent));

                if (kid->xml_class == JSXML_CLASS_ATTRIBUTE) {
                    DeleteNamedProperty(cx, parent, kid->name, JS_TRUE);
                } else {
                    kidIndex = XMLARRAY_FIND_MEMBER(&parent->xml_kids, kid,
                                                    NULL);
                    JS_ASSERT(kidIndex != XML_NOT_FOUND);
                    DeleteByIndex(cx, parent, kidIndex);
                }
            }
            XMLArrayDelete(cx, &xml->xml_kids, index, JS_TRUE);
        }
    }
}

static JSBool
SyncInScopeNamespaces(JSContext *cx, JSXML *xml)
{
    JSXMLArray *nsarray;
    uint32 i, n;
    JSObject *ns;

    nsarray = &xml->xml_namespaces;
    while ((xml = xml->parent) != NULL) {
        for (i = 0, n = xml->xml_namespaces.length; i < n; i++) {
            ns = XMLARRAY_MEMBER(&xml->xml_namespaces, i, JSObject);
            if (ns && !XMLARRAY_HAS_MEMBER(nsarray, ns, namespace_identity)) {
                if (!XMLARRAY_APPEND(cx, nsarray, ns))
                    return JS_FALSE;
            }
        }
    }
    return JS_TRUE;
}

static JSBool
GetNamedProperty(JSContext *cx, JSXML *xml, JSObject* nameqn, JSXML *list)
{
    JSXMLArray *array;
    JSXMLNameMatcher matcher;
    JSBool attrs;

    if (xml->xml_class == JSXML_CLASS_LIST) {
        JSXMLArrayCursor cursor(&xml->xml_kids);
        while (JSXML *kid = (JSXML *) cursor.getNext()) {
            if (kid->xml_class == JSXML_CLASS_ELEMENT &&
                !GetNamedProperty(cx, kid, nameqn, list)) {
                return JS_FALSE;
            }
        }
    } else if (xml->xml_class == JSXML_CLASS_ELEMENT) {
        attrs = (nameqn->getClass() == &js_AttributeNameClass);
        if (attrs) {
            array = &xml->xml_attrs;
            matcher = MatchAttrName;
        } else {
            array = &xml->xml_kids;
            matcher = MatchElemName;
        }

        JSXMLArrayCursor cursor(array);
        while (JSXML *kid = (JSXML *) cursor.getNext()) {
            if (matcher(nameqn, kid)) {
                if (!attrs &&
                    kid->xml_class == JSXML_CLASS_ELEMENT &&
                    !SyncInScopeNamespaces(cx, kid)) {
                    return JS_FALSE;
                }
                if (!Append(cx, list, kid))
                    return JS_FALSE;
            }
        }
    }

    return JS_TRUE;
}

/* ECMA-357 9.1.1.1 XML [[Get]] and 9.2.1.1 XMLList [[Get]]. */
static JSBool
GetProperty(JSContext *cx, JSObject *obj, jsid id, jsval *vp)
{
    JSXML *xml, *list, *kid;
    uint32 index;
    JSObject *kidobj, *listobj;
    JSObject *nameqn;
    jsid funid;

    if (!obj->isXML())
        return true;
    xml = (JSXML *) obj->getPrivate();
    if (!xml)
        return true;

    if (js_IdIsIndex(id, &index)) {
        if (!JSXML_HAS_KIDS(xml)) {
            *vp = (index == 0) ? OBJECT_TO_JSVAL(obj) : JSVAL_VOID;
        } else {
            /*
             * ECMA-357 9.2.1.1 starts here.
             *
             * Erratum: 9.2 is not completely clear that indexed properties
             * correspond to kids, but that's what it seems to say, and it's
             * what any sane user would want.
             */
            if (index < xml->xml_kids.length) {
                kid = XMLARRAY_MEMBER(&xml->xml_kids, index, JSXML);
                if (!kid) {
                    *vp = JSVAL_VOID;
                    return true;
                }
                kidobj = js_GetXMLObject(cx, kid);
                if (!kidobj)
                    return false;

                *vp = OBJECT_TO_JSVAL(kidobj);
            } else {
                *vp = JSVAL_VOID;
            }
        }
        return true;
    }

    /*
     * ECMA-357 9.2.1.1/9.1.1.1 qname case.
     */
    nameqn = ToXMLName(cx, IdToJsval(id), &funid);
    if (!nameqn)
        return false;
    if (!JSID_IS_VOID(funid))
        return GetXMLFunction(cx, obj, funid, vp);

    jsval roots[2] = { OBJECT_TO_JSVAL(nameqn), JSVAL_NULL };
    AutoArrayRooter tvr(cx, JS_ARRAY_LENGTH(roots), Valueify(roots));

    listobj = js_NewXMLObject(cx, JSXML_CLASS_LIST);
    if (!listobj)
        return false;

    roots[1] = OBJECT_TO_JSVAL(listobj);

    list = (JSXML *) listobj->getPrivate();
    if (!GetNamedProperty(cx, xml, nameqn, list))
        return false;

    /*
     * Erratum: ECMA-357 9.1.1.1 misses that [[Append]] sets the
     * given list's [[TargetProperty]] to the property that is being
     * appended. This means that any use of the internal [[Get]]
     * property returns a list which, when used by e.g. [[Insert]]
     * duplicates the last element matched by id. See bug 336921.
     */
    list->xml_target = xml;
    list->xml_targetprop = nameqn;
    *vp = OBJECT_TO_JSVAL(listobj);
    return true;
}

static JSXML *
CopyOnWrite(JSContext *cx, JSXML *xml, JSObject *obj)
{
    JS_ASSERT(xml->object != obj);

    xml = DeepCopy(cx, xml, obj, 0);
    if (!xml)
        return NULL;

    JS_ASSERT(xml->object == obj);
    return xml;
}

#define CHECK_COPY_ON_WRITE(cx,xml,obj)                                       \
    (xml->object == obj ? xml : CopyOnWrite(cx, xml, obj))

static JSString *
KidToString(JSContext *cx, JSXML *xml, uint32 index)
{
    JSXML *kid;
    JSObject *kidobj;

    kid = XMLARRAY_MEMBER(&xml->xml_kids, index, JSXML);
    if (!kid)
        return cx->runtime->emptyString;
    kidobj = js_GetXMLObject(cx, kid);
    if (!kidobj)
        return NULL;
    return js_ValueToString(cx, ObjectValue(*kidobj));
}

/* Forward declared -- its implementation uses other statics that call it. */
static JSBool
ResolveValue(JSContext *cx, JSXML *list, JSXML **result);

/* ECMA-357 9.1.1.2 XML [[Put]] and 9.2.1.2 XMLList [[Put]]. */
static JSBool
PutProperty(JSContext *cx, JSObject *obj, jsid id, JSBool strict, jsval *vp)
{
    JSBool ok, primitiveAssign;
    enum { OBJ_ROOT, ID_ROOT, VAL_ROOT };
    JSXML *xml, *vxml, *rxml, *kid, *attr, *parent, *copy, *kid2, *match;
    JSObject *vobj, *nameobj, *attrobj, *parentobj, *kidobj, *copyobj;
    JSObject *targetprop, *nameqn, *attrqn;
    uint32 index, i, j, k, n, q, matchIndex;
    jsval attrval, nsval;
    jsid funid;
    JSObject *ns;

    if (!obj->isXML())
        return JS_TRUE;
    xml = (JSXML *) obj->getPrivate();
    if (!xml)
        return JS_TRUE;

    xml = CHECK_COPY_ON_WRITE(cx, xml, obj);
    if (!xml)
        return JS_FALSE;

    /* Precompute vxml for 9.2.1.2 2(c)(vii)(2-3) and 2(d) and 9.1.1.2 1. */
    vxml = NULL;
    if (!JSVAL_IS_PRIMITIVE(*vp)) {
        vobj = JSVAL_TO_OBJECT(*vp);
        if (vobj->isXML())
            vxml = (JSXML *) vobj->getPrivate();
    }

    ok = js_EnterLocalRootScope(cx);
    if (!ok)
        return JS_FALSE;

    MUST_FLOW_THROUGH("out");
    jsval roots[3];
    roots[OBJ_ROOT] = OBJECT_TO_JSVAL(obj);
    roots[ID_ROOT] = IdToJsval(id);
    roots[VAL_ROOT] = *vp;
    AutoArrayRooter tvr(cx, JS_ARRAY_LENGTH(roots), Valueify(roots));

    if (js_IdIsIndex(id, &index)) {
        if (xml->xml_class != JSXML_CLASS_LIST) {
            /* See NOTE in spec: this variation is reserved for future use. */
            ReportBadXMLName(cx, IdToValue(id));
            goto bad;
        }

        /*
         * Step 1 of ECMA-357 9.2.1.2 index case sets i to the property index.
         */
        i = index;

        /* 2(a-b). */
        if (xml->xml_target) {
            ok = ResolveValue(cx, xml->xml_target, &rxml);
            if (!ok)
                goto out;
            if (!rxml)
                goto out;
            JS_ASSERT(rxml->object);
        } else {
            rxml = NULL;
        }

        /* 2(c). */
        if (index >= xml->xml_kids.length) {
            /* 2(c)(i). */
            if (rxml) {
                if (rxml->xml_class == JSXML_CLASS_LIST) {
                    if (rxml->xml_kids.length != 1)
                        goto out;
                    rxml = XMLARRAY_MEMBER(&rxml->xml_kids, 0, JSXML);
                    if (!rxml)
                        goto out;
                    ok = js_GetXMLObject(cx, rxml) != NULL;
                    if (!ok)
                        goto out;
                }

                /*
                 * Erratum: ECMA-357 9.2.1.2 step 2(c)(ii) sets
                 * _y.[[Parent]] = r_ where _r_ is the result of
                 * [[ResolveValue]] called on _x.[[TargetObject]] in
                 * 2(a)(i).  This can result in text parenting text:
                 *
                 *    var MYXML = new XML();
                 *    MYXML.appendChild(new XML("<TEAM>Giants</TEAM>"));
                 *
                 * (testcase from Werner Sharp <wsharp@macromedia.com>).
                 *
                 * To match insertChildAfter, insertChildBefore,
                 * prependChild, and setChildren, we should silently
                 * do nothing in this case.
                 */
                if (!JSXML_HAS_KIDS(rxml))
                    goto out;
            }

            /* 2(c)(ii) is distributed below as several js_NewXML calls. */
            targetprop = xml->xml_targetprop;
            if (!targetprop || IS_STAR(targetprop->getQNameLocalName())) {
                /* 2(c)(iv)(1-2), out of order w.r.t. 2(c)(iii). */
                kid = js_NewXML(cx, JSXML_CLASS_TEXT);
                if (!kid)
                    goto bad;
            } else {
                nameobj = targetprop;
                if (nameobj->getClass() == &js_AttributeNameClass) {
                    /*
                     * 2(c)(iii)(1-3).
                     * Note that rxml can't be null here, because target
                     * and targetprop are non-null.
                     */
                    ok = GetProperty(cx, rxml->object, id, &attrval);
                    if (!ok)
                        goto out;
                    if (JSVAL_IS_PRIMITIVE(attrval))    /* no such attribute */
                        goto out;
                    attrobj = JSVAL_TO_OBJECT(attrval);
                    attr = (JSXML *) attrobj->getPrivate();
                    if (JSXML_LENGTH(attr) != 0)
                        goto out;

                    kid = js_NewXML(cx, JSXML_CLASS_ATTRIBUTE);
                } else {
                    /* 2(c)(v). */
                    kid = js_NewXML(cx, JSXML_CLASS_ELEMENT);
                }
                if (!kid)
                    goto bad;

                /* An important bit of 2(c)(ii). */
                kid->name = targetprop;
            }

            /* Final important bit of 2(c)(ii). */
            kid->parent = rxml;

            /* 2(c)(vi-vii). */
            i = xml->xml_kids.length;
            if (kid->xml_class != JSXML_CLASS_ATTRIBUTE) {
                /*
                 * 2(c)(vii)(1) tests whether _y.[[Parent]]_ is not null.
                 * y.[[Parent]] is here called kid->parent, which we know
                 * from 2(c)(ii) is _r_, here called rxml.  So let's just
                 * test that!  Erratum, the spec should be simpler here.
                 */
                if (rxml) {
                    JS_ASSERT(JSXML_HAS_KIDS(rxml));
                    n = rxml->xml_kids.length;
                    j = n - 1;
                    if (n != 0 && i != 0) {
                        for (n = j, j = 0; j < n; j++) {
                            if (rxml->xml_kids.vector[j] ==
                                xml->xml_kids.vector[i-1]) {
                                break;
                            }
                        }
                    }

                    kidobj = js_GetXMLObject(cx, kid);
                    if (!kidobj)
                        goto bad;
                    ok = Insert(cx, rxml, j + 1, OBJECT_TO_JSVAL(kidobj));
                    if (!ok)
                        goto out;
                }

                /*
                 * 2(c)(vii)(2-3).
                 * Erratum: [[PropertyName]] in 2(c)(vii)(3) must be a
                 * typo for [[TargetProperty]].
                 */
                if (vxml) {
                    kid->name = (vxml->xml_class == JSXML_CLASS_LIST)
                        ? vxml->xml_targetprop
                        : vxml->name;
                }
            }

            /* 2(c)(viii). */
            ok = Append(cx, xml, kid);
            if (!ok)
                goto out;
        }

        /* 2(d). */
        if (!vxml ||
            vxml->xml_class == JSXML_CLASS_TEXT ||
            vxml->xml_class == JSXML_CLASS_ATTRIBUTE) {
            ok = JS_ConvertValue(cx, *vp, JSTYPE_STRING, vp);
            if (!ok)
                goto out;
            roots[VAL_ROOT] = *vp;
        }

        /* 2(e). */
        kid = XMLARRAY_MEMBER(&xml->xml_kids, i, JSXML);
        if (!kid)
            goto out;
        parent = kid->parent;
        if (kid->xml_class == JSXML_CLASS_ATTRIBUTE) {
            nameobj = kid->name;
            if (nameobj->getClass() != &js_AttributeNameClass) {
                nameobj = NewXMLAttributeName(cx, nameobj->getNameURI(), nameobj->getNamePrefix(),
                                              nameobj->getQNameLocalName());
                if (!nameobj)
                    goto bad;
            }
            id = OBJECT_TO_JSID(nameobj);

            if (parent) {
                /* 2(e)(i). */
                parentobj = js_GetXMLObject(cx, parent);
                if (!parentobj)
                    goto bad;
                ok = PutProperty(cx, parentobj, id, strict, vp);
                if (!ok)
                    goto out;

                /* 2(e)(ii). */
                ok = GetProperty(cx, parentobj, id, vp);
                if (!ok)
                    goto out;
                attr = (JSXML *) JSVAL_TO_OBJECT(*vp)->getPrivate();

                /* 2(e)(iii) - the length check comes from the bug 375406. */
                if (attr->xml_kids.length != 0)
                    xml->xml_kids.vector[i] = attr->xml_kids.vector[0];
            }
        }

        /* 2(f). */
        else if (vxml && vxml->xml_class == JSXML_CLASS_LIST) {
            /*
             * 2(f)(i)
             *
             * Erratum: the spec says to create a shallow copy _c_ of _V_, but
             * if we do that we never change the parent of each child in the
             * list.  Since [[Put]] when called on an XML object deeply copies
             * the provided list _V_, we also do so here.  Perhaps the shallow
             * copy was a misguided optimization?
             */
            copy = DeepCopyInLRS(cx, vxml, 0);
            if (!copy)
                goto bad;
            copyobj = js_GetXMLObject(cx, copy);
            if (!copyobj)
                goto bad;

            JS_ASSERT(parent != xml);
            if (parent) {
                q = XMLARRAY_FIND_MEMBER(&parent->xml_kids, kid, NULL);
                JS_ASSERT(q != XML_NOT_FOUND);
                ok = Replace(cx, parent, q, OBJECT_TO_JSVAL(copyobj));
                if (!ok)
                    goto out;

#ifdef DEBUG
                /* Erratum: this loop in the spec is useless. */
                for (j = 0, n = copy->xml_kids.length; j < n; j++) {
                    kid2 = XMLARRAY_MEMBER(&parent->xml_kids, q + j, JSXML);
                    JS_ASSERT(XMLARRAY_MEMBER(&copy->xml_kids, j, JSXML)
                              == kid2);
                }
#endif
            }

            /*
             * 2(f)(iv-vi).
             * Erratum: notice the unhandled zero-length V basis case and
             * the off-by-one errors for the n != 0 cases in the spec.
             */
            n = copy->xml_kids.length;
            if (n == 0) {
                XMLArrayDelete(cx, &xml->xml_kids, i, JS_TRUE);
            } else {
                ok = XMLArrayInsert(cx, &xml->xml_kids, i + 1, n - 1);
                if (!ok)
                    goto out;

                for (j = 0; j < n; j++)
                    xml->xml_kids.vector[i + j] = copy->xml_kids.vector[j];
            }
        }

        /* 2(g). */
        else if (vxml || JSXML_HAS_VALUE(kid)) {
            if (parent) {
                q = XMLARRAY_FIND_MEMBER(&parent->xml_kids, kid, NULL);
                JS_ASSERT(q != XML_NOT_FOUND);
                ok = Replace(cx, parent, q, *vp);
                if (!ok)
                    goto out;

                vxml = XMLARRAY_MEMBER(&parent->xml_kids, q, JSXML);
                if (!vxml)
                    goto out;
                roots[VAL_ROOT] = *vp = OBJECT_TO_JSVAL(vxml->object);
            }

            /*
             * 2(g)(iii).
             * Erratum: _V_ may not be of type XML, but all index-named
             * properties _x[i]_ in an XMLList _x_ must be of type XML,
             * according to 9.2.1.1 Overview and other places in the spec.
             *
             * Thanks to 2(d), we know _V_ (*vp here) is either a string
             * or an XML/XMLList object.  If *vp is a string, call ToXML
             * on it to satisfy the constraint.
             */
            if (!vxml) {
                JS_ASSERT(JSVAL_IS_STRING(*vp));
                vobj = ToXML(cx, *vp);
                if (!vobj)
                    goto bad;
                roots[VAL_ROOT] = *vp = OBJECT_TO_JSVAL(vobj);
                vxml = (JSXML *) vobj->getPrivate();
            }
            XMLARRAY_SET_MEMBER(&xml->xml_kids, i, vxml);
        }

        /* 2(h). */
        else {
            kidobj = js_GetXMLObject(cx, kid);
            if (!kidobj)
                goto bad;
            id = ATOM_TO_JSID(cx->runtime->atomState.starAtom);
            ok = PutProperty(cx, kidobj, id, strict, vp);
            if (!ok)
                goto out;
        }
    } else {
        /*
         * ECMA-357 9.2.1.2/9.1.1.2 qname case.
         */
        nameqn = ToXMLName(cx, IdToJsval(id), &funid);
        if (!nameqn)
            goto bad;
        if (!JSID_IS_VOID(funid)) {
            ok = js_SetProperty(cx, obj, funid, Valueify(vp), false);
            goto out;
        }
        nameobj = nameqn;
        roots[ID_ROOT] = OBJECT_TO_JSVAL(nameobj);

        if (xml->xml_class == JSXML_CLASS_LIST) {
            /*
             * Step 3 of 9.2.1.2.
             * Erratum: if x.[[Length]] > 1 or [[ResolveValue]] returns null
             * or an r with r.[[Length]] != 1, throw TypeError.
             */
            n = JSXML_LENGTH(xml);
            if (n > 1)
                goto type_error;
            if (n == 0) {
                ok = ResolveValue(cx, xml, &rxml);
                if (!ok)
                    goto out;
                if (!rxml || JSXML_LENGTH(rxml) != 1)
                    goto type_error;
                ok = Append(cx, xml, rxml);
                if (!ok)
                    goto out;
            }
            JS_ASSERT(JSXML_LENGTH(xml) == 1);
            xml = XMLARRAY_MEMBER(&xml->xml_kids, 0, JSXML);
            if (!xml)
                goto out;
            JS_ASSERT(xml->xml_class != JSXML_CLASS_LIST);
            obj = js_GetXMLObject(cx, xml);
            if (!obj)
                goto bad;
            roots[OBJ_ROOT] = OBJECT_TO_JSVAL(obj);

            /* FALL THROUGH to non-list case */
        }

        /*
         * ECMA-357 9.1.1.2.
         * Erratum: move steps 3 and 4 to before 1 and 2, to avoid wasted
         * effort in ToString or [[DeepCopy]].
         */

        if (JSXML_HAS_VALUE(xml))
            goto out;

        if (!vxml ||
            vxml->xml_class == JSXML_CLASS_TEXT ||
            vxml->xml_class == JSXML_CLASS_ATTRIBUTE) {
            ok = JS_ConvertValue(cx, *vp, JSTYPE_STRING, vp);
            if (!ok)
                goto out;
        } else {
            rxml = DeepCopyInLRS(cx, vxml, 0);
            if (!rxml || !js_GetXMLObject(cx, rxml))
                goto bad;
            vxml = rxml;
            *vp = OBJECT_TO_JSVAL(vxml->object);
        }
        roots[VAL_ROOT] = *vp;

        /*
         * 6.
         * Erratum: why is this done here, so early? use is way later....
         */
        ok = js_GetDefaultXMLNamespace(cx, &nsval);
        if (!ok)
            goto out;

        if (nameobj->getClass() == &js_AttributeNameClass) {
            /* 7(a). */
            if (!js_IsXMLName(cx, OBJECT_TO_JSVAL(nameobj)))
                goto out;

            /* 7(b-c). */
            if (vxml && vxml->xml_class == JSXML_CLASS_LIST) {
                n = vxml->xml_kids.length;
                if (n == 0) {
                    *vp = STRING_TO_JSVAL(cx->runtime->emptyString);
                } else {
                    JSString *left = KidToString(cx, vxml, 0);
                    if (!left)
                        goto bad;

                    JSString *space = cx->runtime->atomState.spaceAtom;
                    for (i = 1; i < n; i++) {
                        left = js_ConcatStrings(cx, left, space);
                        if (!left)
                            goto bad;
                        JSString *right = KidToString(cx, vxml, i);
                        if (!right)
                            goto bad;
                        left = js_ConcatStrings(cx, left, right);
                        if (!left)
                            goto bad;
                    }

                    roots[VAL_ROOT] = *vp = STRING_TO_JSVAL(left);
                }
            } else {
                ok = JS_ConvertValue(cx, *vp, JSTYPE_STRING, vp);
                if (!ok)
                    goto out;
                roots[VAL_ROOT] = *vp;
            }

            /* 7(d-e). */
            match = NULL;
            for (i = 0, n = xml->xml_attrs.length; i < n; i++) {
                attr = XMLARRAY_MEMBER(&xml->xml_attrs, i, JSXML);
                if (!attr)
                    continue;
                attrqn = attr->name;
                if (EqualStrings(attrqn->getQNameLocalName(), nameqn->getQNameLocalName())) {
                    JSLinearString *uri = nameqn->getNameURI();
                    if (!uri || EqualStrings(attrqn->getNameURI(), uri)) {
                        if (!match) {
                            match = attr;
                        } else {
                            DeleteNamedProperty(cx, xml, attrqn, JS_TRUE);
                            --i;
                        }
                    }
                }
            }

            /* 7(f). */
            attr = match;
            if (!attr) {
                /* 7(f)(i-ii). */
                JSLinearString *uri = nameqn->getNameURI();
                JSLinearString *left, *right;
                if (!uri) {
                    left = right = cx->runtime->emptyString;
                } else {
                    left = uri;
                    right = nameqn->getNamePrefix();
                }
                nameqn = NewXMLQName(cx, left, right, nameqn->getQNameLocalName());
                if (!nameqn)
                    goto bad;

                /* 7(f)(iii). */
                attr = js_NewXML(cx, JSXML_CLASS_ATTRIBUTE);
                if (!attr)
                    goto bad;
                attr->parent = xml;
                attr->name = nameqn;

                /* 7(f)(iv). */
                ok = XMLARRAY_ADD_MEMBER(cx, &xml->xml_attrs, n, attr);
                if (!ok)
                    goto out;

                /* 7(f)(v-vi). */
                ns = GetNamespace(cx, nameqn, NULL);
                if (!ns)
                    goto bad;
                ok = AddInScopeNamespace(cx, xml, ns);
                if (!ok)
                    goto out;
            }

            /* 7(g). */
            attr->xml_value = JSVAL_TO_STRING(*vp);
            goto out;
        }

        /* 8-9. */
        if (!js_IsXMLName(cx, OBJECT_TO_JSVAL(nameobj)) &&
            !IS_STAR(nameqn->getQNameLocalName())) {
            goto out;
        }

        /* 10-11. */
        id = JSID_VOID;
        primitiveAssign = !vxml && !IS_STAR(nameqn->getQNameLocalName());

        /* 12. */
        k = n = xml->xml_kids.length;
        matchIndex = XML_NOT_FOUND;
        kid2 = NULL;
        while (k != 0) {
            --k;
            kid = XMLARRAY_MEMBER(&xml->xml_kids, k, JSXML);
            if (kid && MatchElemName(nameqn, kid)) {
                if (matchIndex != XML_NOT_FOUND)
                    DeleteByIndex(cx, xml, matchIndex);
                matchIndex = k;
                kid2 = kid;
            }
        }

        /*
         * Erratum: ECMA-357 specified child insertion inconsistently:
         * insertChildBefore and insertChildAfter insert an arbitrary XML
         * instance, and therefore can create cycles, but appendChild as
         * specified by the "Overview" of 13.4.4.3 calls [[DeepCopy]] on
         * its argument.  But the "Semantics" in 13.4.4.3 do not include
         * any [[DeepCopy]] call.
         *
         * Fixing this (https://bugzilla.mozilla.org/show_bug.cgi?id=312692)
         * required adding cycle detection, and allowing duplicate kids to
         * be created (see comment 6 in the bug).  Allowing duplicate kid
         * references means the loop above will delete all but the lowest
         * indexed reference, and each [[DeleteByIndex]] nulls the kid's
         * parent.  Thus the need to restore parent here.  This is covered
         * by https://bugzilla.mozilla.org/show_bug.cgi?id=327564.
         */
        if (kid2) {
            JS_ASSERT(kid2->parent == xml || !kid2->parent);
            if (!kid2->parent)
                kid2->parent = xml;
        }

        /* 13. */
        if (matchIndex == XML_NOT_FOUND) {
            /* 13(a). */
            matchIndex = n;

            /* 13(b). */
            if (primitiveAssign) {
                JSLinearString *uri = nameqn->getNameURI();
                JSLinearString *left, *right;
                if (!uri) {
                    ns = JSVAL_TO_OBJECT(nsval);
                    left = ns->getNameURI();
                    right = ns->getNamePrefix();
                } else {
                    left = uri;
                    right = nameqn->getNamePrefix();
                }
                nameqn = NewXMLQName(cx, left, right, nameqn->getQNameLocalName());
                if (!nameqn)
                    goto bad;

                /* 13(b)(iii). */
                vobj = js_NewXMLObject(cx, JSXML_CLASS_ELEMENT);
                if (!vobj)
                    goto bad;
                vxml = (JSXML *) vobj->getPrivate();
                vxml->parent = xml;
                vxml->name = nameqn;

                /* 13(b)(iv-vi). */
                ns = GetNamespace(cx, nameqn, NULL);
                if (!ns)
                    goto bad;
                ok = Replace(cx, xml, matchIndex, OBJECT_TO_JSVAL(vobj));
                if (!ok)
                    goto out;
                ok = AddInScopeNamespace(cx, vxml, ns);
                if (!ok)
                    goto out;
            }
        }

        /* 14. */
        if (primitiveAssign) {
            JSXMLArrayCursor cursor(&xml->xml_kids);
            cursor.index = matchIndex;
            kid = (JSXML *) cursor.getCurrent();
            if (JSXML_HAS_KIDS(kid)) {
                kid->xml_kids.finish(cx);
                kid->xml_kids.init();
                ok = kid->xml_kids.setCapacity(cx, 1);
            }

            /* 14(b-c). */
            /* XXXbe Erratum? redundant w.r.t. 7(b-c) else clause above */
            if (ok) {
                ok = JS_ConvertValue(cx, *vp, JSTYPE_STRING, vp);
                if (ok && !JSVAL_TO_STRING(*vp)->empty()) {
                    roots[VAL_ROOT] = *vp;
                    if ((JSXML *) cursor.getCurrent() == kid)
                        ok = Replace(cx, kid, 0, *vp);
                }
            }
        } else {
            /* 15(a). */
            ok = Replace(cx, xml, matchIndex, *vp);
        }
    }

out:
    js_LeaveLocalRootScope(cx);
    return ok;

type_error:
    {
        JSAutoByteString bytes;
        if (js_ValueToPrintable(cx, IdToValue(id), &bytes))
            JS_ReportErrorNumber(cx, js_GetErrorMessage, NULL, JSMSG_BAD_XMLLIST_PUT, bytes.ptr());
    }
bad:
    ok = JS_FALSE;
    goto out;
}

/* ECMA-357 9.1.1.10 XML [[ResolveValue]], 9.2.1.10 XMLList [[ResolveValue]]. */
static JSBool
ResolveValue(JSContext *cx, JSXML *list, JSXML **result)
{
    JSXML *target, *base;
    JSObject *targetprop;
    jsid id;
    jsval tv;

    if (list->xml_class != JSXML_CLASS_LIST || list->xml_kids.length != 0) {
        if (!js_GetXMLObject(cx, list))
            return JS_FALSE;
        *result = list;
        return JS_TRUE;
    }

    target = list->xml_target;
    targetprop = list->xml_targetprop;
    if (!target || !targetprop || IS_STAR(targetprop->getQNameLocalName())) {
        *result = NULL;
        return JS_TRUE;
    }

    if (targetprop->getClass() == &js_AttributeNameClass) {
        *result = NULL;
        return JS_TRUE;
    }

    if (!ResolveValue(cx, target, &base))
        return JS_FALSE;
    if (!base) {
        *result = NULL;
        return JS_TRUE;
    }
    if (!js_GetXMLObject(cx, base))
        return JS_FALSE;

    id = OBJECT_TO_JSID(targetprop);
    if (!GetProperty(cx, base->object, id, &tv))
        return JS_FALSE;
    target = (JSXML *) JSVAL_TO_OBJECT(tv)->getPrivate();

    if (JSXML_LENGTH(target) == 0) {
        if (base->xml_class == JSXML_CLASS_LIST && JSXML_LENGTH(base) > 1) {
            *result = NULL;
            return JS_TRUE;
        }
        tv = STRING_TO_JSVAL(cx->runtime->emptyString);
        if (!PutProperty(cx, base->object, id, false, &tv))
            return JS_FALSE;
        if (!GetProperty(cx, base->object, id, &tv))
            return JS_FALSE;
        target = (JSXML *) JSVAL_TO_OBJECT(tv)->getPrivate();
    }

    *result = target;
    return JS_TRUE;
}

static JSBool
HasNamedProperty(JSXML *xml, JSObject *nameqn)
{
    JSBool found;
    JSXMLArray *array;
    JSXMLNameMatcher matcher;
    uint32 i, n;

    if (xml->xml_class == JSXML_CLASS_LIST) {
        found = JS_FALSE;
        JSXMLArrayCursor cursor(&xml->xml_kids);
        while (JSXML *kid = (JSXML *) cursor.getNext()) {
            found = HasNamedProperty(kid, nameqn);
            if (found)
                break;
        }
        return found;
    }

    if (xml->xml_class == JSXML_CLASS_ELEMENT) {
        if (nameqn->getClass() == &js_AttributeNameClass) {
            array = &xml->xml_attrs;
            matcher = MatchAttrName;
        } else {
            array = &xml->xml_kids;
            matcher = MatchElemName;
        }
        for (i = 0, n = array->length; i < n; i++) {
            JSXML *kid = XMLARRAY_MEMBER(array, i, JSXML);
            if (kid && matcher(nameqn, kid))
                return JS_TRUE;
        }
    }

    return JS_FALSE;
}

static JSBool
HasIndexedProperty(JSXML *xml, uint32 i)
{
    if (xml->xml_class == JSXML_CLASS_LIST)
        return i < JSXML_LENGTH(xml);

    if (xml->xml_class == JSXML_CLASS_ELEMENT)
        return i == 0;

    return JS_FALSE;
}

static JSBool
HasSimpleContent(JSXML *xml);

static JSBool
HasFunctionProperty(JSContext *cx, JSObject *obj, jsid funid, JSBool *found)
{
    JSObject *pobj;
    JSProperty *prop;
    JSXML *xml;

    JS_ASSERT(obj->getClass() == &js_XMLClass);

    if (!js_LookupProperty(cx, obj, funid, &pobj, &prop))
        return false;
    if (!prop) {
        xml = (JSXML *) obj->getPrivate();
        if (HasSimpleContent(xml)) {
            AutoObjectRooter tvr(cx);

            /*
             * Search in String.prototype to set found whenever
             * GetXMLFunction returns existing function.
             */
            if (!js_GetClassPrototype(cx, NULL, JSProto_String, tvr.addr()))
                return false;

            JS_ASSERT(tvr.object());
            if (!js_LookupProperty(cx, tvr.object(), funid, &pobj, &prop))
                return false;
        }
    }
    *found = (prop != NULL);
    return true;
}

static bool
IdValIsIndex(JSContext *cx, jsval id, jsuint *indexp, bool *isIndex)
{
    if (JSVAL_IS_INT(id)) {
        jsint i;
        i = JSVAL_TO_INT(id);
        if (i < 0) {
            *isIndex = false;
            return true;
        }
        *indexp = (jsuint)i;
        *isIndex = true;
        return true;
    }

    if (!JSVAL_IS_STRING(id)) {
        *isIndex = false;
        return true;
    }

    JSLinearString *str = JSVAL_TO_STRING(id)->ensureLinear(cx);
    if (!str)
        return false;

    *isIndex = js_StringIsIndex(str, indexp);
    return true;
}

/* ECMA-357 9.1.1.6 XML [[HasProperty]] and 9.2.1.5 XMLList [[HasProperty]]. */
static JSBool
HasProperty(JSContext *cx, JSObject *obj, jsval id, JSBool *found)
{
    JSXML *xml;
    bool isIndex;
    uint32 i;
    JSObject *qn;
    jsid funid;

    xml = (JSXML *) obj->getPrivate();
    if (!IdValIsIndex(cx, id, &i, &isIndex))
        return JS_FALSE;

    if (isIndex) {
        *found = HasIndexedProperty(xml, i);
    } else {
        qn = ToXMLName(cx, id, &funid);
        if (!qn)
            return JS_FALSE;
        if (!JSID_IS_VOID(funid)) {
            if (!HasFunctionProperty(cx, obj, funid, found))
                return JS_FALSE;
        } else {
            *found = HasNamedProperty(xml, qn);
        }
    }
    return JS_TRUE;
}

static void
xml_finalize(JSContext *cx, JSObject *obj)
{
    JSXML *xml = (JSXML *) obj->getPrivate();
    if (!xml)
        return;
    if (xml->object == obj)
        xml->object = NULL;
}

static void
xml_trace_vector(JSTracer *trc, JSXML **vec, uint32 len)
{
    MarkXMLRange(trc, len, vec, "xml_vector");
}

/*
 * XML objects are native. Thus xml_lookupProperty must return a valid
 * Shape pointer parameter via *propp to signify "property found". Since the
 * only call to xml_lookupProperty is via JSObject::lookupProperty, and then
 * only from js_FindProperty (in jsobj.c, called from jsinterp.c) or from
 * JSOP_IN case in the interpreter, the only time we add a Shape here is when
 * an unqualified name is being accessed or when "name in xml" is called.
 *
 * This scope property keeps the JSOP_NAME code in js_Interpret happy by
 * giving it an shape with (getter, setter) == (GetProperty, PutProperty).
 *
 * NB: xml_deleteProperty must take care to remove any property added here.
 *
 * FIXME This clashes with the function namespace implementation which also
 * uses native properties. Effectively after xml_lookupProperty any property
 * stored previously using assignments to xml.function::name will be removed.
 * We partially workaround the problem in GetXMLFunction. There we take
 * advantage of the fact that typically function:: is used to access the
 * functions from XML.prototype. So when js_GetProperty returns a non-function
 * property, we assume that it represents the result of GetProperty setter
 * hiding the function and use an extra prototype chain lookup to recover it.
 * For a proper solution see bug 355257.
*/
static JSBool
xml_lookupProperty(JSContext *cx, JSObject *obj, jsid id, JSObject **objp,
                   JSProperty **propp)
{
    JSBool found;
    JSXML *xml;
    uint32 i;
    JSObject *qn;
    jsid funid;

    xml = (JSXML *) obj->getPrivate();
    if (js_IdIsIndex(id, &i)) {
        found = HasIndexedProperty(xml, i);
    } else {
        qn = ToXMLName(cx, IdToJsval(id), &funid);
        if (!qn)
            return JS_FALSE;
        if (!JSID_IS_VOID(funid))
            return js_LookupProperty(cx, obj, funid, objp, propp);
        found = HasNamedProperty(xml, qn);
    }
    if (!found) {
        *objp = NULL;
        *propp = NULL;
    } else {
        const Shape *shape =
            js_AddNativeProperty(cx, obj, id,
                                 Valueify(GetProperty), Valueify(PutProperty),
                                 SHAPE_INVALID_SLOT, JSPROP_ENUMERATE,
                                 0, 0);
        if (!shape)
            return JS_FALSE;

        *objp = obj;
        *propp = (JSProperty *) shape;
    }
    return JS_TRUE;
}

static JSBool
xml_defineProperty(JSContext *cx, JSObject *obj, jsid id, const Value *v,
                   PropertyOp getter, StrictPropertyOp setter, uintN attrs)
{
    if (IsFunctionObject(*v) || getter || setter ||
        (attrs & JSPROP_ENUMERATE) == 0 ||
        (attrs & (JSPROP_READONLY | JSPROP_PERMANENT | JSPROP_SHARED))) {
        return js_DefineProperty(cx, obj, id, v, getter, setter, attrs);
    }

    jsval tmp = Jsvalify(*v);
    return PutProperty(cx, obj, id, false, &tmp);
}

static JSBool
xml_getProperty(JSContext *cx, JSObject *obj, JSObject *receiver, jsid id, Value *vp)
{
    if (JSID_IS_DEFAULT_XML_NAMESPACE(id)) {
        vp->setUndefined();
        return JS_TRUE;
    }

    return GetProperty(cx, obj, id, Jsvalify(vp));
}

static JSBool
xml_setProperty(JSContext *cx, JSObject *obj, jsid id, Value *vp, JSBool strict)
{
    return PutProperty(cx, obj, id, strict, Jsvalify(vp));
}

static JSBool
xml_getAttributes(JSContext *cx, JSObject *obj, jsid id, uintN *attrsp)
{
    JSBool found;
    if (!HasProperty(cx, obj, IdToJsval(id), &found))
        return false;

    *attrsp = found ? JSPROP_ENUMERATE : 0;
    return JS_TRUE;
}

static JSBool
xml_setAttributes(JSContext *cx, JSObject *obj, jsid id, uintN *attrsp)
{
    JSBool found;
    if (!HasProperty(cx, obj, IdToJsval(id), &found))
        return false;

    if (found) {
        JS_ReportErrorNumber(cx, js_GetErrorMessage, NULL,
                             JSMSG_CANT_SET_XML_ATTRS);
        return false;
    }
    return true;
}

static JSBool
xml_deleteProperty(JSContext *cx, JSObject *obj, jsid id, Value *rval, JSBool strict)
{
    JSXML *xml;
    jsval idval;
    uint32 index;
    JSObject *nameqn;
    jsid funid;

    idval = IdToJsval(id);
    xml = (JSXML *) obj->getPrivate();
    if (js_IdIsIndex(id, &index)) {
        if (xml->xml_class != JSXML_CLASS_LIST) {
            /* See NOTE in spec: this variation is reserved for future use. */
            ReportBadXMLName(cx, IdToValue(id));
            return false;
        }

        /* ECMA-357 9.2.1.3. */
        DeleteListElement(cx, xml, index);
    } else {
        nameqn = ToXMLName(cx, idval, &funid);
        if (!nameqn)
            return false;
        if (!JSID_IS_VOID(funid))
            return js_DeleteProperty(cx, obj, funid, rval, false);

        DeleteNamedProperty(cx, xml, nameqn,
                            nameqn->getClass() == &js_AttributeNameClass);
    }

    /*
     * If this object has its own (mutable) scope,  then we may have added a
     * property to the scope in xml_lookupProperty for it to return to mean
     * "found" and to provide a handle for access operations to call the
     * property's getter or setter. But now it's time to remove any such
     * property, to purge the property cache and remove the scope entry.
     */
    if (!obj->nativeEmpty() && !js_DeleteProperty(cx, obj, id, rval, false))
        return false;

    rval->setBoolean(true);
    return true;
}

static JSString *
xml_toString_helper(JSContext *cx, JSXML *xml);

JSBool
xml_convert(JSContext *cx, JSObject *obj, JSType hint, Value *rval)
{
    JS_ASSERT(hint == JSTYPE_NUMBER || hint == JSTYPE_STRING || hint == JSTYPE_VOID);
    JS_ASSERT(obj->isXML());

    JS::Anchor<JSObject *> anch(obj);
    JSString *str = xml_toString_helper(cx, reinterpret_cast<JSXML *>(obj->getPrivate()));
    if (!str)
        return false;
    *rval = StringValue(str);
    return true;
}

static JSBool
xml_enumerate(JSContext *cx, JSObject *obj, JSIterateOp enum_op, Value *statep, jsid *idp)
{
    JSXML *xml;
    uint32 length, index;
    JSXMLArrayCursor *cursor;

    xml = (JSXML *)obj->getPrivate();
    length = JSXML_LENGTH(xml);

    switch (enum_op) {
      case JSENUMERATE_INIT:
      case JSENUMERATE_INIT_ALL:
        if (length == 0) {
            statep->setInt32(0);
        } else {
            cursor = cx->new_<JSXMLArrayCursor>(&xml->xml_kids);
            if (!cursor)
                return JS_FALSE;
            statep->setPrivate(cursor);
        }
        if (idp)
            *idp = INT_TO_JSID(length);
        break;

      case JSENUMERATE_NEXT:
        if (statep->isInt32(0)) {
            statep->setNull();
            break;
        }
        cursor = (JSXMLArrayCursor *) statep->toPrivate();
        if (cursor && cursor->array && (index = cursor->index) < length) {
            *idp = INT_TO_JSID(index);
            cursor->index = index + 1;
            break;
        }
        /* FALL THROUGH */

      case JSENUMERATE_DESTROY:
        if (!statep->isInt32(0)) {
            cursor = (JSXMLArrayCursor *) statep->toPrivate();
            if (cursor)
                cx->delete_(cursor);
        }
        statep->setNull();
        break;
    }
    return JS_TRUE;
}

static JSType
xml_typeOf(JSContext *cx, JSObject *obj)
{
    return JSTYPE_XML;
}

static JSBool
xml_hasInstance(JSContext *cx, JSObject *obj, const Value *, JSBool *bp)
{
    return JS_TRUE;
}

static void
xml_trace(JSTracer *trc, JSObject *obj)
{
    JSXML *xml = (JSXML *) obj->getPrivate();
    if (xml)
        JS_CALL_TRACER(trc, xml, JSTRACE_XML, "private");
}

static JSBool
xml_fix(JSContext *cx, JSObject *obj, bool *success, AutoIdVector *props)
{
    JS_ASSERT(obj->isExtensible());
    *success = false;
    return true;
}

static void
xml_clear(JSContext *cx, JSObject *obj)
{
}

static JSBool
HasSimpleContent(JSXML *xml)
{
    JSXML *kid;
    JSBool simple;
    uint32 i, n;

again:
    switch (xml->xml_class) {
      case JSXML_CLASS_COMMENT:
      case JSXML_CLASS_PROCESSING_INSTRUCTION:
        return JS_FALSE;
      case JSXML_CLASS_LIST:
        if (xml->xml_kids.length == 0)
            return JS_TRUE;
        if (xml->xml_kids.length == 1) {
            kid = XMLARRAY_MEMBER(&xml->xml_kids, 0, JSXML);
            if (kid) {
                xml = kid;
                goto again;
            }
        }
        /* FALL THROUGH */
      default:
        simple = JS_TRUE;
        for (i = 0, n = JSXML_LENGTH(xml); i < n; i++) {
            kid = XMLARRAY_MEMBER(&xml->xml_kids, i, JSXML);
            if (kid && kid->xml_class == JSXML_CLASS_ELEMENT) {
                simple = JS_FALSE;
                break;
            }
        }
        return simple;
    }
}

/*
 * 11.2.2.1 Step 3(d) onward.
 */
JSBool
js_GetXMLMethod(JSContext *cx, JSObject *obj, jsid id, Value *vp)
{
    JS_ASSERT(obj->isXML());

    if (JSID_IS_OBJECT(id)) {
        jsid funid;

        if (!js_IsFunctionQName(cx, JSID_TO_OBJECT(id), &funid))
            return JS_FALSE;
        if (!JSID_IS_VOID(funid))
            id = funid;
    }

    /*
     * As our callers have a bad habit of passing a pointer to an unrooted
     * local value as vp, we use a proper root here.
     */
    AutoValueRooter tvr(cx);
    JSBool ok = GetXMLFunction(cx, obj, id, Jsvalify(tvr.addr()));
    *vp = tvr.value();
    return ok;
}

JSBool
js_TestXMLEquality(JSContext *cx, const Value &v1, const Value &v2, JSBool *bp)
{
    JSXML *xml, *vxml;
    JSObject *vobj;
    JSBool ok;
    JSString *str, *vstr;
    jsdouble d, d2;

    JSObject *obj;
    jsval v;
    if (v1.isObject() && v1.toObject().isXML()) {
        obj = &v1.toObject();
        v = Jsvalify(v2);
    } else {
        v = Jsvalify(v1);
        obj = &v2.toObject();
    }

    JS_ASSERT(obj->isXML());

    xml = (JSXML *) obj->getPrivate();
    vxml = NULL;
    if (!JSVAL_IS_PRIMITIVE(v)) {
        vobj = JSVAL_TO_OBJECT(v);
        if (vobj->isXML())
            vxml = (JSXML *) vobj->getPrivate();
    }

    if (xml->xml_class == JSXML_CLASS_LIST) {
        ok = Equals(cx, xml, v, bp);
    } else if (vxml) {
        if (vxml->xml_class == JSXML_CLASS_LIST) {
            ok = Equals(cx, vxml, OBJECT_TO_JSVAL(obj), bp);
        } else {
            if (((xml->xml_class == JSXML_CLASS_TEXT ||
                  xml->xml_class == JSXML_CLASS_ATTRIBUTE) &&
                 HasSimpleContent(vxml)) ||
                ((vxml->xml_class == JSXML_CLASS_TEXT ||
                  vxml->xml_class == JSXML_CLASS_ATTRIBUTE) &&
                 HasSimpleContent(xml))) {
                ok = js_EnterLocalRootScope(cx);
                if (ok) {
                    ok = (str = js_ValueToString(cx, ObjectValue(*obj))) &&
                         (vstr = js_ValueToString(cx, Valueify(v)));
                    if (ok)
                        ok = EqualStrings(cx, str, vstr, bp);
                    js_LeaveLocalRootScope(cx);
                }
            } else {
                ok = XMLEquals(cx, xml, vxml, bp);
            }
        }
    } else {
        ok = js_EnterLocalRootScope(cx);
        if (ok) {
            if (HasSimpleContent(xml)) {
                ok = (str = js_ValueToString(cx, ObjectValue(*obj))) &&
                     (vstr = js_ValueToString(cx, Valueify(v)));
                if (ok)
                    ok = EqualStrings(cx, str, vstr, bp);
            } else if (JSVAL_IS_STRING(v) || JSVAL_IS_NUMBER(v)) {
                str = js_ValueToString(cx, ObjectValue(*obj));
                if (!str) {
                    ok = JS_FALSE;
                } else if (JSVAL_IS_STRING(v)) {
                    ok = EqualStrings(cx, str, JSVAL_TO_STRING(v), bp);
                } else {
                    ok = JS_ValueToNumber(cx, STRING_TO_JSVAL(str), &d);
                    if (ok) {
                        d2 = JSVAL_IS_INT(v) ? JSVAL_TO_INT(v)
                                             : JSVAL_TO_DOUBLE(v);
                        *bp = JSDOUBLE_COMPARE(d, ==, d2, JS_FALSE);
                    }
                }
            } else {
                *bp = JS_FALSE;
            }
            js_LeaveLocalRootScope(cx);
        }
    }
    return ok;
}

JSBool
js_ConcatenateXML(JSContext *cx, JSObject *obj, JSObject *robj, Value *vp)
{
    JSBool ok;
    JSObject *listobj;
    JSXML *list, *lxml, *rxml;

    JS_ASSERT(obj->isXML());
    ok = js_EnterLocalRootScope(cx);
    if (!ok)
        return JS_FALSE;

    listobj = js_NewXMLObject(cx, JSXML_CLASS_LIST);
    if (!listobj) {
        ok = JS_FALSE;
        goto out;
    }

    list = (JSXML *) listobj->getPrivate();
    lxml = (JSXML *) obj->getPrivate();
    ok = Append(cx, list, lxml);
    if (!ok)
        goto out;

    JS_ASSERT(robj->isXML());
    rxml = (JSXML *) robj->getPrivate();
    ok = Append(cx, list, rxml);
    if (!ok)
        goto out;

    vp->setObject(*listobj);
out:
    js_LeaveLocalRootScopeWithResult(cx, *vp);
    return ok;
}

JS_FRIEND_DATA(Class) js_XMLClass = {
    js_XML_str,
    JSCLASS_HAS_PRIVATE |
    JSCLASS_HAS_CACHED_PROTO(JSProto_XML),
    PropertyStub,         /* addProperty */
    PropertyStub,         /* delProperty */
    PropertyStub,         /* getProperty */
    StrictPropertyStub,   /* setProperty */
    EnumerateStub,
    ResolveStub,
    xml_convert,
    xml_finalize,
    NULL,                 /* reserved0   */
    NULL,                 /* checkAccess */
    NULL,                 /* call        */
    NULL,                 /* construct   */
    NULL,                 /* xdrObject   */
    xml_hasInstance,
    xml_trace,
    JS_NULL_CLASS_EXT,
    {
        xml_lookupProperty,
        xml_defineProperty,
        xml_getProperty,
        xml_setProperty,
        xml_getAttributes,
        xml_setAttributes,
        xml_deleteProperty,
        xml_enumerate,
        xml_typeOf,
        xml_fix,
        NULL,       /* thisObject     */
        xml_clear
    }
};

static JSXML *
StartNonListXMLMethod(JSContext *cx, jsval *vp, JSObject **objp)
{
    JSXML *xml;
    JSFunction *fun;
    char numBuf[12];

    JS_ASSERT(VALUE_IS_FUNCTION(cx, *vp));

    *objp = ToObject(cx, Valueify(&vp[1]));
    if (!*objp)
        return NULL;
    if (!(*objp)->isXML()) {
        ReportIncompatibleMethod(cx, Valueify(vp), &js_XMLClass);
        return NULL;
    }
    xml = (JSXML *) (*objp)->getPrivate();
    if (!xml || xml->xml_class != JSXML_CLASS_LIST)
        return xml;

    if (xml->xml_kids.length == 1) {
        xml = XMLARRAY_MEMBER(&xml->xml_kids, 0, JSXML);
        if (xml) {
            *objp = js_GetXMLObject(cx, xml);
            if (!*objp)
                return NULL;
            vp[1] = OBJECT_TO_JSVAL(*objp);
            return xml;
        }
    }

    fun = GET_FUNCTION_PRIVATE(cx, JSVAL_TO_OBJECT(*vp));
    JS_snprintf(numBuf, sizeof numBuf, "%u", xml->xml_kids.length);
    JSAutoByteString funNameBytes;
    if (const char *funName = GetFunctionNameBytes(cx, fun, &funNameBytes)) {
        JS_ReportErrorNumber(cx, js_GetErrorMessage, NULL, JSMSG_NON_LIST_XML_METHOD,
                             funName, numBuf);
    }
    return NULL;
}

/* Beware: these two are not bracketed by JS_BEGIN/END_MACRO. */
#define XML_METHOD_PROLOG                                                     \
    JSObject *obj = ToObject(cx, Valueify(&vp[1]));                           \
    if (!obj)                                                                 \
        return JS_FALSE;                                                      \
    if (!obj->isXML()) {                                                      \
        ReportIncompatibleMethod(cx, Valueify(vp), &js_XMLClass);             \
        return JS_FALSE;                                                      \
    }                                                                         \
    JSXML *xml = (JSXML *)obj->getPrivate();                                  \
    if (!xml)                                                                 \
        return JS_FALSE

#define NON_LIST_XML_METHOD_PROLOG                                            \
    JSObject *obj;                                                            \
    JSXML *xml = StartNonListXMLMethod(cx, vp, &obj);                         \
    if (!xml)                                                                 \
        return JS_FALSE;                                                      \
    JS_ASSERT(xml->xml_class != JSXML_CLASS_LIST)

static JSBool
xml_addNamespace(JSContext *cx, uintN argc, jsval *vp)
{
    JSObject *ns;

    NON_LIST_XML_METHOD_PROLOG;
    if (xml->xml_class != JSXML_CLASS_ELEMENT)
        goto done;
    xml = CHECK_COPY_ON_WRITE(cx, xml, obj);
    if (!xml)
        return JS_FALSE;

    if (!NamespaceHelper(cx, NULL, argc == 0 ? -1 : 1, vp + 2, vp))
        return JS_FALSE;
    JS_ASSERT(!JSVAL_IS_PRIMITIVE(*vp));

    ns = JSVAL_TO_OBJECT(*vp);
    if (!AddInScopeNamespace(cx, xml, ns))
        return JS_FALSE;
    ns->setNamespaceDeclared(JSVAL_TRUE);

  done:
    *vp = OBJECT_TO_JSVAL(obj);
    return JS_TRUE;
}

static JSBool
xml_appendChild(JSContext *cx, uintN argc, jsval *vp)
{
    jsval v;
    JSObject *vobj;
    JSXML *vxml;

    NON_LIST_XML_METHOD_PROLOG;
    xml = CHECK_COPY_ON_WRITE(cx, xml, obj);
    if (!xml)
        return JS_FALSE;

    jsid name;
    if (!js_GetAnyName(cx, &name))
        return JS_FALSE;

    if (!GetProperty(cx, obj, name, &v))
        return JS_FALSE;

    JS_ASSERT(!JSVAL_IS_PRIMITIVE(v));
    vobj = JSVAL_TO_OBJECT(v);
    JS_ASSERT(vobj->isXML());
    vxml = (JSXML *) vobj->getPrivate();
    JS_ASSERT(vxml->xml_class == JSXML_CLASS_LIST);

    if (!IndexToId(cx, vxml->xml_kids.length, &name))
        return JS_FALSE;
    *vp = (argc != 0) ? vp[2] : JSVAL_VOID;

    if (!PutProperty(cx, JSVAL_TO_OBJECT(v), name, false, vp))
        return JS_FALSE;

    *vp = OBJECT_TO_JSVAL(obj);
    return JS_TRUE;
}

/* XML and XMLList */
static JSBool
xml_attribute(JSContext *cx, uintN argc, jsval *vp)
{
    JSObject *qn;

    if (argc == 0) {
        js_ReportMissingArg(cx, Valueify(*vp), 0);
        return JS_FALSE;
    }

    qn = ToAttributeName(cx, vp[2]);
    if (!qn)
        return JS_FALSE;
    vp[2] = OBJECT_TO_JSVAL(qn);        /* local root */

    jsid id = OBJECT_TO_JSID(qn);
    JSObject *obj = ToObject(cx, Valueify(&vp[1]));
    if (!obj)
        return JS_FALSE;
    return GetProperty(cx, obj, id, vp);
}

/* XML and XMLList */
static JSBool
xml_attributes(JSContext *cx, uintN argc, jsval *vp)
{
    jsval name = STRING_TO_JSVAL(cx->runtime->atomState.starAtom);
    JSObject *qn = ToAttributeName(cx, name);
    if (!qn)
        return JS_FALSE;

    AutoObjectRooter tvr(cx, qn);
    jsid id = OBJECT_TO_JSID(qn);
    JSObject *obj = ToObject(cx, Valueify(&vp[1]));
    if (!obj)
        return JS_FALSE;
    return GetProperty(cx, obj, id, vp);
}

static JSXML *
xml_list_helper(JSContext *cx, JSXML *xml, jsval *rval)
{
    JSObject *listobj;
    JSXML *list;

    listobj = js_NewXMLObject(cx, JSXML_CLASS_LIST);
    if (!listobj)
        return NULL;

    *rval = OBJECT_TO_JSVAL(listobj);
    list = (JSXML *) listobj->getPrivate();
    list->xml_target = xml;
    return list;
}

static JSBool
ValueToId(JSContext *cx, jsval v, AutoIdRooter *idr)
{
    if (JSVAL_IS_INT(v)) {
        jsint i = JSVAL_TO_INT(v);
        if (INT_FITS_IN_JSID(i))
            *idr->addr() = INT_TO_JSID(i);
        else if (!js_ValueToStringId(cx, Valueify(v), idr->addr()))
            return JS_FALSE;
    } else if (JSVAL_IS_STRING(v)) {
        JSAtom *atom = js_AtomizeString(cx, JSVAL_TO_STRING(v));
        if (!atom)
            return JS_FALSE;
        *idr->addr() = ATOM_TO_JSID(atom);
    } else if (!JSVAL_IS_PRIMITIVE(v)) {
        *idr->addr() = OBJECT_TO_JSID(JSVAL_TO_OBJECT(v));
    } else {
        ReportBadXMLName(cx, Valueify(v));
        return JS_FALSE;
    }
    return JS_TRUE;
}

static JSBool
xml_child_helper(JSContext *cx, JSObject *obj, JSXML *xml, jsval name,
                 jsval *rval)
{
    bool isIndex;
    uint32 index;
    JSXML *kid;
    JSObject *kidobj;

    /* ECMA-357 13.4.4.6 */
    JS_ASSERT(xml->xml_class != JSXML_CLASS_LIST);

    if (!IdValIsIndex(cx, name, &index, &isIndex))
        return JS_FALSE;

    if (isIndex) {
        if (index >= JSXML_LENGTH(xml)) {
            *rval = JSVAL_VOID;
        } else {
            kid = XMLARRAY_MEMBER(&xml->xml_kids, index, JSXML);
            if (!kid) {
                *rval = JSVAL_VOID;
            } else {
                kidobj = js_GetXMLObject(cx, kid);
                if (!kidobj)
                    return JS_FALSE;
                *rval = OBJECT_TO_JSVAL(kidobj);
            }
        }
        return JS_TRUE;
    }

    AutoIdRooter idr(cx);
    if (!ValueToId(cx, name, &idr))
        return JS_FALSE;

    return GetProperty(cx, obj, idr.id(), rval);
}

/* XML and XMLList */
static JSBool
xml_child(JSContext *cx, uintN argc, jsval *vp)
{
    jsval v;
    JSXML *list, *vxml;
    JSObject *kidobj;

    XML_METHOD_PROLOG;
    jsval name = argc != 0 ? vp[2] : JSVAL_VOID;
    if (xml->xml_class == JSXML_CLASS_LIST) {
        /* ECMA-357 13.5.4.4 */
        list = xml_list_helper(cx, xml, vp);
        if (!list)
            return JS_FALSE;

        JSXMLArrayCursor cursor(&xml->xml_kids);
        while (JSXML *kid = (JSXML *) cursor.getNext()) {
            kidobj = js_GetXMLObject(cx, kid);
            if (!kidobj)
                return JS_FALSE;
            if (!xml_child_helper(cx, kidobj, kid, name, &v))
                return JS_FALSE;
            if (JSVAL_IS_VOID(v)) {
                /* The property didn't exist in this kid. */
                continue;
            }

            JS_ASSERT(!JSVAL_IS_PRIMITIVE(v));
            vxml = (JSXML *) JSVAL_TO_OBJECT(v)->getPrivate();
            if ((!JSXML_HAS_KIDS(vxml) || vxml->xml_kids.length != 0) &&
                !Append(cx, list, vxml)) {
                return JS_FALSE;
            }
        }
        return JS_TRUE;
    }

    /* ECMA-357 Edition 2 13.3.4.6 (note 13.3, not 13.4 as in Edition 1). */
    if (!xml_child_helper(cx, obj, xml, name, vp))
        return JS_FALSE;
    if (JSVAL_IS_VOID(*vp) && !xml_list_helper(cx, xml, vp))
        return JS_FALSE;
    return JS_TRUE;
}

static JSBool
xml_childIndex(JSContext *cx, uintN argc, jsval *vp)
{
    JSXML *parent;
    uint32 i, n;

    NON_LIST_XML_METHOD_PROLOG;
    parent = xml->parent;
    if (!parent || xml->xml_class == JSXML_CLASS_ATTRIBUTE) {
        *vp = DOUBLE_TO_JSVAL(js_NaN);
        return JS_TRUE;
    }
    for (i = 0, n = JSXML_LENGTH(parent); i < n; i++) {
        if (XMLARRAY_MEMBER(&parent->xml_kids, i, JSXML) == xml)
            break;
    }
    JS_ASSERT(i < n);
    if (i <= JSVAL_INT_MAX)
        *vp = INT_TO_JSVAL(i);
    else
        *vp = DOUBLE_TO_JSVAL(i);
    return JS_TRUE;
}

/* XML and XMLList */
static JSBool
xml_children(JSContext *cx, uintN argc, jsval *vp)
{
    JSObject *obj = ToObject(cx, Valueify(&vp[1]));
    if (!obj)
        return false;
    jsid name = ATOM_TO_JSID(cx->runtime->atomState.starAtom);
    return GetProperty(cx, obj, name, vp);
}

/* XML and XMLList */
static JSBool
xml_comments_helper(JSContext *cx, JSObject *obj, JSXML *xml, jsval *vp)
{
    JSXML *list, *kid, *vxml;
    JSBool ok;
    uint32 i, n;
    JSObject *kidobj;
    jsval v;

    list = xml_list_helper(cx, xml, vp);
    if (!list)
        return JS_FALSE;

    ok = JS_TRUE;

    if (xml->xml_class == JSXML_CLASS_LIST) {
        /* 13.5.4.6 Step 2. */
        for (i = 0, n = JSXML_LENGTH(xml); i < n; i++) {
            kid = XMLARRAY_MEMBER(&xml->xml_kids, i, JSXML);
            if (kid && kid->xml_class == JSXML_CLASS_ELEMENT) {
                ok = js_EnterLocalRootScope(cx);
                if (!ok)
                    break;
                kidobj = js_GetXMLObject(cx, kid);
                if (kidobj) {
                    ok = xml_comments_helper(cx, kidobj, kid, &v);
                } else {
                    ok = JS_FALSE;
                    v = JSVAL_NULL;
                }
                js_LeaveLocalRootScopeWithResult(cx, Valueify(v));
                if (!ok)
                    break;
                vxml = (JSXML *) JSVAL_TO_OBJECT(v)->getPrivate();
                if (JSXML_LENGTH(vxml) != 0) {
                    ok = Append(cx, list, vxml);
                    if (!ok)
                        break;
                }
            }
        }
    } else {
        /* 13.4.4.9 Step 2. */
        for (i = 0, n = JSXML_LENGTH(xml); i < n; i++) {
            kid = XMLARRAY_MEMBER(&xml->xml_kids, i, JSXML);
            if (kid && kid->xml_class == JSXML_CLASS_COMMENT) {
                ok = Append(cx, list, kid);
                if (!ok)
                    break;
            }
        }
    }

    return ok;
}

static JSBool
xml_comments(JSContext *cx, uintN argc, jsval *vp)
{
    XML_METHOD_PROLOG;
    return xml_comments_helper(cx, obj, xml, vp);
}

/* XML and XMLList */
static JSBool
xml_contains(JSContext *cx, uintN argc, jsval *vp)
{
    jsval value;
    JSBool eq;
    JSObject *kidobj;

    XML_METHOD_PROLOG;
    value = argc != 0 ? vp[2] : JSVAL_VOID;
    if (xml->xml_class == JSXML_CLASS_LIST) {
        eq = JS_FALSE;
        JSXMLArrayCursor cursor(&xml->xml_kids);
        while (JSXML *kid = (JSXML *) cursor.getNext()) {
            kidobj = js_GetXMLObject(cx, kid);
            if (!kidobj || !js_TestXMLEquality(cx, ObjectValue(*kidobj), Valueify(value), &eq))
                return JS_FALSE;
            if (eq)
                break;
        }
    } else {
        if (!js_TestXMLEquality(cx, ObjectValue(*obj), Valueify(value), &eq))
            return JS_FALSE;
    }
    *vp = BOOLEAN_TO_JSVAL(eq);
    return JS_TRUE;
}

/* XML and XMLList */
static JSBool
xml_copy(JSContext *cx, uintN argc, jsval *vp)
{
    JSXML *copy;

    XML_METHOD_PROLOG;
    copy = DeepCopy(cx, xml, NULL, 0);
    if (!copy)
        return JS_FALSE;
    *vp = OBJECT_TO_JSVAL(copy->object);
    return JS_TRUE;
}

/* XML and XMLList */
static JSBool
xml_descendants(JSContext *cx, uintN argc, jsval *vp)
{
    jsval name;
    JSXML *list;

    XML_METHOD_PROLOG;
    name = argc == 0 ? STRING_TO_JSVAL(cx->runtime->atomState.starAtom) : vp[2];
    list = Descendants(cx, xml, name);
    if (!list)
        return JS_FALSE;
    *vp = OBJECT_TO_JSVAL(list->object);
    return JS_TRUE;
}

/* XML and XMLList */
static JSBool
xml_elements_helper(JSContext *cx, JSObject *obj, JSXML *xml,
                    JSObject *nameqn, jsval *vp)
{
    JSXML *list, *vxml;
    jsval v;
    JSBool ok;
    JSObject *kidobj;
    uint32 i, n;

    list = xml_list_helper(cx, xml, vp);
    if (!list)
        return JS_FALSE;

    list->xml_targetprop = nameqn;
    ok = JS_TRUE;

    if (xml->xml_class == JSXML_CLASS_LIST) {
        /* 13.5.4.6 */
        JSXMLArrayCursor cursor(&xml->xml_kids);
        while (JSXML *kid = (JSXML *) cursor.getNext()) {
            if (kid->xml_class == JSXML_CLASS_ELEMENT) {
                ok = js_EnterLocalRootScope(cx);
                if (!ok)
                    break;
                kidobj = js_GetXMLObject(cx, kid);
                if (kidobj) {
                    ok = xml_elements_helper(cx, kidobj, kid, nameqn, &v);
                } else {
                    ok = JS_FALSE;
                    v = JSVAL_NULL;
                }
                js_LeaveLocalRootScopeWithResult(cx, Valueify(v));
                if (!ok)
                    break;
                vxml = (JSXML *) JSVAL_TO_OBJECT(v)->getPrivate();
                if (JSXML_LENGTH(vxml) != 0) {
                    ok = Append(cx, list, vxml);
                    if (!ok)
                        break;
                }
            }
        }
    } else {
        for (i = 0, n = JSXML_LENGTH(xml); i < n; i++) {
            JSXML *kid = XMLARRAY_MEMBER(&xml->xml_kids, i, JSXML);
            if (kid && kid->xml_class == JSXML_CLASS_ELEMENT &&
                MatchElemName(nameqn, kid)) {
                ok = Append(cx, list, kid);
                if (!ok)
                    break;
            }
        }
    }

    return ok;
}

static JSBool
xml_elements(JSContext *cx, uintN argc, jsval *vp)
{
    jsval name;
    JSObject *nameqn;
    jsid funid;

    XML_METHOD_PROLOG;

    name = (argc == 0) ? STRING_TO_JSVAL(cx->runtime->atomState.starAtom) : vp[2];
    nameqn = ToXMLName(cx, name, &funid);
    if (!nameqn)
        return JS_FALSE;

    if (!JSID_IS_VOID(funid))
        return xml_list_helper(cx, xml, vp) != NULL;

    return xml_elements_helper(cx, obj, xml, nameqn, vp);
}

/* XML and XMLList */
static JSBool
xml_hasOwnProperty(JSContext *cx, uintN argc, jsval *vp)
{
    jsval name;
    JSBool found;

    JSObject *obj = ToObject(cx, Valueify(&vp[1]));
    if (!obj)
        return JS_FALSE;
    if (!obj->isXML()) {
        ReportIncompatibleMethod(cx, Valueify(vp), &js_XMLClass);
        return JS_FALSE;
    }

    name = argc != 0 ? vp[2] : JSVAL_VOID;
    if (!HasProperty(cx, obj, name, &found))
        return JS_FALSE;
    if (found) {
        *vp = JSVAL_TRUE;
        return JS_TRUE;
    }
    return js_HasOwnPropertyHelper(cx, js_LookupProperty, argc, Valueify(vp));
}

/* XML and XMLList */
static JSBool
xml_hasComplexContent(JSContext *cx, uintN argc, jsval *vp)
{
    JSXML *kid;
    JSObject *kidobj;
    uint32 i, n;

    XML_METHOD_PROLOG;
again:
    switch (xml->xml_class) {
      case JSXML_CLASS_ATTRIBUTE:
      case JSXML_CLASS_COMMENT:
      case JSXML_CLASS_PROCESSING_INSTRUCTION:
      case JSXML_CLASS_TEXT:
        *vp = JSVAL_FALSE;
        break;
      case JSXML_CLASS_LIST:
        if (xml->xml_kids.length == 0) {
            *vp = JSVAL_TRUE;
        } else if (xml->xml_kids.length == 1) {
            kid = XMLARRAY_MEMBER(&xml->xml_kids, 0, JSXML);
            if (kid) {
                kidobj = js_GetXMLObject(cx, kid);
                if (!kidobj)
                    return JS_FALSE;
                obj = kidobj;
                xml = (JSXML *) obj->getPrivate();
                goto again;
            }
        }
        /* FALL THROUGH */
      default:
        *vp = JSVAL_FALSE;
        for (i = 0, n = xml->xml_kids.length; i < n; i++) {
            kid = XMLARRAY_MEMBER(&xml->xml_kids, i, JSXML);
            if (kid && kid->xml_class == JSXML_CLASS_ELEMENT) {
                *vp = JSVAL_TRUE;
                break;
            }
        }
        break;
    }
    return JS_TRUE;
}

/* XML and XMLList */
static JSBool
xml_hasSimpleContent(JSContext *cx, uintN argc, jsval *vp)
{
    XML_METHOD_PROLOG;
    *vp = BOOLEAN_TO_JSVAL(HasSimpleContent(xml));
    return JS_TRUE;
}

static JSBool
FindInScopeNamespaces(JSContext *cx, JSXML *xml, JSXMLArray *nsarray)
{
    uint32 length, i, j, n;
    JSObject *ns, *ns2;
    JSLinearString *prefix, *prefix2;

    length = nsarray->length;
    do {
        if (xml->xml_class != JSXML_CLASS_ELEMENT)
            continue;
        for (i = 0, n = xml->xml_namespaces.length; i < n; i++) {
            ns = XMLARRAY_MEMBER(&xml->xml_namespaces, i, JSObject);
            if (!ns)
                continue;

            prefix = ns->getNamePrefix();
            for (j = 0; j < length; j++) {
                ns2 = XMLARRAY_MEMBER(nsarray, j, JSObject);
                if (ns2) {
                    prefix2 = ns2->getNamePrefix();
                    if ((prefix2 && prefix)
                        ? EqualStrings(prefix2, prefix)
                        : EqualStrings(ns2->getNameURI(), ns->getNameURI())) {
                        break;
                    }
                }
            }

            if (j == length) {
                if (!XMLARRAY_APPEND(cx, nsarray, ns))
                    return JS_FALSE;
                ++length;
            }
        }
    } while ((xml = xml->parent) != NULL);
    JS_ASSERT(length == nsarray->length);

    return JS_TRUE;
}

/*
 * Populate a new JS array with elements of array and place the result into
 * rval.  rval must point to a rooted location.
 */
static bool
NamespacesToJSArray(JSContext *cx, JSXMLArray *array, jsval *rval)
{
    JSObject *arrayobj = NewDenseEmptyArray(cx);
    if (!arrayobj)
        return false;
    *rval = OBJECT_TO_JSVAL(arrayobj);

    AutoValueRooter tvr(cx);
    for (uint32 i = 0, n = array->length; i < n; i++) {
        JSObject *ns = XMLARRAY_MEMBER(array, i, JSObject);
        if (!ns)
            continue;
        tvr.set(ObjectValue(*ns));
        if (!arrayobj->setProperty(cx, INT_TO_JSID(i), tvr.addr(), false))
            return false;
    }
    return true;
}

static JSBool
xml_inScopeNamespaces(JSContext *cx, uintN argc, jsval *vp)
{
    NON_LIST_XML_METHOD_PROLOG;

    AutoNamespaceArray namespaces(cx);
    return FindInScopeNamespaces(cx, xml, &namespaces.array) &&
           NamespacesToJSArray(cx, &namespaces.array, vp);
}

static JSBool
xml_insertChildAfter(JSContext *cx, uintN argc, jsval *vp)
{
    jsval arg;
    JSXML *kid;
    uint32 i;

    NON_LIST_XML_METHOD_PROLOG;
    *vp = OBJECT_TO_JSVAL(obj);
    if (!JSXML_HAS_KIDS(xml) || argc == 0)
        return JS_TRUE;

    arg = vp[2];
    if (JSVAL_IS_NULL(arg)) {
        kid = NULL;
        i = 0;
    } else {
        if (!VALUE_IS_XML(arg))
            return JS_TRUE;
        kid = (JSXML *) JSVAL_TO_OBJECT(arg)->getPrivate();
        i = XMLARRAY_FIND_MEMBER(&xml->xml_kids, kid, NULL);
        if (i == XML_NOT_FOUND)
            return JS_TRUE;
        ++i;
    }

    xml = CHECK_COPY_ON_WRITE(cx, xml, obj);
    if (!xml)
        return JS_FALSE;
    return Insert(cx, xml, i, argc >= 2 ? vp[3] : JSVAL_VOID);
}

static JSBool
xml_insertChildBefore(JSContext *cx, uintN argc, jsval *vp)
{
    jsval arg;
    JSXML *kid;
    uint32 i;

    NON_LIST_XML_METHOD_PROLOG;
    *vp = OBJECT_TO_JSVAL(obj);
    if (!JSXML_HAS_KIDS(xml) || argc == 0)
        return JS_TRUE;

    arg = vp[2];
    if (JSVAL_IS_NULL(arg)) {
        kid = NULL;
        i = xml->xml_kids.length;
    } else {
        if (!VALUE_IS_XML(arg))
            return JS_TRUE;
        kid = (JSXML *) JSVAL_TO_OBJECT(arg)->getPrivate();
        i = XMLARRAY_FIND_MEMBER(&xml->xml_kids, kid, NULL);
        if (i == XML_NOT_FOUND)
            return JS_TRUE;
    }

    xml = CHECK_COPY_ON_WRITE(cx, xml, obj);
    if (!xml)
        return JS_FALSE;
    return Insert(cx, xml, i, argc >= 2 ? vp[3] : JSVAL_VOID);
}

/* XML and XMLList */
static JSBool
xml_length(JSContext *cx, uintN argc, jsval *vp)
{
    XML_METHOD_PROLOG;
    if (xml->xml_class != JSXML_CLASS_LIST) {
        *vp = JSVAL_ONE;
    } else {
        uint32 l = xml->xml_kids.length;
        if (l <= JSVAL_INT_MAX)
            *vp = INT_TO_JSVAL(l);
        else
            *vp = DOUBLE_TO_JSVAL(l);
    }
    return JS_TRUE;
}

static JSBool
xml_localName(JSContext *cx, uintN argc, jsval *vp)
{
    NON_LIST_XML_METHOD_PROLOG;
    *vp = xml->name ? xml->name->getQNameLocalNameVal() : JSVAL_NULL;
    return JS_TRUE;
}

static JSBool
xml_name(JSContext *cx, uintN argc, jsval *vp)
{
    NON_LIST_XML_METHOD_PROLOG;
    *vp = OBJECT_TO_JSVAL(xml->name);
    return JS_TRUE;
}

static JSBool
xml_namespace(JSContext *cx, uintN argc, jsval *vp)
{
    JSLinearString *prefix, *nsprefix;
    jsuint i, length;
    JSObject *ns;

    NON_LIST_XML_METHOD_PROLOG;
    if (argc == 0 && !JSXML_HAS_NAME(xml)) {
        *vp = JSVAL_NULL;
        return true;
    }

    if (argc == 0) {
        prefix = NULL;
    } else {
        JSString *str = js_ValueToString(cx, Valueify(vp[2]));
        if (!str)
            return false;
        prefix = str->ensureLinear(cx);
        if (!prefix)
            return false;
        vp[2] = STRING_TO_JSVAL(prefix);      /* local root */
    }

    AutoNamespaceArray inScopeNSes(cx);
    if (!FindInScopeNamespaces(cx, xml, &inScopeNSes.array))
        return false;

    if (!prefix) {
        ns = GetNamespace(cx, xml->name, &inScopeNSes.array);
        if (!ns)
            return false;
    } else {
        ns = NULL;
        for (i = 0, length = inScopeNSes.array.length; i < length; i++) {
            ns = XMLARRAY_MEMBER(&inScopeNSes.array, i, JSObject);
            if (ns) {
                nsprefix = ns->getNamePrefix();
                if (nsprefix && EqualStrings(nsprefix, prefix))
                    break;
                ns = NULL;
            }
        }
    }

    *vp = (!ns) ? JSVAL_VOID : OBJECT_TO_JSVAL(ns);
    return true;
}

static JSBool
xml_namespaceDeclarations(JSContext *cx, uintN argc, jsval *vp)
{
    NON_LIST_XML_METHOD_PROLOG;
    if (JSXML_HAS_VALUE(xml))
        return true;

    AutoNamespaceArray ancestors(cx);
    AutoNamespaceArray declared(cx);

    JSXML *yml = xml;
    while ((yml = yml->parent) != NULL) {
        JS_ASSERT(yml->xml_class == JSXML_CLASS_ELEMENT);
        for (uint32 i = 0, n = yml->xml_namespaces.length; i < n; i++) {
            JSObject *ns = XMLARRAY_MEMBER(&yml->xml_namespaces, i, JSObject);
            if (ns && !XMLARRAY_HAS_MEMBER(&ancestors.array, ns, namespace_match)) {
                if (!XMLARRAY_APPEND(cx, &ancestors.array, ns))
                    return false;
            }
        }
    }

    for (uint32 i = 0, n = xml->xml_namespaces.length; i < n; i++) {
        JSObject *ns = XMLARRAY_MEMBER(&xml->xml_namespaces, i, JSObject);
        if (!ns)
            continue;
        if (!IsDeclared(ns))
            continue;
        if (!XMLARRAY_HAS_MEMBER(&ancestors.array, ns, namespace_match)) {
            if (!XMLARRAY_APPEND(cx, &declared.array, ns))
                return false;
        }
    }

    return NamespacesToJSArray(cx, &declared.array, vp);
}

static const char js_attribute_str[] = "attribute";
static const char js_text_str[]      = "text";

/* Exported to jsgc.c #ifdef DEBUG. */
const char *js_xml_class_str[] = {
    "list",
    "element",
    js_attribute_str,
    "processing-instruction",
    js_text_str,
    "comment"
};

static JSBool
xml_nodeKind(JSContext *cx, uintN argc, jsval *vp)
{
    JSString *str;

    NON_LIST_XML_METHOD_PROLOG;
    str = JS_InternString(cx, js_xml_class_str[xml->xml_class]);
    if (!str)
        return JS_FALSE;
    *vp = STRING_TO_JSVAL(str);
    return JS_TRUE;
}

static void
NormalizingDelete(JSContext *cx, JSXML *xml, uint32 index)
{
    if (xml->xml_class == JSXML_CLASS_LIST)
        DeleteListElement(cx, xml, index);
    else
        DeleteByIndex(cx, xml, index);
}

/* XML and XMLList */
static JSBool
xml_normalize_helper(JSContext *cx, JSObject *obj, JSXML *xml)
{
    JSXML *kid, *kid2;
    uint32 i, n;
    JSObject *kidobj;
    JSString *str;

    if (!JSXML_HAS_KIDS(xml))
        return JS_TRUE;

    xml = CHECK_COPY_ON_WRITE(cx, xml, obj);
    if (!xml)
        return JS_FALSE;

    for (i = 0, n = xml->xml_kids.length; i < n; i++) {
        kid = XMLARRAY_MEMBER(&xml->xml_kids, i, JSXML);
        if (!kid)
            continue;
        if (kid->xml_class == JSXML_CLASS_ELEMENT) {
            kidobj = js_GetXMLObject(cx, kid);
            if (!kidobj || !xml_normalize_helper(cx, kidobj, kid))
                return JS_FALSE;
        } else if (kid->xml_class == JSXML_CLASS_TEXT) {
            while (i + 1 < n &&
                   (kid2 = XMLARRAY_MEMBER(&xml->xml_kids, i + 1, JSXML)) &&
                   kid2->xml_class == JSXML_CLASS_TEXT) {
                str = js_ConcatStrings(cx, kid->xml_value, kid2->xml_value);
                if (!str)
                    return JS_FALSE;
                NormalizingDelete(cx, xml, i + 1);
                n = xml->xml_kids.length;
                kid->xml_value = str;
            }
            if (kid->xml_value->empty()) {
                NormalizingDelete(cx, xml, i);
                n = xml->xml_kids.length;
                --i;
            }
        }
    }

    return JS_TRUE;
}

static JSBool
xml_normalize(JSContext *cx, uintN argc, jsval *vp)
{
    XML_METHOD_PROLOG;
    *vp = OBJECT_TO_JSVAL(obj);
    return xml_normalize_helper(cx, obj, xml);
}

/* XML and XMLList */
static JSBool
xml_parent(JSContext *cx, uintN argc, jsval *vp)
{
    JSXML *parent, *kid;
    uint32 i, n;
    JSObject *parentobj;

    XML_METHOD_PROLOG;
    parent = xml->parent;
    if (xml->xml_class == JSXML_CLASS_LIST) {
        *vp = JSVAL_VOID;
        n = xml->xml_kids.length;
        if (n == 0)
            return JS_TRUE;

        kid = XMLARRAY_MEMBER(&xml->xml_kids, 0, JSXML);
        if (!kid)
            return JS_TRUE;
        parent = kid->parent;
        for (i = 1; i < n; i++) {
            kid = XMLARRAY_MEMBER(&xml->xml_kids, i, JSXML);
            if (kid && kid->parent != parent)
                return JS_TRUE;
        }
    }

    if (!parent) {
        *vp = JSVAL_NULL;
        return JS_TRUE;
    }

    parentobj = js_GetXMLObject(cx, parent);
    if (!parentobj)
        return JS_FALSE;
    *vp = OBJECT_TO_JSVAL(parentobj);
    return JS_TRUE;
}

/* XML and XMLList */
static JSBool
xml_processingInstructions_helper(JSContext *cx, JSObject *obj, JSXML *xml,
                                  JSObject *nameqn, jsval *vp)
{
    JSXML *list, *vxml;
    JSBool ok;
    JSObject *kidobj;
    jsval v;
    uint32 i, n;

    list = xml_list_helper(cx, xml, vp);
    if (!list)
        return JS_FALSE;

    list->xml_targetprop = nameqn;
    ok = JS_TRUE;

    if (xml->xml_class == JSXML_CLASS_LIST) {
        /* 13.5.4.17 Step 4 (misnumbered 9 -- Erratum?). */
        JSXMLArrayCursor cursor(&xml->xml_kids);
        while (JSXML *kid = (JSXML *) cursor.getNext()) {
            if (kid->xml_class == JSXML_CLASS_ELEMENT) {
                ok = js_EnterLocalRootScope(cx);
                if (!ok)
                    break;
                kidobj = js_GetXMLObject(cx, kid);
                if (kidobj) {
                    ok = xml_processingInstructions_helper(cx, kidobj, kid,
                                                           nameqn, &v);
                } else {
                    ok = JS_FALSE;
                    v = JSVAL_NULL;
                }
                js_LeaveLocalRootScopeWithResult(cx, Valueify(v));
                if (!ok)
                    break;
                vxml = (JSXML *) JSVAL_TO_OBJECT(v)->getPrivate();
                if (JSXML_LENGTH(vxml) != 0) {
                    ok = Append(cx, list, vxml);
                    if (!ok)
                        break;
                }
            }
        }
    } else {
        /* 13.4.4.28 Step 4. */
        for (i = 0, n = JSXML_LENGTH(xml); i < n; i++) {
            JSXML *kid = XMLARRAY_MEMBER(&xml->xml_kids, i, JSXML);
            if (kid && kid->xml_class == JSXML_CLASS_PROCESSING_INSTRUCTION) {
                JSLinearString *localName = nameqn->getQNameLocalName();
                if (IS_STAR(localName) ||
                    EqualStrings(localName, kid->name->getQNameLocalName())) {
                    ok = Append(cx, list, kid);
                    if (!ok)
                        break;
                }
            }
        }
    }

    return ok;
}

static JSBool
xml_processingInstructions(JSContext *cx, uintN argc, jsval *vp)
{
    jsval name;
    JSObject *nameqn;
    jsid funid;

    XML_METHOD_PROLOG;

    name = (argc == 0) ? STRING_TO_JSVAL(cx->runtime->atomState.starAtom) : vp[2];
    nameqn = ToXMLName(cx, name, &funid);
    if (!nameqn)
        return JS_FALSE;
    vp[2] = OBJECT_TO_JSVAL(nameqn);

    if (!JSID_IS_VOID(funid))
        return xml_list_helper(cx, xml, vp) != NULL;

    return xml_processingInstructions_helper(cx, obj, xml, nameqn, vp);
}

static JSBool
xml_prependChild(JSContext *cx, uintN argc, jsval *vp)
{
    NON_LIST_XML_METHOD_PROLOG;
    xml = CHECK_COPY_ON_WRITE(cx, xml, obj);
    if (!xml)
        return JS_FALSE;
    *vp = OBJECT_TO_JSVAL(obj);
    return Insert(cx, xml, 0, argc != 0 ? vp[2] : JSVAL_VOID);
}

/* XML and XMLList */
static JSBool
xml_propertyIsEnumerable(JSContext *cx, uintN argc, jsval *vp)
{
    bool isIndex;
    uint32 index;

    XML_METHOD_PROLOG;
    *vp = JSVAL_FALSE;
    if (argc != 0) {
        if (!IdValIsIndex(cx, vp[2], &index, &isIndex))
            return JS_FALSE;

        if (isIndex) {
            if (xml->xml_class == JSXML_CLASS_LIST) {
                /* 13.5.4.18. */
                *vp = BOOLEAN_TO_JSVAL(index < xml->xml_kids.length);
            } else {
                /* 13.4.4.30. */
                *vp = BOOLEAN_TO_JSVAL(index == 0);
            }
        }
    }
    return JS_TRUE;
}

static JSBool
namespace_full_match(const void *a, const void *b)
{
    const JSObject *nsa = (const JSObject *) a;
    const JSObject *nsb = (const JSObject *) b;
    JSLinearString *prefixa = nsa->getNamePrefix();
    JSLinearString *prefixb;

    if (prefixa) {
        prefixb = nsb->getNamePrefix();
        if (prefixb && !EqualStrings(prefixa, prefixb))
            return JS_FALSE;
    }
    return EqualStrings(nsa->getNameURI(), nsb->getNameURI());
}

static JSBool
xml_removeNamespace_helper(JSContext *cx, JSXML *xml, JSObject *ns)
{
    JSObject *thisns, *attrns;
    uint32 i, n;
    JSXML *attr, *kid;

    thisns = GetNamespace(cx, xml->name, &xml->xml_namespaces);
    JS_ASSERT(thisns);
    if (thisns == ns)
        return JS_TRUE;

    for (i = 0, n = xml->xml_attrs.length; i < n; i++) {
        attr = XMLARRAY_MEMBER(&xml->xml_attrs, i, JSXML);
        if (!attr)
            continue;
        attrns = GetNamespace(cx, attr->name, &xml->xml_namespaces);
        JS_ASSERT(attrns);
        if (attrns == ns)
            return JS_TRUE;
    }

    i = XMLARRAY_FIND_MEMBER(&xml->xml_namespaces, ns, namespace_full_match);
    if (i != XML_NOT_FOUND)
        XMLArrayDelete(cx, &xml->xml_namespaces, i, JS_TRUE);

    for (i = 0, n = xml->xml_kids.length; i < n; i++) {
        kid = XMLARRAY_MEMBER(&xml->xml_kids, i, JSXML);
        if (kid && kid->xml_class == JSXML_CLASS_ELEMENT) {
            if (!xml_removeNamespace_helper(cx, kid, ns))
                return JS_FALSE;
        }
    }
    return JS_TRUE;
}

static JSBool
xml_removeNamespace(JSContext *cx, uintN argc, jsval *vp)
{
    JSObject *ns;

    NON_LIST_XML_METHOD_PROLOG;
    if (xml->xml_class != JSXML_CLASS_ELEMENT)
        goto done;
    xml = CHECK_COPY_ON_WRITE(cx, xml, obj);
    if (!xml)
        return JS_FALSE;

    if (!NamespaceHelper(cx, NULL, argc == 0 ? -1 : 1, vp + 2, vp))
        return JS_FALSE;
    JS_ASSERT(!JSVAL_IS_PRIMITIVE(*vp));
    ns = JSVAL_TO_OBJECT(*vp);

    /* NOTE: remove ns from each ancestor if not used by that ancestor. */
    if (!xml_removeNamespace_helper(cx, xml, ns))
        return JS_FALSE;
  done:
    *vp = OBJECT_TO_JSVAL(obj);
    return JS_TRUE;
}

static JSBool
xml_replace(JSContext *cx, uintN argc, jsval *vp)
{
    jsval value;
    JSXML *vxml, *kid;
    uint32 index, i;
    JSObject *nameqn;

    NON_LIST_XML_METHOD_PROLOG;
    if (xml->xml_class != JSXML_CLASS_ELEMENT)
        goto done;

    if (argc <= 1) {
        value = STRING_TO_JSVAL(cx->runtime->atomState.typeAtoms[JSTYPE_VOID]);
    } else {
        value = vp[3];
        vxml = VALUE_IS_XML(value)
               ? (JSXML *) JSVAL_TO_OBJECT(value)->getPrivate()
               : NULL;
        if (!vxml) {
            if (!JS_ConvertValue(cx, value, JSTYPE_STRING, &vp[3]))
                return JS_FALSE;
            value = vp[3];
        } else {
            vxml = DeepCopy(cx, vxml, NULL, 0);
            if (!vxml)
                return JS_FALSE;
            value = vp[3] = OBJECT_TO_JSVAL(vxml->object);
        }
    }

    xml = CHECK_COPY_ON_WRITE(cx, xml, obj);
    if (!xml)
        return JS_FALSE;

    bool haveIndex;
    if (argc == 0) {
        haveIndex = false;
    } else {
        if (!IdValIsIndex(cx, vp[2], &index, &haveIndex))
            return JS_FALSE;
    }

    if (!haveIndex) {
        /*
         * Call function QName per spec, not ToXMLName, to avoid attribute
         * names.
         */
        if (!QNameHelper(cx, NULL, argc == 0 ? -1 : 1, vp + 2, vp))
            return JS_FALSE;
        JS_ASSERT(!JSVAL_IS_PRIMITIVE(*vp));
        nameqn = JSVAL_TO_OBJECT(*vp);

        i = xml->xml_kids.length;
        index = XML_NOT_FOUND;
        while (i != 0) {
            --i;
            kid = XMLARRAY_MEMBER(&xml->xml_kids, i, JSXML);
            if (kid && MatchElemName(nameqn, kid)) {
                if (i != XML_NOT_FOUND)
                    DeleteByIndex(cx, xml, i);
                index = i;
            }
        }

        if (index == XML_NOT_FOUND)
            goto done;
    }

    if (!Replace(cx, xml, index, value))
        return JS_FALSE;

  done:
    *vp = OBJECT_TO_JSVAL(obj);
    return JS_TRUE;
}

static JSBool
xml_setChildren(JSContext *cx, uintN argc, jsval *vp)
{
    JSObject *obj;

    if (!StartNonListXMLMethod(cx, vp, &obj))
        return JS_FALSE;

    *vp = argc != 0 ? vp[2] : JSVAL_VOID;     /* local root */
    if (!PutProperty(cx, obj, ATOM_TO_JSID(cx->runtime->atomState.starAtom), false, vp))
        return JS_FALSE;

    *vp = OBJECT_TO_JSVAL(obj);
    return JS_TRUE;
}

static JSBool
xml_setLocalName(JSContext *cx, uintN argc, jsval *vp)
{
    jsval name;
    JSObject *nameqn;
    JSLinearString *namestr;

    NON_LIST_XML_METHOD_PROLOG;
    if (!JSXML_HAS_NAME(xml)) {
        vp[0] = JSVAL_VOID;
        return JS_TRUE;
    }

    if (argc == 0) {
        namestr = cx->runtime->atomState.typeAtoms[JSTYPE_VOID];
    } else {
        name = vp[2];
        if (!JSVAL_IS_PRIMITIVE(name) &&
            JSVAL_TO_OBJECT(name)->getClass() == &js_QNameClass) {
            nameqn = JSVAL_TO_OBJECT(name);
            namestr = nameqn->getQNameLocalName();
        } else {
            if (!JS_ConvertValue(cx, name, JSTYPE_STRING, &vp[2]))
                return JS_FALSE;
            name = vp[2];
            namestr = JSVAL_TO_STRING(name)->ensureLinear(cx);
            if (!namestr)
                return JS_FALSE;
        }
    }

    xml = CHECK_COPY_ON_WRITE(cx, xml, obj);
    if (!xml)
        return JS_FALSE;
    if (namestr)
        xml->name->setQNameLocalName(namestr);
    vp[0] = JSVAL_VOID;
    return JS_TRUE;
}

static JSBool
xml_setName(JSContext *cx, uintN argc, jsval *vp)
{
    jsval name;
    JSObject *nameqn;
    JSXML *nsowner;
    JSXMLArray *nsarray;
    uint32 i, n;
    JSObject *ns;

    NON_LIST_XML_METHOD_PROLOG;
    if (!JSXML_HAS_NAME(xml))
        return JS_TRUE;

    if (argc == 0) {
        name = STRING_TO_JSVAL(cx->runtime->atomState.typeAtoms[JSTYPE_VOID]);
    } else {
        name = vp[2];
        if (!JSVAL_IS_PRIMITIVE(name) &&
            JSVAL_TO_OBJECT(name)->getClass() == &js_QNameClass &&
            !(nameqn = JSVAL_TO_OBJECT(name))->getNameURI()) {
            name = vp[2] = nameqn->getQNameLocalNameVal();
        }
    }

    nameqn = js_ConstructObject(cx, &js_QNameClass, NULL, NULL, 1, Valueify(&name));
    if (!nameqn)
        return JS_FALSE;

    /* ECMA-357 13.4.4.35 Step 4. */
    if (xml->xml_class == JSXML_CLASS_PROCESSING_INSTRUCTION)
        nameqn->setNameURI(cx->runtime->emptyString);

    xml = CHECK_COPY_ON_WRITE(cx, xml, obj);
    if (!xml)
        return JS_FALSE;
    xml->name = nameqn;

    /*
     * Erratum: nothing in 13.4.4.35 talks about making the name match the
     * in-scope namespaces, either by finding an in-scope namespace with a
     * matching uri and setting the new name's prefix to that namespace's
     * prefix, or by extending the in-scope namespaces for xml (which are in
     * xml->parent if xml is an attribute or a PI).
     */
    if (xml->xml_class == JSXML_CLASS_ELEMENT) {
        nsowner = xml;
    } else {
        if (!xml->parent || xml->parent->xml_class != JSXML_CLASS_ELEMENT)
            return JS_TRUE;
        nsowner = xml->parent;
    }

    if (nameqn->getNamePrefix()) {
        /*
         * The name being set has a prefix, which originally came from some
         * namespace object (which may be the null namespace, where both the
         * prefix and uri are the empty string).  We must go through a full
         * GetNamespace in case that namespace is in-scope in nsowner.
         *
         * If we find such an in-scope namespace, we return true right away,
         * in this block.  Otherwise, we fall through to the final return of
         * AddInScopeNamespace(cx, nsowner, ns).
         */
        ns = GetNamespace(cx, nameqn, &nsowner->xml_namespaces);
        if (!ns)
            return JS_FALSE;

        /* XXXbe have to test membership to see whether GetNamespace added */
        if (XMLARRAY_HAS_MEMBER(&nsowner->xml_namespaces, ns, NULL)) {
            vp[0] = JSVAL_VOID;
            return JS_TRUE;
        }
    } else {
        /*
         * At this point, we know prefix of nameqn is null, so its uri can't
         * be the empty string (the null namespace always uses the empty string
         * for both prefix and uri).
         *
         * This means we must inline GetNamespace and specialize it to match
         * uri only, never prefix.  If we find a namespace with nameqn's uri
         * already in nsowner->xml_namespaces, then all that we need do is set
         * prefix of nameqn to that namespace's prefix.
         *
         * If no such namespace exists, we can create one without going through
         * the constructor, because we know uri of nameqn is non-empty (so
         * prefix does not need to be converted from null to empty by QName).
         */
        JS_ASSERT(!nameqn->getNameURI()->empty());

        nsarray = &nsowner->xml_namespaces;
        for (i = 0, n = nsarray->length; i < n; i++) {
            ns = XMLARRAY_MEMBER(nsarray, i, JSObject);
            if (ns && EqualStrings(ns->getNameURI(), nameqn->getNameURI())) {
                nameqn->setNamePrefix(ns->getNamePrefix());
                vp[0] = JSVAL_VOID;
                return JS_TRUE;
            }
        }

        ns = NewXMLNamespace(cx, NULL, nameqn->getNameURI(), JS_TRUE);
        if (!ns)
            return JS_FALSE;
    }

    if (!AddInScopeNamespace(cx, nsowner, ns))
        return JS_FALSE;
    vp[0] = JSVAL_VOID;
    return JS_TRUE;
}

static JSBool
xml_setNamespace(JSContext *cx, uintN argc, jsval *vp)
{
    JSObject *qn;
    JSObject *ns;
    jsval qnargv[2];
    JSXML *nsowner;

    NON_LIST_XML_METHOD_PROLOG;
    if (!JSXML_HAS_NAME(xml))
        return JS_TRUE;

    xml = CHECK_COPY_ON_WRITE(cx, xml, obj);
    if (!xml)
        return JS_FALSE;

    ns = js_ConstructObject(cx, &js_NamespaceClass, NULL, obj,
                            argc == 0 ? 0 : 1, Valueify(vp + 2));
    if (!ns)
        return JS_FALSE;
    vp[0] = OBJECT_TO_JSVAL(ns);
    ns->setNamespaceDeclared(JSVAL_TRUE);

    qnargv[0] = OBJECT_TO_JSVAL(ns);
    qnargv[1] = OBJECT_TO_JSVAL(xml->name);
    qn = js_ConstructObject(cx, &js_QNameClass, NULL, NULL, 2, Valueify(qnargv));
    if (!qn)
        return JS_FALSE;

    xml->name = qn;

    /*
     * Erratum: the spec fails to update the governing in-scope namespaces.
     * See the erratum noted in xml_setName, above.
     */
    if (xml->xml_class == JSXML_CLASS_ELEMENT) {
        nsowner = xml;
    } else {
        if (!xml->parent || xml->parent->xml_class != JSXML_CLASS_ELEMENT)
            return JS_TRUE;
        nsowner = xml->parent;
    }
    if (!AddInScopeNamespace(cx, nsowner, ns))
        return JS_FALSE;
    vp[0] = JSVAL_VOID;
    return JS_TRUE;
}

/* XML and XMLList */
static JSBool
xml_text_helper(JSContext *cx, JSObject *obj, JSXML *xml, jsval *vp)
{
    JSXML *list, *kid, *vxml;
    uint32 i, n;
    JSBool ok;
    JSObject *kidobj;
    jsval v;

    list = xml_list_helper(cx, xml, vp);
    if (!list)
        return JS_FALSE;

    if (xml->xml_class == JSXML_CLASS_LIST) {
        ok = JS_TRUE;
        for (i = 0, n = xml->xml_kids.length; i < n; i++) {
            kid = XMLARRAY_MEMBER(&xml->xml_kids, i, JSXML);
            if (kid && kid->xml_class == JSXML_CLASS_ELEMENT) {
                ok = js_EnterLocalRootScope(cx);
                if (!ok)
                    break;
                kidobj = js_GetXMLObject(cx, kid);
                if (kidobj) {
                    ok = xml_text_helper(cx, kidobj, kid, &v);
                } else {
                    ok = JS_FALSE;
                    v = JSVAL_NULL;
                }
                js_LeaveLocalRootScopeWithResult(cx, Valueify(v));
                if (!ok)
                    return JS_FALSE;
                vxml = (JSXML *) JSVAL_TO_OBJECT(v)->getPrivate();
                if (JSXML_LENGTH(vxml) != 0 && !Append(cx, list, vxml))
                    return JS_FALSE;
            }
        }
    } else {
        for (i = 0, n = JSXML_LENGTH(xml); i < n; i++) {
            kid = XMLARRAY_MEMBER(&xml->xml_kids, i, JSXML);
            if (kid && kid->xml_class == JSXML_CLASS_TEXT) {
                if (!Append(cx, list, kid))
                    return JS_FALSE;
            }
        }
    }
    return JS_TRUE;
}

static JSBool
xml_text(JSContext *cx, uintN argc, jsval *vp)
{
    XML_METHOD_PROLOG;
    return xml_text_helper(cx, obj, xml, vp);
}

/* XML and XMLList */
static JSString *
xml_toString_helper(JSContext *cx, JSXML *xml)
{
    JSString *str, *kidstr;

    if (xml->xml_class == JSXML_CLASS_ATTRIBUTE ||
        xml->xml_class == JSXML_CLASS_TEXT) {
        return xml->xml_value;
    }

    if (!HasSimpleContent(xml))
        return ToXMLString(cx, OBJECT_TO_JSVAL(xml->object), 0);

    str = cx->runtime->emptyString;
    if (!js_EnterLocalRootScope(cx))
        return NULL;
    JSXMLArrayCursor cursor(&xml->xml_kids);
    while (JSXML *kid = (JSXML *) cursor.getNext()) {
        if (kid->xml_class != JSXML_CLASS_COMMENT &&
            kid->xml_class != JSXML_CLASS_PROCESSING_INSTRUCTION) {
            kidstr = xml_toString_helper(cx, kid);
            if (!kidstr) {
                str = NULL;
                break;
            }
            str = js_ConcatStrings(cx, str, kidstr);
            if (!str)
                break;
        }
    }
    js_LeaveLocalRootScopeWithResult(cx, str);
    return str;
}

static JSBool
xml_toSource(JSContext *cx, uintN argc, jsval *vp)
{
    JSObject *obj = ToObject(cx, Valueify(&vp[1]));
    if (!obj)
        return JS_FALSE;
    JSString *str = ToXMLString(cx, OBJECT_TO_JSVAL(obj), TO_SOURCE_FLAG);
    if (!str)
        return JS_FALSE;
    *vp = STRING_TO_JSVAL(str);
    return JS_TRUE;
}

static JSBool
xml_toString(JSContext *cx, uintN argc, jsval *vp)
{
    JSString *str;

    XML_METHOD_PROLOG;
    str = xml_toString_helper(cx, xml);
    if (!str)
        return JS_FALSE;
    *vp = STRING_TO_JSVAL(str);
    return JS_TRUE;
}

/* XML and XMLList */
static JSBool
xml_toXMLString(JSContext *cx, uintN argc, jsval *vp)
{
    JSObject *obj = ToObject(cx, Valueify(&vp[1]));
    if (!obj)
        return JS_FALSE;
    JSString *str = ToXMLString(cx, OBJECT_TO_JSVAL(obj), 0);
    if (!str)
        return JS_FALSE;
    *vp = STRING_TO_JSVAL(str);
    return JS_TRUE;
}

/* XML and XMLList */
static JSBool
xml_valueOf(JSContext *cx, uintN argc, jsval *vp)
{
    JSObject *obj = ToObject(cx, Valueify(&vp[1]));
    if (!obj)
        return false;
    *vp = OBJECT_TO_JSVAL(obj);
    return true;
}

static JSFunctionSpec xml_methods[] = {
    JS_FN("addNamespace",          xml_addNamespace,          1,0),
    JS_FN("appendChild",           xml_appendChild,           1,0),
    JS_FN(js_attribute_str,        xml_attribute,             1,0),
    JS_FN("attributes",            xml_attributes,            0,0),
    JS_FN("child",                 xml_child,                 1,0),
    JS_FN("childIndex",            xml_childIndex,            0,0),
    JS_FN("children",              xml_children,              0,0),
    JS_FN("comments",              xml_comments,              0,0),
    JS_FN("contains",              xml_contains,              1,0),
    JS_FN("copy",                  xml_copy,                  0,0),
    JS_FN("descendants",           xml_descendants,           1,0),
    JS_FN("elements",              xml_elements,              1,0),
    JS_FN("hasOwnProperty",        xml_hasOwnProperty,        1,0),
    JS_FN("hasComplexContent",     xml_hasComplexContent,     1,0),
    JS_FN("hasSimpleContent",      xml_hasSimpleContent,      1,0),
    JS_FN("inScopeNamespaces",     xml_inScopeNamespaces,     0,0),
    JS_FN("insertChildAfter",      xml_insertChildAfter,      2,0),
    JS_FN("insertChildBefore",     xml_insertChildBefore,     2,0),
    JS_FN(js_length_str,           xml_length,                0,0),
    JS_FN(js_localName_str,        xml_localName,             0,0),
    JS_FN(js_name_str,             xml_name,                  0,0),
    JS_FN(js_namespace_str,        xml_namespace,             1,0),
    JS_FN("namespaceDeclarations", xml_namespaceDeclarations, 0,0),
    JS_FN("nodeKind",              xml_nodeKind,              0,0),
    JS_FN("normalize",             xml_normalize,             0,0),
    JS_FN(js_xml_parent_str,       xml_parent,                0,0),
    JS_FN("processingInstructions",xml_processingInstructions,1,0),
    JS_FN("prependChild",          xml_prependChild,          1,0),
    JS_FN("propertyIsEnumerable",  xml_propertyIsEnumerable,  1,0),
    JS_FN("removeNamespace",       xml_removeNamespace,       1,0),
    JS_FN("replace",               xml_replace,               2,0),
    JS_FN("setChildren",           xml_setChildren,           1,0),
    JS_FN("setLocalName",          xml_setLocalName,          1,0),
    JS_FN("setName",               xml_setName,               1,0),
    JS_FN("setNamespace",          xml_setNamespace,          1,0),
    JS_FN(js_text_str,             xml_text,                  0,0),
    JS_FN(js_toSource_str,         xml_toSource,              0,0),
    JS_FN(js_toString_str,         xml_toString,              0,0),
    JS_FN(js_toXMLString_str,      xml_toXMLString,           0,0),
    JS_FN(js_valueOf_str,          xml_valueOf,               0,0),
    JS_FS_END
};

static JSBool
CopyXMLSettings(JSContext *cx, JSObject *from, JSObject *to)
{
    int i;
    const char *name;
    jsval v;

    /* Note: PRETTY_INDENT is not a boolean setting. */
    for (i = 0; xml_static_props[i].name; i++) {
        name = xml_static_props[i].name;
        if (!JS_GetProperty(cx, from, name, &v))
            return false;
        if (name == js_prettyIndent_str) {
            if (!JSVAL_IS_NUMBER(v))
                continue;
        } else {
            if (!JSVAL_IS_BOOLEAN(v))
                continue;
        }
        if (!JS_SetProperty(cx, to, name, &v))
            return false;
    }

    return true;
}

static JSBool
SetDefaultXMLSettings(JSContext *cx, JSObject *obj)
{
    int i;
    jsval v;

    /* Note: PRETTY_INDENT is not a boolean setting. */
    for (i = 0; xml_static_props[i].name; i++) {
        v = (xml_static_props[i].name != js_prettyIndent_str)
            ? JSVAL_TRUE : INT_TO_JSVAL(2);
        if (!JS_SetProperty(cx, obj, xml_static_props[i].name, &v))
            return JS_FALSE;
    }
    return true;
}

static JSBool
xml_settings(JSContext *cx, uintN argc, jsval *vp)
{
    JSObject *settings = JS_NewObject(cx, NULL, NULL, NULL);
    if (!settings)
        return false;
    *vp = OBJECT_TO_JSVAL(settings);
    JSObject *obj = ToObject(cx, Valueify(&vp[1]));
    if (!obj)
        return false;
    return CopyXMLSettings(cx, obj, settings);
}

static JSBool
xml_setSettings(JSContext *cx, uintN argc, jsval *vp)
{
    JSObject *settings;
    jsval v;
    JSBool ok;

    JSObject *obj = ToObject(cx, Valueify(&vp[1]));
    if (!obj)
        return JS_FALSE;
    v = (argc == 0) ? JSVAL_VOID : vp[2];
    if (JSVAL_IS_NULL(v) || JSVAL_IS_VOID(v)) {
        ok = SetDefaultXMLSettings(cx, obj);
    } else {
        if (JSVAL_IS_PRIMITIVE(v)) {
            vp[0] = JSVAL_VOID;
            return JS_TRUE;
        }
        settings = JSVAL_TO_OBJECT(v);
        ok = CopyXMLSettings(cx, settings, obj);
    }
    vp[0] = JSVAL_VOID;
    return ok;
}

static JSBool
xml_defaultSettings(JSContext *cx, uintN argc, jsval *vp)
{
    JSObject *settings;

    settings = JS_NewObject(cx, NULL, NULL, NULL);
    if (!settings)
        return JS_FALSE;
    *vp = OBJECT_TO_JSVAL(settings);
    return SetDefaultXMLSettings(cx, settings);
}

static JSFunctionSpec xml_static_methods[] = {
    JS_FN("settings",         xml_settings,          0,0),
    JS_FN("setSettings",      xml_setSettings,       1,0),
    JS_FN("defaultSettings",  xml_defaultSettings,   0,0),
    JS_FS_END
};

static JSBool
XML(JSContext *cx, uintN argc, Value *vp)
{
    JSXML *xml, *copy;
    JSObject *xobj, *vobj;
    Class *clasp;

    jsval v = argc ? Jsvalify(vp[2]) : JSVAL_VOID;

    if (JSVAL_IS_NULL(v) || JSVAL_IS_VOID(v))
        v = STRING_TO_JSVAL(cx->runtime->emptyString);

    xobj = ToXML(cx, v);
    if (!xobj)
        return JS_FALSE;
    xml = (JSXML *) xobj->getPrivate();

    if (IsConstructing(vp) && !JSVAL_IS_PRIMITIVE(v)) {
        vobj = JSVAL_TO_OBJECT(v);
        clasp = vobj->getClass();
        if (clasp == &js_XMLClass ||
            (clasp->flags & JSCLASS_DOCUMENT_OBSERVER)) {
            copy = DeepCopy(cx, xml, NULL, 0);
            if (!copy)
                return JS_FALSE;
            vp->setObject(*copy->object);
            return JS_TRUE;
        }
    }

    vp->setObject(*xobj);
    return JS_TRUE;
}

static JSBool
XMLList(JSContext *cx, uintN argc, jsval *vp)
{
    JSObject *vobj, *listobj;
    JSXML *xml, *list;

    jsval v = argc ? vp[2] : JSVAL_VOID;

    if (JSVAL_IS_NULL(v) || JSVAL_IS_VOID(v))
        v = STRING_TO_JSVAL(cx->runtime->emptyString);

    if (IsConstructing(Valueify(vp)) && !JSVAL_IS_PRIMITIVE(v)) {
        vobj = JSVAL_TO_OBJECT(v);
        if (vobj->isXML()) {
            xml = (JSXML *) vobj->getPrivate();
            if (xml->xml_class == JSXML_CLASS_LIST) {
                listobj = js_NewXMLObject(cx, JSXML_CLASS_LIST);
                if (!listobj)
                    return JS_FALSE;
                *vp = OBJECT_TO_JSVAL(listobj);

                list = (JSXML *) listobj->getPrivate();
                if (!Append(cx, list, xml))
                    return JS_FALSE;
                return JS_TRUE;
            }
        }
    }

    /* Toggle on XML support since the script has explicitly requested it. */
    listobj = ToXMLList(cx, v);
    if (!listobj)
        return JS_FALSE;

    *vp = OBJECT_TO_JSVAL(listobj);
    return JS_TRUE;
}

#ifdef DEBUG_notme
JSCList xml_leaks = JS_INIT_STATIC_CLIST(&xml_leaks);
uint32  xml_serial;
#endif

JSXML *
js_NewXML(JSContext *cx, JSXMLClass xml_class)
{
    JSXML *xml = js_NewGCXML(cx);
    if (!xml)
        return NULL;

    xml->object = NULL;
    xml->domnode = NULL;
    xml->parent = NULL;
    xml->name = NULL;
    xml->xml_class = xml_class;
    xml->xml_flags = 0;
    if (JSXML_CLASS_HAS_VALUE(xml_class)) {
        xml->xml_value = cx->runtime->emptyString;
    } else {
        xml->xml_kids.init();
        if (xml_class == JSXML_CLASS_LIST) {
            xml->xml_target = NULL;
            xml->xml_targetprop = NULL;
        } else {
            xml->xml_namespaces.init();
            xml->xml_attrs.init();
        }
    }

#ifdef DEBUG_notme
    JS_APPEND_LINK(&xml->links, &xml_leaks);
    xml->serial = xml_serial++;
#endif
    return xml;
}

void
js_TraceXML(JSTracer *trc, JSXML *xml)
{
    if (xml->object)
        MarkObject(trc, *xml->object, "object");
    if (xml->name)
        MarkObject(trc, *xml->name, "name");
    if (xml->parent)
        JS_CALL_TRACER(trc, xml->parent, JSTRACE_XML, "xml_parent");

    if (JSXML_HAS_VALUE(xml)) {
        if (xml->xml_value)
            MarkString(trc, xml->xml_value, "value");
        return;
    }

    xml_trace_vector(trc,
                     (JSXML **) xml->xml_kids.vector,
                     xml->xml_kids.length);
    XMLArrayCursorTrace(trc, xml->xml_kids.cursors);

    if (xml->xml_class == JSXML_CLASS_LIST) {
        if (xml->xml_target)
            JS_CALL_TRACER(trc, xml->xml_target, JSTRACE_XML, "target");
        if (xml->xml_targetprop)
            MarkObject(trc, *xml->xml_targetprop, "targetprop");
    } else {
        MarkObjectRange(trc, xml->xml_namespaces.length,
                        (JSObject **) xml->xml_namespaces.vector,
                        "xml_namespaces");
        XMLArrayCursorTrace(trc, xml->xml_namespaces.cursors);

        xml_trace_vector(trc,
                         (JSXML **) xml->xml_attrs.vector,
                         xml->xml_attrs.length);
        XMLArrayCursorTrace(trc, xml->xml_attrs.cursors);
    }
}

JSObject *
js_NewXMLObject(JSContext *cx, JSXMLClass xml_class)
{
    JSXML *xml = js_NewXML(cx, xml_class);
    if (!xml)
        return NULL;

    AutoXMLRooter root(cx, xml);
    return js_GetXMLObject(cx, xml);
}

static JSObject *
NewXMLObject(JSContext *cx, JSXML *xml)
{
    JSObject *obj = NewNonFunction<WithProto::Class>(cx, &js_XMLClass, NULL, NULL);
    if (!obj)
        return NULL;
    obj->setPrivate(xml);
    return obj;
}

JSObject *
js_GetXMLObject(JSContext *cx, JSXML *xml)
{
    JSObject *obj;

    obj = xml->object;
    if (obj) {
        JS_ASSERT(obj->getPrivate() == xml);
        return obj;
    }

    obj = NewXMLObject(cx, xml);
    if (!obj)
        return NULL;
    xml->object = obj;
    return obj;
}

JSObject *
js_InitNamespaceClass(JSContext *cx, JSObject *obj)
{
    return js_InitClass(cx, obj, NULL, &js_NamespaceClass, Namespace, 2,
                        NULL, namespace_methods, NULL, NULL);
}

JSObject *
js_InitQNameClass(JSContext *cx, JSObject *obj)
{
    return js_InitClass(cx, obj, NULL, &js_QNameClass, QName, 2,
                        NULL, qname_methods, NULL, NULL);
}

JSObject *
js_InitXMLClass(JSContext *cx, JSObject *obj)
{
    /* Define the XML class constructor and prototype. */
    JSObject *proto = js_InitClass(cx, obj, NULL, &js_XMLClass, XML, 1,
                                   NULL, xml_methods, xml_static_props, xml_static_methods);
    if (!proto)
        return NULL;

    /* Define the isXMLName function. */
    if (!JS_DefineFunction(cx, obj, js_isXMLName_str, xml_isXMLName, 1, 0))
        return NULL;

    JSXML *xml = js_NewXML(cx, JSXML_CLASS_TEXT);
    if (!xml)
        return NULL;
    proto->setPrivate(xml);
    xml->object = proto;

    /*
     * Prepare to set default settings on the XML constructor we just made.
     * NB: We can't use JS_GetConstructor, because it calls
     * JSObject::getProperty, which is xml_getProperty, which creates a new
     * XMLList every time!  We must instead call js_LookupProperty directly.
     */
    JSObject *pobj;
    JSProperty *prop;
    if (!js_LookupProperty(cx, proto,
                           ATOM_TO_JSID(cx->runtime->atomState.constructorAtom),
                           &pobj, &prop)) {
        return NULL;
    }
    JS_ASSERT(prop);
    Shape *shape = (Shape *) prop;
    jsval cval = Jsvalify(pobj->nativeGetSlot(shape->slot));
    JS_ASSERT(VALUE_IS_FUNCTION(cx, cval));

    /* Set default settings. */
    jsval vp[3];
    vp[0] = JSVAL_NULL;
    vp[1] = cval;
    vp[2] = JSVAL_VOID;
    if (!xml_setSettings(cx, 1, vp))
        return NULL;

    /* Define the XMLList function and give it the same prototype as XML. */
    JSFunction *fun = JS_DefineFunction(cx, obj, js_XMLList_str, XMLList, 1, JSFUN_CONSTRUCTOR);
    if (!fun)
        return NULL;
    if (!LinkConstructorAndPrototype(cx, FUN_OBJECT(fun), proto))
        return NULL;
<<<<<<< HEAD
    }
=======
>>>>>>> 0572cb9f

    return proto;
}

JSObject *
js_InitXMLClasses(JSContext *cx, JSObject *obj)
{
    if (!js_InitNamespaceClass(cx, obj))
        return NULL;
    if (!js_InitQNameClass(cx, obj))
        return NULL;
    return js_InitXMLClass(cx, obj);
}

namespace js {

bool
GlobalObject::getFunctionNamespace(JSContext *cx, Value *vp)
{
    Value &v = getSlotRef(FUNCTION_NS);
    if (v.isUndefined()) {
        JSRuntime *rt = cx->runtime;
        JSLinearString *prefix = rt->atomState.typeAtoms[JSTYPE_FUNCTION];
        JSLinearString *uri = rt->atomState.functionNamespaceURIAtom;
        JSObject *obj = NewXMLNamespace(cx, prefix, uri, JS_FALSE);
        if (!obj)
            return false;

        /*
         * Avoid entraining any in-scope Object.prototype.  The loss of
         * Namespace.prototype is not detectable, as there is no way to
         * refer to this instance in scripts.  When used to qualify method
         * names, its prefix and uri references are copied to the QName.
         * The parent remains set and links back to global.
         */
        if (!obj->clearType(cx))
            return false;

        v.setObject(*obj);
    }

    *vp = v;
    return true;
}

} // namespace js

/*
 * Note the asymmetry between js_GetDefaultXMLNamespace and js_SetDefaultXML-
 * Namespace.  Get searches fp->scopeChain for JS_DEFAULT_XML_NAMESPACE_ID,
 * while Set sets JS_DEFAULT_XML_NAMESPACE_ID in fp->varobj. There's no
 * requirement that fp->varobj lie directly on fp->scopeChain, although
 * it should be reachable using the prototype chain from a scope object (cf.
 * JSOPTION_VAROBJFIX in jsapi.h).
 *
 * If Get can't find JS_DEFAULT_XML_NAMESPACE_ID along the scope chain, it
 * creates a default namespace via 'new Namespace()'.  In contrast, Set uses
 * its v argument as the uri of a new Namespace, with "" as the prefix.  See
 * ECMA-357 12.1 and 12.1.1.  Note that if Set is called with a Namespace n,
 * the default XML namespace will be set to ("", n.uri).  So the uri string
 * is really the only usefully stored value of the default namespace.
 */
JSBool
js_GetDefaultXMLNamespace(JSContext *cx, jsval *vp)
{
    JSObject *ns, *obj, *tmp;
    jsval v;

    JSObject *scopeChain = GetScopeChain(cx);

    obj = NULL;
    for (tmp = scopeChain; tmp; tmp = tmp->getParent()) {
        Class *clasp = tmp->getClass();
        if (clasp == &js_BlockClass || clasp == &js_WithClass)
            continue;
        if (!tmp->getProperty(cx, JS_DEFAULT_XML_NAMESPACE_ID, Valueify(&v)))
            return JS_FALSE;
        if (!JSVAL_IS_PRIMITIVE(v)) {
            *vp = v;
            return JS_TRUE;
        }
        obj = tmp;
    }

    ns = js_ConstructObject(cx, &js_NamespaceClass, NULL, obj, 0, NULL);
    if (!ns)
        return JS_FALSE;
    v = OBJECT_TO_JSVAL(ns);
    if (!obj->defineProperty(cx, JS_DEFAULT_XML_NAMESPACE_ID, Valueify(v),
                             PropertyStub, StrictPropertyStub, JSPROP_PERMANENT)) {
        return JS_FALSE;
    }
    *vp = v;
    return JS_TRUE;
}

JSBool
js_SetDefaultXMLNamespace(JSContext *cx, const Value &v)
{
    Value argv[2];
    argv[0].setString(cx->runtime->emptyString);
    argv[1] = v;
    JSObject *ns = js_ConstructObject(cx, &js_NamespaceClass, NULL, NULL, 2, argv);
    if (!ns)
        return JS_FALSE;

    JSObject &varobj = cx->fp()->varObj();
    if (!varobj.defineProperty(cx, JS_DEFAULT_XML_NAMESPACE_ID, ObjectValue(*ns),
                               PropertyStub, StrictPropertyStub, JSPROP_PERMANENT)) {
        return JS_FALSE;
    }
    return JS_TRUE;
}

JSBool
js_ToAttributeName(JSContext *cx, Value *vp)
{
    JSObject *qn;

    qn = ToAttributeName(cx, Jsvalify(*vp));
    if (!qn)
        return JS_FALSE;
    vp->setObject(*qn);
    return JS_TRUE;
}

JSFlatString *
js_EscapeAttributeValue(JSContext *cx, JSString *str, JSBool quote)
{
    StringBuffer sb(cx);
    return EscapeAttributeValue(cx, sb, str, quote);
}

JSString *
js_AddAttributePart(JSContext *cx, JSBool isName, JSString *str, JSString *str2)
{
    size_t len = str->length();
    const jschar *chars = str->getChars(cx);
    if (!chars)
        return NULL;

    size_t len2 = str2->length();
    const jschar *chars2 = str2->getChars(cx);
    if (!chars2)
        return NULL;

    size_t newlen = (isName) ? len + 1 + len2 : len + 2 + len2 + 1;
    jschar *newchars = (jschar *) cx->malloc_((newlen+1) * sizeof(jschar));
    if (!newchars)
        return NULL;

    js_strncpy(newchars, chars, len);
    newchars += len;
    if (isName) {
        *newchars++ = ' ';
        js_strncpy(newchars, chars2, len2);
        newchars += len2;
    } else {
        *newchars++ = '=';
        *newchars++ = '"';
        js_strncpy(newchars, chars2, len2);
        newchars += len2;
        *newchars++ = '"';
    }
    *newchars = 0;
    return js_NewString(cx, newchars - newlen, newlen);
}

JSFlatString *
js_EscapeElementValue(JSContext *cx, JSString *str)
{
    StringBuffer sb(cx);
    return EscapeElementValue(cx, sb, str, 0);
}

JSString *
js_ValueToXMLString(JSContext *cx, const Value &v)
{
    return ToXMLString(cx, Jsvalify(v), 0);
}

JSBool
js_GetAnyName(JSContext *cx, jsid *idp)
{
    JSObject *global = cx->hasfp() ? cx->fp()->scopeChain().getGlobal() : cx->globalObject;
    Value v = global->getReservedSlot(JSProto_AnyName);
    if (v.isUndefined()) {
        JSObject *obj = NewNonFunction<WithProto::Given>(cx, &js_AnyNameClass, NULL, global);
        if (!obj)
            return false;

        JS_ASSERT(!obj->getProto());

        JSRuntime *rt = cx->runtime;
        if (!InitXMLQName(cx, obj, rt->emptyString, rt->emptyString, rt->atomState.starAtom))
            return false;

        v.setObject(*obj);
        if (!js_SetReservedSlot(cx, global, JSProto_AnyName, v))
            return false;
    }
    *idp = OBJECT_TO_JSID(&v.toObject());
    return true;
}

JSBool
js_FindXMLProperty(JSContext *cx, const Value &nameval, JSObject **objp, jsid *idp)
{
    JSObject *nameobj;
    jsval v;
    JSObject *qn;
    jsid funid;
    JSObject *obj, *target, *proto, *pobj;
    JSXML *xml;
    JSBool found;
    JSProperty *prop;

    JS_ASSERT(nameval.isObject());
    nameobj = &nameval.toObject();
    if (nameobj->getClass() == &js_AnyNameClass) {
        v = STRING_TO_JSVAL(cx->runtime->atomState.starAtom);
        nameobj = js_ConstructObject(cx, &js_QNameClass, NULL, NULL, 1,
                                     Valueify(&v));
        if (!nameobj)
            return JS_FALSE;
    } else {
        JS_ASSERT(nameobj->getClass() == &js_AttributeNameClass ||
                  nameobj->getClass() == &js_QNameClass);
    }

    qn = nameobj;
    if (!IsFunctionQName(cx, qn, &funid))
        return JS_FALSE;

    obj = cx->stack.currentScriptedScopeChain();
    do {
        /* Skip any With object that can wrap XML. */
        target = obj;
        while (target->getClass() == &js_WithClass) {
             proto = target->getProto();
             if (!proto)
                 break;
             target = proto;
        }

        if (target->isXML()) {
            if (JSID_IS_VOID(funid)) {
                xml = (JSXML *) target->getPrivate();
                found = HasNamedProperty(xml, qn);
            } else {
                if (!HasFunctionProperty(cx, target, funid, &found))
                    return JS_FALSE;
            }
            if (found) {
                *idp = OBJECT_TO_JSID(nameobj);
                *objp = target;
                return JS_TRUE;
            }
        } else if (!JSID_IS_VOID(funid)) {
            if (!target->lookupProperty(cx, funid, &pobj, &prop))
                return JS_FALSE;
            if (prop) {
                *idp = funid;
                *objp = target;
                return JS_TRUE;
            }
        }
    } while ((obj = obj->getParent()) != NULL);

    JSAutoByteString printable;
    JSString *str = ConvertQNameToString(cx, nameobj);
    if (str && js_ValueToPrintable(cx, StringValue(str), &printable)) {
        JS_ReportErrorFlagsAndNumber(cx, JSREPORT_ERROR, js_GetErrorMessage, NULL,
                                     JSMSG_UNDEFINED_XML_NAME, printable.ptr());
    }
    return JS_FALSE;
}

static JSBool
GetXMLFunction(JSContext *cx, JSObject *obj, jsid id, jsval *vp)
{
    JS_ASSERT(obj->isXML());

    /*
     * See comments before xml_lookupProperty about the need for the proto
     * chain lookup.
     */
    JSObject *target = obj;
    AutoObjectRooter tvr(cx);
    for (;;) {
        if (!js_GetProperty(cx, target, id, Valueify(vp)))
            return false;
        if (VALUE_IS_FUNCTION(cx, *vp))
            return true;
        target = target->getProto();
        if (target == NULL || !target->isNative())
            break;
        tvr.setObject(target);
    }

    JSXML *xml = (JSXML *) obj->getPrivate();
    if (!HasSimpleContent(xml))
        return true;

    /* Search in String.prototype to implement 11.2.2.1 Step 3(f). */
    if (!js_GetClassPrototype(cx, NULL, JSProto_String, tvr.addr()))
        return false;

    JS_ASSERT(tvr.object());
    return tvr.object()->getProperty(cx, id, Valueify(vp));
}

static JSXML *
GetPrivate(JSContext *cx, JSObject *obj, const char *method)
{
    if (!obj->isXML()) {
        JS_ReportErrorNumber(cx, js_GetErrorMessage, NULL,
                             JSMSG_INCOMPATIBLE_METHOD,
                             js_XML_str, method, obj->getClass()->name);
        return NULL;
    }
    return (JSXML *)obj->getPrivate();
}

JSBool
js_GetXMLDescendants(JSContext *cx, JSObject *obj, jsval id, jsval *vp)
{
    JSXML *xml, *list;

    xml = GetPrivate(cx, obj, "descendants internal method");
    if (!xml)
        return JS_FALSE;

    list = Descendants(cx, xml, id);
    if (!list)
        return JS_FALSE;
    *vp = OBJECT_TO_JSVAL(list->object);
    return JS_TRUE;
}

JSBool
js_DeleteXMLListElements(JSContext *cx, JSObject *listobj)
{
    JSXML *list;
    uint32 n;

    list = (JSXML *) listobj->getPrivate();
    for (n = list->xml_kids.length; n != 0; --n)
        DeleteListElement(cx, list, 0);

    return JS_TRUE;
}

struct JSXMLFilter
{
    JSXML               *list;
    JSXML               *result;
    JSXML               *kid;
    JSXMLArrayCursor    cursor;

    JSXMLFilter(JSXML *list, JSXMLArray *array)
      : list(list), result(NULL), kid(NULL), cursor(array) {}

    ~JSXMLFilter() {}
};

static void
xmlfilter_trace(JSTracer *trc, JSObject *obj)
{
    JSXMLFilter *filter = (JSXMLFilter *) obj->getPrivate();
    if (!filter)
        return;

    JS_ASSERT(filter->list);
    JS_CALL_TRACER(trc, filter->list, JSTRACE_XML, "list");
    if (filter->result)
        JS_CALL_TRACER(trc, filter->result, JSTRACE_XML, "result");
    if (filter->kid)
        JS_CALL_TRACER(trc, filter->kid, JSTRACE_XML, "kid");

    /*
     * We do not need to trace the cursor as that would be done when
     * tracing the filter->list.
     */
}

static void
xmlfilter_finalize(JSContext *cx, JSObject *obj)
{
    JSXMLFilter *filter = (JSXMLFilter *) obj->getPrivate();
    if (!filter)
        return;

    cx->delete_(filter);
}

Class js_XMLFilterClass = {
    "XMLFilter",
    JSCLASS_HAS_PRIVATE | JSCLASS_IS_ANONYMOUS,
    PropertyStub,         /* addProperty */
    PropertyStub,         /* delProperty */
    PropertyStub,         /* getProperty */
    StrictPropertyStub,   /* setProperty */
    EnumerateStub,
    ResolveStub,
    ConvertStub,
    xmlfilter_finalize,
    NULL,                 /* reserved0   */
    NULL,                 /* checkAccess */
    NULL,                 /* call        */
    NULL,                 /* construct   */
    NULL,                 /* xdrObject   */
    NULL,                 /* hasInstance */
    xmlfilter_trace
};

JSBool
js_StepXMLListFilter(JSContext *cx, JSBool initialized)
{
    jsval *sp;
    JSObject *obj, *filterobj, *resobj, *kidobj;
    JSXML *xml, *list;
    JSXMLFilter *filter;

    LeaveTrace(cx);
    sp = Jsvalify(cx->regs().sp);
    if (!initialized) {
        /*
         * We haven't iterated yet, so initialize the filter based on the
         * value stored in sp[-2].
         */
        if (!VALUE_IS_XML(sp[-2])) {
            js_ReportValueError(cx, JSMSG_NON_XML_FILTER, -2, Valueify(sp[-2]), NULL);
            return JS_FALSE;
        }
        obj = JSVAL_TO_OBJECT(sp[-2]);
        xml = (JSXML *) obj->getPrivate();

        if (xml->xml_class == JSXML_CLASS_LIST) {
            list = xml;
        } else {
            obj = js_NewXMLObject(cx, JSXML_CLASS_LIST);
            if (!obj)
                return JS_FALSE;

            /*
             * Root just-created obj. sp[-2] cannot be used yet for rooting
             * as it may be the only root holding xml.
             */
            sp[-1] = OBJECT_TO_JSVAL(obj);
            list = (JSXML *) obj->getPrivate();
            if (!Append(cx, list, xml))
                return JS_FALSE;
        }

        filterobj = NewNonFunction<WithProto::Given>(cx, &js_XMLFilterClass, NULL, NULL);
        if (!filterobj)
            return JS_FALSE;

        /*
         * Init all filter fields before setPrivate exposes it to
         * xmlfilter_trace or xmlfilter_finalize.
         */
        filter = cx->new_<JSXMLFilter>(list, &list->xml_kids);
        if (!filter)
            return JS_FALSE;
        filterobj->setPrivate(filter);

        /* Store filterobj to use in the later iterations. */
        sp[-2] = OBJECT_TO_JSVAL(filterobj);

        resobj = js_NewXMLObject(cx, JSXML_CLASS_LIST);
        if (!resobj)
            return JS_FALSE;

        /* This also roots resobj. */
        filter->result = (JSXML *) resobj->getPrivate();
    } else {
        /* We have iterated at least once. */
        JS_ASSERT(!JSVAL_IS_PRIMITIVE(sp[-2]));
        JS_ASSERT(JSVAL_TO_OBJECT(sp[-2])->getClass() == &js_XMLFilterClass);
        filter = (JSXMLFilter *) JSVAL_TO_OBJECT(sp[-2])->getPrivate();
        JS_ASSERT(filter->kid);

        /* Check if the filter expression wants to append the element. */
        if (js_ValueToBoolean(Valueify(sp[-1])) &&
            !Append(cx, filter->result, filter->kid)) {
            return JS_FALSE;
        }
    }

    /* Do the iteration. */
    filter->kid = (JSXML *) filter->cursor.getNext();
    if (!filter->kid) {
        /*
         * Do not defer finishing the cursor until the next GC cycle to avoid
         * accumulation of dead cursors associated with filter->list.
         */
        filter->cursor.disconnect();
        JS_ASSERT(filter->result->object);
        sp[-2] = OBJECT_TO_JSVAL(filter->result->object);
        kidobj = NULL;
    } else {
        kidobj = js_GetXMLObject(cx, filter->kid);
        if (!kidobj)
            return JS_FALSE;
    }

    /* Null as kidobj at sp[-1] signals filter termination. */
    sp[-1] = OBJECT_TO_JSVAL(kidobj);
    return JS_TRUE;
}

JSObject *
js_ValueToXMLObject(JSContext *cx, const Value &v)
{
    return ToXML(cx, Jsvalify(v));
}

JSObject *
js_ValueToXMLListObject(JSContext *cx, const Value &v)
{
    return ToXMLList(cx, Jsvalify(v));
}

JSObject *
js_NewXMLSpecialObject(JSContext *cx, JSXMLClass xml_class, JSString *name,
                       JSString *value)
{
    uintN flags;
    JSObject *obj;
    JSXML *xml;
    JSObject *qn;

    if (!GetXMLSettingFlags(cx, &flags))
        return NULL;

    if ((xml_class == JSXML_CLASS_COMMENT &&
         (flags & XSF_IGNORE_COMMENTS)) ||
        (xml_class == JSXML_CLASS_PROCESSING_INSTRUCTION &&
         (flags & XSF_IGNORE_PROCESSING_INSTRUCTIONS))) {
        return js_NewXMLObject(cx, JSXML_CLASS_TEXT);
    }

    obj = js_NewXMLObject(cx, xml_class);
    if (!obj)
        return NULL;
    xml = (JSXML *) obj->getPrivate();
    if (name) {
        JSLinearString *linearName = name->ensureLinear(cx);
        if (!linearName)
            return NULL;
        qn = NewXMLQName(cx, cx->runtime->emptyString, NULL, linearName);
        if (!qn)
            return NULL;
        xml->name = qn;
    }
    xml->xml_value = value;
    return obj;
}

JSString *
js_MakeXMLCDATAString(JSContext *cx, JSString *str)
{
    StringBuffer sb(cx);
    return MakeXMLCDATAString(cx, sb, str);
}

JSString *
js_MakeXMLCommentString(JSContext *cx, JSString *str)
{
    StringBuffer sb(cx);
    return MakeXMLCommentString(cx, sb, str);
}

JSString *
js_MakeXMLPIString(JSContext *cx, JSString *name, JSString *str)
{
    StringBuffer sb(cx);
    return MakeXMLPIString(cx, sb, name, str);
}

#endif /* JS_HAS_XML_SUPPORT */<|MERGE_RESOLUTION|>--- conflicted
+++ resolved
@@ -7171,10 +7171,6 @@
         return NULL;
     if (!LinkConstructorAndPrototype(cx, FUN_OBJECT(fun), proto))
         return NULL;
-<<<<<<< HEAD
-    }
-=======
->>>>>>> 0572cb9f
 
     return proto;
 }
