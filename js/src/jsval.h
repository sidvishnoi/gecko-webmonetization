/* -*- Mode: C++; tab-width: 4; indent-tabs-mode: nil; c-basic-offset: 4 -*-
 * vim: set ts=4 sw=4 et tw=99 ft=cpp:
 *
 * ***** BEGIN LICENSE BLOCK *****
 * Version: MPL 1.1/GPL 2.0/LGPL 2.1
 *
 * The contents of this file are subject to the Mozilla Public License Version
 * 1.1 (the "License"); you may not use this file except in compliance with
 * the License. You may obtain a copy of the License at
 * http://www.mozilla.org/MPL/
 *
 * Software distributed under the License is distributed on an "AS IS" basis,
 * WITHOUT WARRANTY OF ANY KIND, either express or implied. See the License
 * for the specific language governing rights and limitations under the
 * License.
 *
 * The Original Code is Mozilla SpiderMonkey JavaScript 1.9 code, released
 * June 30, 2010
 *
 * The Initial Developer of the Original Code is
 *   the Mozilla Corporation.
 *
 * Contributor(s):
 *   Luke Wagner <lw@mozilla.com>
 *
 * Alternatively, the contents of this file may be used under the terms of
 * either of the GNU General Public License Version 2 or later (the "GPL"),
 * or the GNU Lesser General Public License Version 2.1 or later (the "LGPL"),
 * in which case the provisions of the GPL or the LGPL are applicable instead
 * of those above. If you wish to allow use of your version of this file only
 * under the terms of either the GPL or the LGPL, and not to allow others to
 * use your version of this file under the terms of the MPL, indicate your
 * decision by deleting the provisions above and replace them with the notice
 * and other provisions required by the GPL or the LGPL. If you do not delete
 * the provisions above, a recipient may use your version of this file under
 * the terms of any one of the MPL, the GPL or the LGPL.
 *
 * ***** END LICENSE BLOCK ***** */

#ifndef jsvalimpl_h__
#define jsvalimpl_h__
/*
 * Implementation details for js::Value in jsapi.h.
 */
#include "js/Utility.h"

JS_BEGIN_EXTERN_C

/******************************************************************************/

/* To avoid a circular dependency, pull in the necessary pieces of jsnum.h. */

#define JSDOUBLE_SIGNBIT (((uint64_t) 1) << 63)
#define JSDOUBLE_EXPMASK (((uint64_t) 0x7ff) << 52)
#define JSDOUBLE_MANTMASK ((((uint64_t) 1) << 52) - 1)
#define JSDOUBLE_HI32_SIGNBIT   0x80000000

static JS_ALWAYS_INLINE JSBool
JSDOUBLE_IS_NEGZERO(double d)
{
    union {
        struct {
#if defined(IS_LITTLE_ENDIAN) && !defined(FPU_IS_ARM_FPA)
            uint32_t lo, hi;
#else
            uint32_t hi, lo;
#endif
        } s;
        double d;
    } x;
    if (d != 0)
        return JS_FALSE;
    x.d = d;
    return (x.s.hi & JSDOUBLE_HI32_SIGNBIT) != 0;
}

static JS_ALWAYS_INLINE JSBool
JSDOUBLE_IS_INT32(double d, int32_t* pi)
{
    if (JSDOUBLE_IS_NEGZERO(d))
        return JS_FALSE;
    return d == (*pi = (int32_t)d);
}

/******************************************************************************/

/*
 * Try to get jsvals 64-bit aligned. We could almost assert that all values are
 * aligned, but MSVC and GCC occasionally break alignment.
 */
#if defined(__GNUC__) || defined(__xlc__) || defined(__xlC__)
# define JSVAL_ALIGNMENT        __attribute__((aligned (8)))
#elif defined(_MSC_VER)
  /*
   * Structs can be aligned with MSVC, but not if they are used as parameters,
   * so we just don't try to align.
   */
# define JSVAL_ALIGNMENT
#elif defined(__SUNPRO_C) || defined(__SUNPRO_CC)
# define JSVAL_ALIGNMENT
#elif defined(__HP_cc) || defined(__HP_aCC)
# define JSVAL_ALIGNMENT
#endif

#if JS_BITS_PER_WORD == 64
# define JSVAL_TAG_SHIFT 47
#endif

/*
 * We try to use enums so that printing a jsval_layout in the debugger shows
 * nice symbolic type tags, however we can only do this when we can force the
 * underlying type of the enum to be the desired size.
 */
#if defined(__cplusplus) && !defined(__SUNPRO_CC) && !defined(__xlC__)

#if defined(_MSC_VER)
# define JS_ENUM_HEADER(id, type)              enum id : type
# define JS_ENUM_MEMBER(id, type, value)       id = (type)value,
# define JS_LAST_ENUM_MEMBER(id, type, value)  id = (type)value
# define JS_ENUM_FOOTER(id)
#else
# define JS_ENUM_HEADER(id, type)              enum id
# define JS_ENUM_MEMBER(id, type, value)       id = (type)value,
# define JS_LAST_ENUM_MEMBER(id, type, value)  id = (type)value
# define JS_ENUM_FOOTER(id)                    __attribute__((packed))
#endif

/* Remember to propagate changes to the C defines below. */
JS_ENUM_HEADER(JSValueType, uint8_t)
{
    JSVAL_TYPE_DOUBLE              = 0x00,
    JSVAL_TYPE_INT32               = 0x01,
    JSVAL_TYPE_UNDEFINED           = 0x02,
    JSVAL_TYPE_BOOLEAN             = 0x03,
    JSVAL_TYPE_MAGIC               = 0x04,
    JSVAL_TYPE_STRING              = 0x05,
    JSVAL_TYPE_NULL                = 0x06,
    JSVAL_TYPE_OBJECT              = 0x07,

    /* These never appear in a jsval; they are only provided as an out-of-band value. */
    JSVAL_TYPE_UNKNOWN             = 0x20,
    JSVAL_TYPE_MISSING             = 0x21
} JS_ENUM_FOOTER(JSValueType);

JS_STATIC_ASSERT(sizeof(JSValueType) == 1);

#if JS_BITS_PER_WORD == 32

/* Remember to propagate changes to the C defines below. */
JS_ENUM_HEADER(JSValueTag, uint32_t)
{
    JSVAL_TAG_CLEAR                = 0xFFFFFF80,
    JSVAL_TAG_INT32                = JSVAL_TAG_CLEAR | JSVAL_TYPE_INT32,
    JSVAL_TAG_UNDEFINED            = JSVAL_TAG_CLEAR | JSVAL_TYPE_UNDEFINED,
    JSVAL_TAG_STRING               = JSVAL_TAG_CLEAR | JSVAL_TYPE_STRING,
    JSVAL_TAG_BOOLEAN              = JSVAL_TAG_CLEAR | JSVAL_TYPE_BOOLEAN,
    JSVAL_TAG_MAGIC                = JSVAL_TAG_CLEAR | JSVAL_TYPE_MAGIC,
    JSVAL_TAG_NULL                 = JSVAL_TAG_CLEAR | JSVAL_TYPE_NULL,
    JSVAL_TAG_OBJECT               = JSVAL_TAG_CLEAR | JSVAL_TYPE_OBJECT
} JS_ENUM_FOOTER(JSValueTag);

JS_STATIC_ASSERT(sizeof(JSValueTag) == 4);

#elif JS_BITS_PER_WORD == 64

/* Remember to propagate changes to the C defines below. */
JS_ENUM_HEADER(JSValueTag, uint32_t)
{
    JSVAL_TAG_MAX_DOUBLE           = 0x1FFF0,
    JSVAL_TAG_INT32                = JSVAL_TAG_MAX_DOUBLE | JSVAL_TYPE_INT32,
    JSVAL_TAG_UNDEFINED            = JSVAL_TAG_MAX_DOUBLE | JSVAL_TYPE_UNDEFINED,
    JSVAL_TAG_STRING               = JSVAL_TAG_MAX_DOUBLE | JSVAL_TYPE_STRING,
    JSVAL_TAG_BOOLEAN              = JSVAL_TAG_MAX_DOUBLE | JSVAL_TYPE_BOOLEAN,
    JSVAL_TAG_MAGIC                = JSVAL_TAG_MAX_DOUBLE | JSVAL_TYPE_MAGIC,
    JSVAL_TAG_NULL                 = JSVAL_TAG_MAX_DOUBLE | JSVAL_TYPE_NULL,
    JSVAL_TAG_OBJECT               = JSVAL_TAG_MAX_DOUBLE | JSVAL_TYPE_OBJECT
} JS_ENUM_FOOTER(JSValueTag);

JS_STATIC_ASSERT(sizeof(JSValueTag) == sizeof(uint32_t));

JS_ENUM_HEADER(JSValueShiftedTag, uint64_t)
{
    JSVAL_SHIFTED_TAG_MAX_DOUBLE   = ((((uint64_t)JSVAL_TAG_MAX_DOUBLE) << JSVAL_TAG_SHIFT) | 0xFFFFFFFF),
    JSVAL_SHIFTED_TAG_INT32        = (((uint64_t)JSVAL_TAG_INT32)      << JSVAL_TAG_SHIFT),
    JSVAL_SHIFTED_TAG_UNDEFINED    = (((uint64_t)JSVAL_TAG_UNDEFINED)  << JSVAL_TAG_SHIFT),
    JSVAL_SHIFTED_TAG_STRING       = (((uint64_t)JSVAL_TAG_STRING)     << JSVAL_TAG_SHIFT),
    JSVAL_SHIFTED_TAG_BOOLEAN      = (((uint64_t)JSVAL_TAG_BOOLEAN)    << JSVAL_TAG_SHIFT),
    JSVAL_SHIFTED_TAG_MAGIC        = (((uint64_t)JSVAL_TAG_MAGIC)      << JSVAL_TAG_SHIFT),
    JSVAL_SHIFTED_TAG_NULL         = (((uint64_t)JSVAL_TAG_NULL)       << JSVAL_TAG_SHIFT),
    JSVAL_SHIFTED_TAG_OBJECT       = (((uint64_t)JSVAL_TAG_OBJECT)     << JSVAL_TAG_SHIFT)
} JS_ENUM_FOOTER(JSValueShiftedTag);

JS_STATIC_ASSERT(sizeof(JSValueShiftedTag) == sizeof(uint64_t));

#endif

#else  /* defined(__cplusplus) */

typedef uint8_t JSValueType;
#define JSVAL_TYPE_DOUBLE            ((uint8_t)0x00)
#define JSVAL_TYPE_INT32             ((uint8_t)0x01)
#define JSVAL_TYPE_UNDEFINED         ((uint8_t)0x02)
#define JSVAL_TYPE_BOOLEAN           ((uint8_t)0x03)
#define JSVAL_TYPE_MAGIC             ((uint8_t)0x04)
#define JSVAL_TYPE_STRING            ((uint8_t)0x05)
#define JSVAL_TYPE_NULL              ((uint8_t)0x06)
#define JSVAL_TYPE_OBJECT            ((uint8_t)0x07)
#define JSVAL_TYPE_UNKNOWN           ((uint8_t)0x20)

#if JS_BITS_PER_WORD == 32

typedef uint32_t JSValueTag;
#define JSVAL_TAG_CLEAR              ((uint32_t)(0xFFFFFF80))
#define JSVAL_TAG_INT32              ((uint32_t)(JSVAL_TAG_CLEAR | JSVAL_TYPE_INT32))
#define JSVAL_TAG_UNDEFINED          ((uint32_t)(JSVAL_TAG_CLEAR | JSVAL_TYPE_UNDEFINED))
#define JSVAL_TAG_STRING             ((uint32_t)(JSVAL_TAG_CLEAR | JSVAL_TYPE_STRING))
#define JSVAL_TAG_BOOLEAN            ((uint32_t)(JSVAL_TAG_CLEAR | JSVAL_TYPE_BOOLEAN))
#define JSVAL_TAG_MAGIC              ((uint32_t)(JSVAL_TAG_CLEAR | JSVAL_TYPE_MAGIC))
#define JSVAL_TAG_NULL               ((uint32_t)(JSVAL_TAG_CLEAR | JSVAL_TYPE_NULL))
#define JSVAL_TAG_OBJECT             ((uint32_t)(JSVAL_TAG_CLEAR | JSVAL_TYPE_OBJECT))

#elif JS_BITS_PER_WORD == 64

typedef uint32_t JSValueTag;
#define JSVAL_TAG_MAX_DOUBLE         ((uint32_t)(0x1FFF0))
#define JSVAL_TAG_INT32              (uint32_t)(JSVAL_TAG_MAX_DOUBLE | JSVAL_TYPE_INT32)
#define JSVAL_TAG_UNDEFINED          (uint32_t)(JSVAL_TAG_MAX_DOUBLE | JSVAL_TYPE_UNDEFINED)
#define JSVAL_TAG_STRING             (uint32_t)(JSVAL_TAG_MAX_DOUBLE | JSVAL_TYPE_STRING)
#define JSVAL_TAG_BOOLEAN            (uint32_t)(JSVAL_TAG_MAX_DOUBLE | JSVAL_TYPE_BOOLEAN)
#define JSVAL_TAG_MAGIC              (uint32_t)(JSVAL_TAG_MAX_DOUBLE | JSVAL_TYPE_MAGIC)
#define JSVAL_TAG_NULL               (uint32_t)(JSVAL_TAG_MAX_DOUBLE | JSVAL_TYPE_NULL)
#define JSVAL_TAG_OBJECT             (uint32_t)(JSVAL_TAG_MAX_DOUBLE | JSVAL_TYPE_OBJECT)

typedef uint64_t JSValueShiftedTag;
#define JSVAL_SHIFTED_TAG_MAX_DOUBLE ((((uint64_t)JSVAL_TAG_MAX_DOUBLE) << JSVAL_TAG_SHIFT) | 0xFFFFFFFF)
#define JSVAL_SHIFTED_TAG_INT32      (((uint64_t)JSVAL_TAG_INT32)      << JSVAL_TAG_SHIFT)
#define JSVAL_SHIFTED_TAG_UNDEFINED  (((uint64_t)JSVAL_TAG_UNDEFINED)  << JSVAL_TAG_SHIFT)
#define JSVAL_SHIFTED_TAG_STRING     (((uint64_t)JSVAL_TAG_STRING)     << JSVAL_TAG_SHIFT)
#define JSVAL_SHIFTED_TAG_BOOLEAN    (((uint64_t)JSVAL_TAG_BOOLEAN)    << JSVAL_TAG_SHIFT)
#define JSVAL_SHIFTED_TAG_MAGIC      (((uint64_t)JSVAL_TAG_MAGIC)      << JSVAL_TAG_SHIFT)
#define JSVAL_SHIFTED_TAG_NULL       (((uint64_t)JSVAL_TAG_NULL)       << JSVAL_TAG_SHIFT)
#define JSVAL_SHIFTED_TAG_OBJECT     (((uint64_t)JSVAL_TAG_OBJECT)     << JSVAL_TAG_SHIFT)

#endif  /* JS_BITS_PER_WORD */
#endif  /* defined(__cplusplus) && !defined(__SUNPRO_CC) */

#define JSVAL_LOWER_INCL_TYPE_OF_OBJ_OR_NULL_SET        JSVAL_TYPE_NULL
#define JSVAL_UPPER_EXCL_TYPE_OF_PRIMITIVE_SET          JSVAL_TYPE_OBJECT
#define JSVAL_UPPER_INCL_TYPE_OF_NUMBER_SET             JSVAL_TYPE_INT32
#define JSVAL_LOWER_INCL_TYPE_OF_PTR_PAYLOAD_SET        JSVAL_TYPE_MAGIC

#if JS_BITS_PER_WORD == 32

#define JSVAL_TYPE_TO_TAG(type)      ((JSValueTag)(JSVAL_TAG_CLEAR | (type)))

#define JSVAL_LOWER_INCL_TAG_OF_OBJ_OR_NULL_SET         JSVAL_TAG_NULL
#define JSVAL_UPPER_EXCL_TAG_OF_PRIMITIVE_SET           JSVAL_TAG_OBJECT
#define JSVAL_UPPER_INCL_TAG_OF_NUMBER_SET              JSVAL_TAG_INT32
#define JSVAL_LOWER_INCL_TAG_OF_GCTHING_SET             JSVAL_TAG_STRING

#elif JS_BITS_PER_WORD == 64

#define JSVAL_PAYLOAD_MASK           0x00007FFFFFFFFFFFLL
#define JSVAL_TAG_MASK               0xFFFF800000000000LL
#define JSVAL_TYPE_TO_TAG(type)      ((JSValueTag)(JSVAL_TAG_MAX_DOUBLE | (type)))
#define JSVAL_TYPE_TO_SHIFTED_TAG(type) (((uint64_t)JSVAL_TYPE_TO_TAG(type)) << JSVAL_TAG_SHIFT)

#define JSVAL_LOWER_INCL_TAG_OF_OBJ_OR_NULL_SET         JSVAL_TAG_NULL
#define JSVAL_UPPER_EXCL_TAG_OF_PRIMITIVE_SET           JSVAL_TAG_OBJECT
#define JSVAL_UPPER_INCL_TAG_OF_NUMBER_SET              JSVAL_TAG_INT32
#define JSVAL_LOWER_INCL_TAG_OF_GCTHING_SET             JSVAL_TAG_STRING

#define JSVAL_LOWER_INCL_SHIFTED_TAG_OF_OBJ_OR_NULL_SET  JSVAL_SHIFTED_TAG_NULL
#define JSVAL_UPPER_EXCL_SHIFTED_TAG_OF_PRIMITIVE_SET    JSVAL_SHIFTED_TAG_OBJECT
#define JSVAL_UPPER_EXCL_SHIFTED_TAG_OF_NUMBER_SET       JSVAL_SHIFTED_TAG_UNDEFINED
#define JSVAL_LOWER_INCL_SHIFTED_TAG_OF_GCTHING_SET      JSVAL_SHIFTED_TAG_STRING

#endif /* JS_BITS_PER_WORD */

typedef enum JSWhyMagic
{
    JS_ARRAY_HOLE,               /* a hole in a dense array */
    JS_NATIVE_ENUMERATE,         /* indicates that a custom enumerate hook forwarded
                                  * to JS_EnumerateState, which really means the object can be
                                  * enumerated like a native object. */
    JS_NO_ITER_VALUE,            /* there is not a pending iterator value */
    JS_GENERATOR_CLOSING,        /* exception value thrown when closing a generator */
    JS_NO_CONSTANT,              /* compiler sentinel value */
    JS_THIS_POISON,              /* used in debug builds to catch tracing errors */
    JS_ARG_POISON,               /* used in debug builds to catch tracing errors */
    JS_SERIALIZE_NO_NODE,        /* an empty subnode in the AST serializer */
    JS_LAZY_ARGUMENTS,           /* lazy arguments value on the stack */
    JS_UNASSIGNED_ARGUMENTS,     /* the initial value of callobj.arguments */
    JS_OPTIMIZED_ARGUMENTS,      /* optimized-away 'arguments' value */
    JS_IS_CONSTRUCTING,          /* magic value passed to natives to indicate construction */
<<<<<<< HEAD
    JS_ION_ERROR,                /* error while running Ion code */
=======
    JS_OVERWRITTEN_CALLEE,       /* arguments.callee has been overwritten */
>>>>>>> 4c2cc094
    JS_GENERIC_MAGIC             /* for local use */
} JSWhyMagic;

#if defined(IS_LITTLE_ENDIAN)
# if JS_BITS_PER_WORD == 32
typedef union jsval_layout
{
    uint64_t asBits;
    struct {
        union {
            int32_t        i32;
            uint32_t       u32;
            JSBool         boo;
            JSString       *str;
            JSObject       *obj;
            void           *ptr;
            JSWhyMagic     why;
            size_t         word;
        } payload;
        JSValueTag tag;
    } s;
    double asDouble;
    void *asPtr;
} JSVAL_ALIGNMENT jsval_layout;
# elif JS_BITS_PER_WORD == 64
typedef union jsval_layout
{
    uint64_t asBits;
#if (!defined(_WIN64) && defined(__cplusplus))
    /* MSVC does not pack these correctly :-( */
    struct {
        uint64_t           payload47 : 47;
        JSValueTag         tag : 17;
    } debugView;
#endif
    struct {
        union {
            int32_t        i32;
            uint32_t       u32;
            JSWhyMagic     why;
        } payload;
    } s;
    double asDouble;
    void *asPtr;
    size_t asWord;
} JSVAL_ALIGNMENT jsval_layout;
# endif  /* JS_BITS_PER_WORD */
#else   /* defined(IS_LITTLE_ENDIAN) */
# if JS_BITS_PER_WORD == 32
typedef union jsval_layout
{
    uint64_t asBits;
    struct {
        JSValueTag tag;
        union {
            int32_t        i32;
            uint32_t       u32;
            JSBool         boo;
            JSString       *str;
            JSObject       *obj;
            void           *ptr;
            JSWhyMagic     why;
            size_t         word;
        } payload;
    } s;
    double asDouble;
    void *asPtr;
} JSVAL_ALIGNMENT jsval_layout;
# elif JS_BITS_PER_WORD == 64
typedef union jsval_layout
{
    uint64_t asBits;
    struct {
        JSValueTag         tag : 17;
        uint64_t           payload47 : 47;
    } debugView;
    struct {
        uint32_t           padding;
        union {
            int32_t        i32;
            uint32_t       u32;
            JSWhyMagic     why;
        } payload;
    } s;
    double asDouble;
    void *asPtr;
    size_t asWord;
} JSVAL_ALIGNMENT jsval_layout;
# endif /* JS_BITS_PER_WORD */
#endif  /* defined(IS_LITTLE_ENDIAN) */

JS_STATIC_ASSERT(sizeof(jsval_layout) == 8);

#if JS_BITS_PER_WORD == 32

/*
 * N.B. GCC, in some but not all cases, chooses to emit signed comparison of
 * JSValueTag even though its underlying type has been forced to be uint32_t.
 * Thus, all comparisons should explicitly cast operands to uint32_t.
 */

static JS_ALWAYS_INLINE jsval_layout
BUILD_JSVAL(JSValueTag tag, uint32_t payload)
{
    jsval_layout l;
    l.asBits = (((uint64_t)(uint32_t)tag) << 32) | payload;
    return l;
}

static JS_ALWAYS_INLINE JSBool
JSVAL_IS_DOUBLE_IMPL(jsval_layout l)
{
    return (uint32_t)l.s.tag <= (uint32_t)JSVAL_TAG_CLEAR;
}

static JS_ALWAYS_INLINE jsval_layout
DOUBLE_TO_JSVAL_IMPL(double d)
{
    jsval_layout l;
    l.asDouble = d;
    JS_ASSERT(JSVAL_IS_DOUBLE_IMPL(l));
    return l;
}

static JS_ALWAYS_INLINE JSBool
JSVAL_IS_INT32_IMPL(jsval_layout l)
{
    return l.s.tag == JSVAL_TAG_INT32;
}

static JS_ALWAYS_INLINE int32_t
JSVAL_TO_INT32_IMPL(jsval_layout l)
{
    return l.s.payload.i32;
}

static JS_ALWAYS_INLINE jsval_layout
INT32_TO_JSVAL_IMPL(int32_t i)
{
    jsval_layout l;
    l.s.tag = JSVAL_TAG_INT32;
    l.s.payload.i32 = i;
    return l;
}

static JS_ALWAYS_INLINE JSBool
JSVAL_IS_NUMBER_IMPL(jsval_layout l)
{
    JSValueTag tag = l.s.tag;
    JS_ASSERT(tag != JSVAL_TAG_CLEAR);
    return (uint32_t)tag <= (uint32_t)JSVAL_UPPER_INCL_TAG_OF_NUMBER_SET;
}

static JS_ALWAYS_INLINE JSBool
JSVAL_IS_UNDEFINED_IMPL(jsval_layout l)
{
    return l.s.tag == JSVAL_TAG_UNDEFINED;
}

static JS_ALWAYS_INLINE JSBool
JSVAL_IS_STRING_IMPL(jsval_layout l)
{
    return l.s.tag == JSVAL_TAG_STRING;
}

static JS_ALWAYS_INLINE jsval_layout
STRING_TO_JSVAL_IMPL(JSString *str)
{
    jsval_layout l;
    JS_ASSERT(str);
    l.s.tag = JSVAL_TAG_STRING;
    l.s.payload.str = str;
    return l;
}

static JS_ALWAYS_INLINE JSString *
JSVAL_TO_STRING_IMPL(jsval_layout l)
{
    return l.s.payload.str;
}

static JS_ALWAYS_INLINE JSBool
JSVAL_IS_BOOLEAN_IMPL(jsval_layout l)
{
    return l.s.tag == JSVAL_TAG_BOOLEAN;
}

static JS_ALWAYS_INLINE JSBool
JSVAL_TO_BOOLEAN_IMPL(jsval_layout l)
{
    return l.s.payload.boo;
}

static JS_ALWAYS_INLINE jsval_layout
BOOLEAN_TO_JSVAL_IMPL(JSBool b)
{
    jsval_layout l;
    JS_ASSERT(b == JS_TRUE || b == JS_FALSE);
    l.s.tag = JSVAL_TAG_BOOLEAN;
    l.s.payload.boo = b;
    return l;
}

static JS_ALWAYS_INLINE JSBool
JSVAL_IS_MAGIC_IMPL(jsval_layout l)
{
    return l.s.tag == JSVAL_TAG_MAGIC;
}

static JS_ALWAYS_INLINE JSBool
JSVAL_IS_OBJECT_IMPL(jsval_layout l)
{
    return l.s.tag == JSVAL_TAG_OBJECT;
}

static JS_ALWAYS_INLINE JSBool
JSVAL_IS_PRIMITIVE_IMPL(jsval_layout l)
{
    return (uint32_t)l.s.tag < (uint32_t)JSVAL_UPPER_EXCL_TAG_OF_PRIMITIVE_SET;
}

static JS_ALWAYS_INLINE JSBool
JSVAL_IS_OBJECT_OR_NULL_IMPL(jsval_layout l)
{
    JS_ASSERT((uint32_t)l.s.tag <= (uint32_t)JSVAL_TAG_OBJECT);
    return (uint32_t)l.s.tag >= (uint32_t)JSVAL_LOWER_INCL_TAG_OF_OBJ_OR_NULL_SET;
}

static JS_ALWAYS_INLINE JSObject *
JSVAL_TO_OBJECT_IMPL(jsval_layout l)
{
    return l.s.payload.obj;
}

static JS_ALWAYS_INLINE jsval_layout
OBJECT_TO_JSVAL_IMPL(JSObject *obj)
{
    jsval_layout l;
    JS_ASSERT(obj);
    l.s.tag = JSVAL_TAG_OBJECT;
    l.s.payload.obj = obj;
    return l;
}

static JS_ALWAYS_INLINE JSBool
JSVAL_IS_NULL_IMPL(jsval_layout l)
{
    return l.s.tag == JSVAL_TAG_NULL;
}

static JS_ALWAYS_INLINE jsval_layout
PRIVATE_PTR_TO_JSVAL_IMPL(void *ptr)
{
    jsval_layout l;
    JS_ASSERT(((uint32_t)ptr & 1) == 0);
    l.s.tag = (JSValueTag)0;
    l.s.payload.ptr = ptr;
    JS_ASSERT(JSVAL_IS_DOUBLE_IMPL(l));
    return l;
}

static JS_ALWAYS_INLINE void *
JSVAL_TO_PRIVATE_PTR_IMPL(jsval_layout l)
{
    return l.s.payload.ptr;
}

static JS_ALWAYS_INLINE JSBool
JSVAL_IS_GCTHING_IMPL(jsval_layout l)
{
    /* gcc sometimes generates signed < without explicit casts. */
    return (uint32_t)l.s.tag >= (uint32_t)JSVAL_LOWER_INCL_TAG_OF_GCTHING_SET;
}

static JS_ALWAYS_INLINE void *
JSVAL_TO_GCTHING_IMPL(jsval_layout l)
{
    return l.s.payload.ptr;
}

static JS_ALWAYS_INLINE JSBool
JSVAL_IS_TRACEABLE_IMPL(jsval_layout l)
{
    return l.s.tag == JSVAL_TAG_STRING || l.s.tag == JSVAL_TAG_OBJECT;
}

static JS_ALWAYS_INLINE uint32_t
JSVAL_TRACE_KIND_IMPL(jsval_layout l)
{
    return (uint32_t)(JSBool)JSVAL_IS_STRING_IMPL(l);
}

static JS_ALWAYS_INLINE JSBool
JSVAL_IS_SPECIFIC_INT32_IMPL(jsval_layout l, int32_t i32)
{
    return l.s.tag == JSVAL_TAG_INT32 && l.s.payload.i32 == i32;
}

static JS_ALWAYS_INLINE JSBool
JSVAL_IS_SPECIFIC_BOOLEAN(jsval_layout l, JSBool b)
{
    return (l.s.tag == JSVAL_TAG_BOOLEAN) && (l.s.payload.boo == b);
}

static JS_ALWAYS_INLINE jsval_layout
MAGIC_TO_JSVAL_IMPL(JSWhyMagic why)
{
    jsval_layout l;
    l.s.tag = JSVAL_TAG_MAGIC;
    l.s.payload.why = why;
    return l;
}

static JS_ALWAYS_INLINE JSBool
JSVAL_SAME_TYPE_IMPL(jsval_layout lhs, jsval_layout rhs)
{
    JSValueTag ltag = lhs.s.tag, rtag = rhs.s.tag;
    return ltag == rtag || (ltag < JSVAL_TAG_CLEAR && rtag < JSVAL_TAG_CLEAR);
}

static JS_ALWAYS_INLINE jsval_layout
PRIVATE_UINT32_TO_JSVAL_IMPL(uint32_t ui)
{
    jsval_layout l;
    l.s.tag = (JSValueTag)0;
    l.s.payload.u32 = ui;
    JS_ASSERT(JSVAL_IS_DOUBLE_IMPL(l));
    return l;
}

static JS_ALWAYS_INLINE uint32_t
JSVAL_TO_PRIVATE_UINT32_IMPL(jsval_layout l)
{
    return l.s.payload.u32;
}

static JS_ALWAYS_INLINE JSValueType
JSVAL_EXTRACT_NON_DOUBLE_TYPE_IMPL(jsval_layout l)
{
    uint32_t type = l.s.tag & 0xF;
    JS_ASSERT(type > JSVAL_TYPE_DOUBLE);
    return (JSValueType)type;
}

#elif JS_BITS_PER_WORD == 64

static JS_ALWAYS_INLINE jsval_layout
BUILD_JSVAL(JSValueTag tag, uint64_t payload)
{
    jsval_layout l;
    l.asBits = (((uint64_t)(uint32_t)tag) << JSVAL_TAG_SHIFT) | payload;
    return l;
}

static JS_ALWAYS_INLINE JSBool
JSVAL_IS_DOUBLE_IMPL(jsval_layout l)
{
    return l.asBits <= JSVAL_SHIFTED_TAG_MAX_DOUBLE;
}

static JS_ALWAYS_INLINE jsval_layout
DOUBLE_TO_JSVAL_IMPL(double d)
{
    jsval_layout l;
    l.asDouble = d;
    JS_ASSERT(l.asBits <= JSVAL_SHIFTED_TAG_MAX_DOUBLE);
    return l;
}

static JS_ALWAYS_INLINE JSBool
JSVAL_IS_INT32_IMPL(jsval_layout l)
{
    return (uint32_t)(l.asBits >> JSVAL_TAG_SHIFT) == JSVAL_TAG_INT32;
}

static JS_ALWAYS_INLINE int32_t
JSVAL_TO_INT32_IMPL(jsval_layout l)
{
    return (int32_t)l.asBits;
}

static JS_ALWAYS_INLINE jsval_layout
INT32_TO_JSVAL_IMPL(int32_t i32)
{
    jsval_layout l;
    l.asBits = ((uint64_t)(uint32_t)i32) | JSVAL_SHIFTED_TAG_INT32;
    return l;
}

static JS_ALWAYS_INLINE JSBool
JSVAL_IS_NUMBER_IMPL(jsval_layout l)
{
    return l.asBits < JSVAL_UPPER_EXCL_SHIFTED_TAG_OF_NUMBER_SET;
}

static JS_ALWAYS_INLINE JSBool
JSVAL_IS_UNDEFINED_IMPL(jsval_layout l)
{
    return l.asBits == JSVAL_SHIFTED_TAG_UNDEFINED;
}

static JS_ALWAYS_INLINE JSBool
JSVAL_IS_STRING_IMPL(jsval_layout l)
{
    return (uint32_t)(l.asBits >> JSVAL_TAG_SHIFT) == JSVAL_TAG_STRING;
}

static JS_ALWAYS_INLINE jsval_layout
STRING_TO_JSVAL_IMPL(JSString *str)
{
    jsval_layout l;
    uint64_t strBits = (uint64_t)str;
    JS_ASSERT(str);
    JS_ASSERT((strBits >> JSVAL_TAG_SHIFT) == 0);
    l.asBits = strBits | JSVAL_SHIFTED_TAG_STRING;
    return l;
}

static JS_ALWAYS_INLINE JSString *
JSVAL_TO_STRING_IMPL(jsval_layout l)
{
    return (JSString *)(l.asBits & JSVAL_PAYLOAD_MASK);
}

static JS_ALWAYS_INLINE JSBool
JSVAL_IS_BOOLEAN_IMPL(jsval_layout l)
{
    return (uint32_t)(l.asBits >> JSVAL_TAG_SHIFT) == JSVAL_TAG_BOOLEAN;
}

static JS_ALWAYS_INLINE JSBool
JSVAL_TO_BOOLEAN_IMPL(jsval_layout l)
{
    return (JSBool)l.asBits;
}

static JS_ALWAYS_INLINE jsval_layout
BOOLEAN_TO_JSVAL_IMPL(JSBool b)
{
    jsval_layout l;
    JS_ASSERT(b == JS_TRUE || b == JS_FALSE);
    l.asBits = ((uint64_t)(uint32_t)b) | JSVAL_SHIFTED_TAG_BOOLEAN;
    return l;
}

static JS_ALWAYS_INLINE JSBool
JSVAL_IS_MAGIC_IMPL(jsval_layout l)
{
    return (l.asBits >> JSVAL_TAG_SHIFT) == JSVAL_TAG_MAGIC;
}

static JS_ALWAYS_INLINE JSBool
JSVAL_IS_PRIMITIVE_IMPL(jsval_layout l)
{
    return l.asBits < JSVAL_UPPER_EXCL_SHIFTED_TAG_OF_PRIMITIVE_SET;
}

static JS_ALWAYS_INLINE JSBool
JSVAL_IS_OBJECT_IMPL(jsval_layout l)
{
    JS_ASSERT((l.asBits >> JSVAL_TAG_SHIFT) <= JSVAL_SHIFTED_TAG_OBJECT);
    return l.asBits >= JSVAL_SHIFTED_TAG_OBJECT;
}

static JS_ALWAYS_INLINE JSBool
JSVAL_IS_OBJECT_OR_NULL_IMPL(jsval_layout l)
{
    JS_ASSERT((l.asBits >> JSVAL_TAG_SHIFT) <= JSVAL_TAG_OBJECT);
    return l.asBits >= JSVAL_LOWER_INCL_SHIFTED_TAG_OF_OBJ_OR_NULL_SET;
}

static JS_ALWAYS_INLINE JSObject *
JSVAL_TO_OBJECT_IMPL(jsval_layout l)
{
    uint64_t ptrBits = l.asBits & JSVAL_PAYLOAD_MASK;
    JS_ASSERT((ptrBits & 0x7) == 0);
    return (JSObject *)ptrBits;
}

static JS_ALWAYS_INLINE jsval_layout
OBJECT_TO_JSVAL_IMPL(JSObject *obj)
{
    jsval_layout l;
    uint64_t objBits = (uint64_t)obj;
    JS_ASSERT(obj);
    JS_ASSERT((objBits >> JSVAL_TAG_SHIFT) == 0);
    l.asBits = objBits | JSVAL_SHIFTED_TAG_OBJECT;
    return l;
}

static JS_ALWAYS_INLINE JSBool
JSVAL_IS_NULL_IMPL(jsval_layout l)
{
    return l.asBits == JSVAL_SHIFTED_TAG_NULL;
}

static JS_ALWAYS_INLINE JSBool
JSVAL_IS_GCTHING_IMPL(jsval_layout l)
{
    return l.asBits >= JSVAL_LOWER_INCL_SHIFTED_TAG_OF_GCTHING_SET;
}

static JS_ALWAYS_INLINE void *
JSVAL_TO_GCTHING_IMPL(jsval_layout l)
{
    uint64_t ptrBits = l.asBits & JSVAL_PAYLOAD_MASK;
    JS_ASSERT((ptrBits & 0x7) == 0);
    return (void *)ptrBits;
}

static JS_ALWAYS_INLINE JSBool
JSVAL_IS_TRACEABLE_IMPL(jsval_layout l)
{
    return JSVAL_IS_GCTHING_IMPL(l) && !JSVAL_IS_NULL_IMPL(l);
}

static JS_ALWAYS_INLINE uint32_t
JSVAL_TRACE_KIND_IMPL(jsval_layout l)
{
    return (uint32_t)(JSBool)!(JSVAL_IS_OBJECT_IMPL(l));
}

static JS_ALWAYS_INLINE jsval_layout
PRIVATE_PTR_TO_JSVAL_IMPL(void *ptr)
{
    jsval_layout l;
    uint64_t ptrBits = (uint64_t)ptr;
    JS_ASSERT((ptrBits & 1) == 0);
    l.asBits = ptrBits >> 1;
    JS_ASSERT(JSVAL_IS_DOUBLE_IMPL(l));
    return l;
}

static JS_ALWAYS_INLINE void *
JSVAL_TO_PRIVATE_PTR_IMPL(jsval_layout l)
{
    JS_ASSERT((l.asBits & 0x8000000000000000LL) == 0);
    return (void *)(l.asBits << 1);
}

static JS_ALWAYS_INLINE JSBool
JSVAL_IS_SPECIFIC_INT32_IMPL(jsval_layout l, int32_t i32)
{
    return l.asBits == (((uint64_t)(uint32_t)i32) | JSVAL_SHIFTED_TAG_INT32);
}

static JS_ALWAYS_INLINE JSBool
JSVAL_IS_SPECIFIC_BOOLEAN(jsval_layout l, JSBool b)
{
    return l.asBits == (((uint64_t)(uint32_t)b) | JSVAL_SHIFTED_TAG_BOOLEAN);
}

static JS_ALWAYS_INLINE jsval_layout
MAGIC_TO_JSVAL_IMPL(JSWhyMagic why)
{
    jsval_layout l;
    l.asBits = ((uint64_t)(uint32_t)why) | JSVAL_SHIFTED_TAG_MAGIC;
    return l;
}

static JS_ALWAYS_INLINE JSBool
JSVAL_SAME_TYPE_IMPL(jsval_layout lhs, jsval_layout rhs)
{
    uint64_t lbits = lhs.asBits, rbits = rhs.asBits;
    return (lbits <= JSVAL_SHIFTED_TAG_MAX_DOUBLE && rbits <= JSVAL_SHIFTED_TAG_MAX_DOUBLE) ||
           (((lbits ^ rbits) & 0xFFFF800000000000LL) == 0);
}

static JS_ALWAYS_INLINE jsval_layout
PRIVATE_UINT32_TO_JSVAL_IMPL(uint32_t ui)
{
    jsval_layout l;
    l.asBits = (uint64_t)ui;
    JS_ASSERT(JSVAL_IS_DOUBLE_IMPL(l));
    return l;
}

static JS_ALWAYS_INLINE uint32_t
JSVAL_TO_PRIVATE_UINT32_IMPL(jsval_layout l)
{
    JS_ASSERT((l.asBits >> 32) == 0);
    return (uint32_t)l.asBits;
}

static JS_ALWAYS_INLINE JSValueType
JSVAL_EXTRACT_NON_DOUBLE_TYPE_IMPL(jsval_layout l)
{
   uint64_t type = (l.asBits >> JSVAL_TAG_SHIFT) & 0xF;
   JS_ASSERT(type > JSVAL_TYPE_DOUBLE);
   return (JSValueType)type;
}

#endif  /* JS_BITS_PER_WORD */

static JS_ALWAYS_INLINE double
JS_CANONICALIZE_NAN(double d)
{
    if (JS_UNLIKELY(d != d)) {
        jsval_layout l;
        l.asBits = 0x7FF8000000000000LL;
        return l.asDouble;
    }
    return d;
}

JS_END_EXTERN_C

#ifdef __cplusplus
static jsval_layout JSVAL_TO_IMPL(JS::Value);
static JS::Value IMPL_TO_JSVAL(jsval_layout);
#endif

#endif /* jsvalimpl_h__ */<|MERGE_RESOLUTION|>--- conflicted
+++ resolved
@@ -293,11 +293,7 @@
     JS_UNASSIGNED_ARGUMENTS,     /* the initial value of callobj.arguments */
     JS_OPTIMIZED_ARGUMENTS,      /* optimized-away 'arguments' value */
     JS_IS_CONSTRUCTING,          /* magic value passed to natives to indicate construction */
-<<<<<<< HEAD
     JS_ION_ERROR,                /* error while running Ion code */
-=======
-    JS_OVERWRITTEN_CALLEE,       /* arguments.callee has been overwritten */
->>>>>>> 4c2cc094
     JS_GENERIC_MAGIC             /* for local use */
 } JSWhyMagic;
 
