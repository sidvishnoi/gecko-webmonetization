--- conflicted
+++ resolved
@@ -221,12 +221,7 @@
 OPDEF(JSOP_ITERNEXT,  77, "iternext",   "<next>",     2,  0,  1,  0,  JOF_UINT8)
 OPDEF(JSOP_ENDITER,   78, "enditer",    NULL,         1,  1,  0,  0,  JOF_BYTE)
 
-<<<<<<< HEAD
-OPDEF(JSOP_FUNAPPLY,  78, "funapply",   NULL,         5, -1,  1, 18,  JOF_UINT16|JOF_INVOKE|JOF_TYPESET)
-OPDEF(JSOP_SWAP,      79, "swap",       NULL,         1,  2,  2,  0,  JOF_BYTE|JOF_TMPSLOT2)
-=======
-OPDEF(JSOP_FUNAPPLY,  79, "funapply",   NULL,         3, -1,  1, 18,  JOF_UINT16|JOF_INVOKE)
->>>>>>> 58b7828b
+OPDEF(JSOP_FUNAPPLY,  79, "funapply",   NULL,         5, -1,  1, 18,  JOF_UINT16|JOF_INVOKE|JOF_TYPESET)
 
 /* Push object literal: either an XML object or initialiser object. */
 OPDEF(JSOP_OBJECT,    80, "object",     NULL,         3,  0,  1, 19,  JOF_OBJECT)
@@ -280,11 +275,11 @@
 OPDEF(JSOP_IMACOP,    105,"imacop",     NULL,         1,  0,  0,  0,  JOF_BYTE)
 
 /* Static binding for globals. */
-OPDEF(JSOP_GETGLOBAL, 106,"getglobal",  NULL,         3,  0,  1, 19,  JOF_GLOBAL|JOF_NAME)
-OPDEF(JSOP_CALLGLOBAL,107,"callglobal", NULL,         3,  0,  2, 19,  JOF_GLOBAL|JOF_NAME|JOF_CALLOP)
+OPDEF(JSOP_GETGLOBAL, 106,"getglobal",  NULL,         5,  0,  1, 19,  JOF_GLOBAL|JOF_NAME|JOF_TYPESET)
+OPDEF(JSOP_CALLGLOBAL,107,"callglobal", NULL,         5,  0,  2, 19,  JOF_GLOBAL|JOF_NAME|JOF_TYPESET|JOF_CALLOP)
 
 /* Like JSOP_FUNAPPLY but for f.call instead of f.apply. */
-OPDEF(JSOP_FUNCALL,   108,"funcall",    NULL,         3, -1,  1, 18,  JOF_UINT16|JOF_INVOKE)
+OPDEF(JSOP_FUNCALL,   108,"funcall",    NULL,         5, -1,  1, 18,  JOF_UINT16|JOF_INVOKE|JOF_TYPESET)
 
 /* This opcode stores an index that is unique to the given loop. */
 OPDEF(JSOP_TRACE,     109,"trace",      NULL,         3,  0,  0,  0,  JOF_UINT16)
@@ -587,42 +582,18 @@
  */
 OPDEF(JSOP_OBJTOP,        225,"objtop",        NULL,  3,  0,  0,  0,  JOF_UINT16)
 
-<<<<<<< HEAD
-/* This opcode stores an index that is unique to the given loop. */
-OPDEF(JSOP_TRACE,         226, "trace",         NULL,  3,  0,  0,  0,  JOF_UINT16)
-
 /*
  * Joined function object as method optimization support.
  */
-OPDEF(JSOP_SETMETHOD,     227,"setmethod",     NULL,  3,  2,  1,  3,  JOF_ATOM|JOF_PROP|JOF_SET|JOF_DETECTING)
-OPDEF(JSOP_INITMETHOD,    228,"initmethod",    NULL,  3,  2,  1,  3,  JOF_ATOM|JOF_PROP|JOF_SET|JOF_DETECTING)
-OPDEF(JSOP_UNBRAND,       229,"unbrand",       NULL,  1,  1,  1,  0,  JOF_BYTE)
-OPDEF(JSOP_UNBRANDTHIS,   230,"unbrandthis",   NULL,  1,  0,  0,  0,  JOF_BYTE)
-
-OPDEF(JSOP_SHARPINIT,     231,"sharpinit",     NULL,  3,  0,  0,  0,  JOF_UINT16|JOF_SHARPSLOT)
-
-/* Static binding for globals. */
-OPDEF(JSOP_GETGLOBAL,     232,"getglobal",     NULL,  5,  0,  1, 19,  JOF_GLOBAL|JOF_NAME|JOF_TYPESET)
-OPDEF(JSOP_CALLGLOBAL,    233,"callglobal",    NULL,  5,  0,  2, 19,  JOF_GLOBAL|JOF_NAME|JOF_TYPESET|JOF_CALLOP)
-
-/* Like JSOP_FUNAPPLY but for f.call instead of f.apply. */
-OPDEF(JSOP_FUNCALL,       234,"funcall",       NULL,  5, -1,  1, 18,  JOF_UINT16|JOF_INVOKE|JOF_TYPESET)
-
-OPDEF(JSOP_FORGNAME,      235,"forgname",      NULL,  3,  1,  1, 19,  JOF_ATOM|JOF_GNAME|JOF_FOR|JOF_TMPSLOT3)
+OPDEF(JSOP_SETMETHOD,     226,"setmethod",     NULL,  3,  2,  1,  3,  JOF_ATOM|JOF_PROP|JOF_SET|JOF_DETECTING)
+OPDEF(JSOP_INITMETHOD,    227,"initmethod",    NULL,  3,  2,  1,  3,  JOF_ATOM|JOF_PROP|JOF_SET|JOF_DETECTING)
+OPDEF(JSOP_UNBRAND,       228,"unbrand",       NULL,  1,  1,  1,  0,  JOF_BYTE)
+OPDEF(JSOP_UNBRANDTHIS,   229,"unbrandthis",   NULL,  1,  0,  0,  0,  JOF_BYTE)
+
+OPDEF(JSOP_SHARPINIT,     230,"sharpinit",     NULL,  3,  0,  0,  0,  JOF_UINT16|JOF_SHARPSLOT)
 
 /* Substituted for JSOP_SETELEM to indicate opcodes which have written holes in dense arrays. */
-OPDEF(JSOP_SETHOLE,       236, "sethole",      NULL,  1,  3,  1,  3,  JOF_BYTE |JOF_ELEM|JOF_SET|JOF_DETECTING)
+OPDEF(JSOP_SETHOLE,       231, "sethole",      NULL,  1,  3,  1,  3,  JOF_BYTE |JOF_ELEM|JOF_SET|JOF_DETECTING)
 
 /* Pop the stack, convert to a jsid (int or string), and push back. */
-OPDEF(JSOP_TOID,          237, "toid",         NULL,  1,  1,  1,  0,  JOF_BYTE)
-=======
-/*
- * Joined function object as method optimization support.
- */
-OPDEF(JSOP_SETMETHOD,     229,"setmethod",     NULL,  3,  2,  1,  3,  JOF_ATOM|JOF_PROP|JOF_SET|JOF_DETECTING)
-OPDEF(JSOP_INITMETHOD,    230,"initmethod",    NULL,  3,  2,  1,  3,  JOF_ATOM|JOF_PROP|JOF_SET|JOF_DETECTING)
-OPDEF(JSOP_UNBRAND,       231,"unbrand",       NULL,  1,  1,  1,  0,  JOF_BYTE)
-OPDEF(JSOP_UNBRANDTHIS,   232,"unbrandthis",   NULL,  1,  0,  0,  0,  JOF_BYTE)
-
-OPDEF(JSOP_SHARPINIT,     233,"sharpinit",     NULL,  3,  0,  0,  0,  JOF_UINT16|JOF_SHARPSLOT)
->>>>>>> 58b7828b
+OPDEF(JSOP_TOID,          232, "toid",         NULL,  1,  1,  1,  0,  JOF_BYTE)