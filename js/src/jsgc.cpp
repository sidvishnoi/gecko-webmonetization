/* -*- Mode: C++; tab-width: 8; indent-tabs-mode: nil; c-basic-offset: 4 -*-
 * vim: set ts=8 sw=4 et tw=78:
 *
 * ***** BEGIN LICENSE BLOCK *****
 * Version: MPL 1.1/GPL 2.0/LGPL 2.1
 *
 * The contents of this file are subject to the Mozilla Public License Version
 * 1.1 (the "License"); you may not use this file except in compliance with
 * the License. You may obtain a copy of the License at
 * http://www.mozilla.org/MPL/
 *
 * Software distributed under the License is distributed on an "AS IS" basis,
 * WITHOUT WARRANTY OF ANY KIND, either express or implied. See the License
 * for the specific language governing rights and limitations under the
 * License.
 *
 * The Original Code is Mozilla Communicator client code, released
 * March 31, 1998.
 *
 * The Initial Developer of the Original Code is
 * Netscape Communications Corporation.
 * Portions created by the Initial Developer are Copyright (C) 1998
 * the Initial Developer. All Rights Reserved.
 *
 * Contributor(s):
 *
 * Alternatively, the contents of this file may be used under the terms of
 * either of the GNU General Public License Version 2 or later (the "GPL"),
 * or the GNU Lesser General Public License Version 2.1 or later (the "LGPL"),
 * in which case the provisions of the GPL or the LGPL are applicable instead
 * of those above. If you wish to allow use of your version of this file only
 * under the terms of either the GPL or the LGPL, and not to allow others to
 * use your version of this file under the terms of the MPL, indicate your
 * decision by deleting the provisions above and replace them with the notice
 * and other provisions required by the GPL or the LGPL. If you do not delete
 * the provisions above, a recipient may use your version of this file under
 * the terms of any one of the MPL, the GPL or the LGPL.
 *
 * ***** END LICENSE BLOCK ***** */

/*
 * JS Mark-and-Sweep Garbage Collector.
 *
 * This GC allocates fixed-sized things with sizes up to GC_NBYTES_MAX (see
 * jsgc.h). It allocates from a special GC arena pool with each arena allocated
 * using malloc. It uses an ideally parallel array of flag bytes to hold the
 * mark bit, finalizer type index, etc.
 *
 * XXX swizzle page to freelist for better locality of reference
 */
#include <math.h>
#include <string.h>     /* for memset used when DEBUG */
#include "jstypes.h"
#include "jsstdint.h"
#include "jsutil.h"
#include "jshash.h"
#include "jsbit.h"
#include "jsclist.h"
#include "jsprf.h"
#include "jsapi.h"
#include "jsatom.h"
#include "jscompartment.h"
#include "jscntxt.h"
#include "jsversion.h"
#include "jsdbgapi.h"
#include "jsexn.h"
#include "jsfun.h"
#include "jsgc.h"
#include "jsgcchunk.h"
#include "jsgcmark.h"
#include "jshashtable.h"
#include "jsinterp.h"
#include "jsiter.h"
#include "jslock.h"
#include "jsnum.h"
#include "jsobj.h"
#include "jsparse.h"
#include "jsprobes.h"
#include "jsproxy.h"
#include "jsscope.h"
#include "jsscript.h"
#include "jsstaticcheck.h"
#include "jsweakmap.h"
#if JS_HAS_XML_SUPPORT
#include "jsxml.h"
#endif

#include "methodjit/MethodJIT.h"
#include "vm/String.h"

#include "jsobjinlines.h"

#include "vm/String-inl.h"

#ifdef MOZ_VALGRIND
# define JS_VALGRIND
#endif
#ifdef JS_VALGRIND
# include <valgrind/memcheck.h>
#endif

using namespace js;
using namespace js::gc;

/*
 * Check that JSTRACE_XML follows JSTRACE_OBJECT and JSTRACE_STRING.
 */
JS_STATIC_ASSERT(JSTRACE_OBJECT == 0);
JS_STATIC_ASSERT(JSTRACE_STRING == 1);
JS_STATIC_ASSERT(JSTRACE_SHAPE  == 2);
JS_STATIC_ASSERT(JSTRACE_XML    == 3);

/*
 * JS_IS_VALID_TRACE_KIND assumes that JSTRACE_SHAPE is the last non-xml
 * trace kind when JS_HAS_XML_SUPPORT is false.
 */
JS_STATIC_ASSERT(JSTRACE_SHAPE + 1 == JSTRACE_XML);

namespace js {
namespace gc {

/* This array should be const, but that doesn't link right under GCC. */
FinalizeKind slotsToThingKind[] = {
    /* 0 */  FINALIZE_OBJECT0,  FINALIZE_OBJECT2,  FINALIZE_OBJECT2,  FINALIZE_OBJECT4,
    /* 4 */  FINALIZE_OBJECT4,  FINALIZE_OBJECT8,  FINALIZE_OBJECT8,  FINALIZE_OBJECT8,
    /* 8 */  FINALIZE_OBJECT8,  FINALIZE_OBJECT12, FINALIZE_OBJECT12, FINALIZE_OBJECT12,
    /* 12 */ FINALIZE_OBJECT12, FINALIZE_OBJECT16, FINALIZE_OBJECT16, FINALIZE_OBJECT16,
    /* 16 */ FINALIZE_OBJECT16
};

JS_STATIC_ASSERT(JS_ARRAY_LENGTH(slotsToThingKind) == SLOTS_TO_THING_KIND_LIMIT);

const uint8 GCThingSizeMap[] = {
    sizeof(JSObject),           /* FINALIZE_OBJECT0             */
    sizeof(JSObject),           /* FINALIZE_OBJECT0_BACKGROUND  */
    sizeof(JSObject_Slots2),    /* FINALIZE_OBJECT2             */
    sizeof(JSObject_Slots2),    /* FINALIZE_OBJECT2_BACKGROUND  */
    sizeof(JSObject_Slots4),    /* FINALIZE_OBJECT4             */
    sizeof(JSObject_Slots4),    /* FINALIZE_OBJECT4_BACKGROUND  */
    sizeof(JSObject_Slots8),    /* FINALIZE_OBJECT8             */
    sizeof(JSObject_Slots8),    /* FINALIZE_OBJECT8_BACKGROUND  */
    sizeof(JSObject_Slots12),   /* FINALIZE_OBJECT12            */
    sizeof(JSObject_Slots12),   /* FINALIZE_OBJECT12_BACKGROUND */
    sizeof(JSObject_Slots16),   /* FINALIZE_OBJECT16            */
    sizeof(JSObject_Slots16),   /* FINALIZE_OBJECT16_BACKGROUND */
    sizeof(JSFunction),         /* FINALIZE_FUNCTION            */
    sizeof(Shape),              /* FINALIZE_SHAPE               */
#if JS_HAS_XML_SUPPORT
    sizeof(JSXML),              /* FINALIZE_XML                 */
#endif
    sizeof(JSShortString),      /* FINALIZE_SHORT_STRING        */
    sizeof(JSString),           /* FINALIZE_STRING              */
    sizeof(JSExternalString),   /* FINALIZE_EXTERNAL_STRING     */
};

JS_STATIC_ASSERT(JS_ARRAY_LENGTH(GCThingSizeMap) == FINALIZE_LIMIT);

#ifdef DEBUG
void
ArenaHeader::checkSynchronizedWithFreeList() const
{
    /*
     * Do not allow to access the free list when its real head is still stored
     * in FreeLists and is not synchronized with this one.
     */
    JS_ASSERT(compartment);

    /*
     * We can be called from the background finalization thread when the free
     * list in the compartment can mutate at any moment. We cannot do any
     * checks in this case.
     */
    if (!compartment->rt->gcRunning)
        return;

    FreeSpan firstSpan(address() + firstFreeSpanStart, address() + firstFreeSpanEnd);
    if (firstSpan.isEmpty())
        return;
    FreeSpan *list = &compartment->freeLists.lists[getThingKind()];
    if (list->isEmpty() || firstSpan.arenaAddress() != list->arenaAddress())
        return;

    /*
     * Here this arena has free things, FreeList::lists[thingKind] is not
     * empty and also points to this arena. Thus they must the same.
     */
    JS_ASSERT(firstSpan.start == list->start);
    JS_ASSERT(firstSpan.end == list->end);
}
#endif

template<typename T>
inline bool
Arena::finalize(JSContext *cx)
{
    JS_ASSERT(aheader.compartment);
    JS_ASSERT(!aheader.getMarkingDelay()->link);

    uintptr_t thing = thingsStart(sizeof(T));
    uintptr_t end = thingsEnd();

    FreeSpan nextFree(aheader.getFirstFreeSpan());
    nextFree.checkSpan();

    FreeSpan newListHead;
    FreeSpan *newListTail = &newListHead;
    uintptr_t newFreeSpanStart = 0;
    bool allClear = true;
#ifdef DEBUG
    size_t nmarked = 0;
#endif
    for (;; thing += sizeof(T)) {
        JS_ASSERT(thing <= end);
        if (thing == nextFree.start) {
            JS_ASSERT(nextFree.end <= end);
            if (nextFree.end == end)
                break;
            JS_ASSERT(Arena::isAligned(nextFree.end, sizeof(T)));
            if (!newFreeSpanStart)
                newFreeSpanStart = thing;
            thing = nextFree.end;
            nextFree = *nextFree.nextSpan();
            nextFree.checkSpan();
        } else {
            T *t = reinterpret_cast<T *>(thing);
            if (t->isMarked()) {
                allClear = false;
#ifdef DEBUG
                nmarked++;
#endif
                if (newFreeSpanStart) {
                    JS_ASSERT(thing >= thingsStart(sizeof(T)) + sizeof(T));
                    newListTail->start = newFreeSpanStart;
                    newListTail->end = thing - sizeof(T);
                    newListTail = newListTail->nextSpanUnchecked();
                    newFreeSpanStart = 0;
                }
            } else {
                if (!newFreeSpanStart)
                    newFreeSpanStart = thing;
                t->finalize(cx);
#ifdef DEBUG
                memset(t, JS_FREE_PATTERN, sizeof(T));
#endif
            }
        }
    }

    if (allClear) {
        JS_ASSERT(newListTail == &newListHead);
        JS_ASSERT(newFreeSpanStart == thingsStart(sizeof(T)));
        return true;
    }

    newListTail->start = newFreeSpanStart ? newFreeSpanStart : nextFree.start;
    JS_ASSERT(Arena::isAligned(newListTail->start, sizeof(T)));
    newListTail->end = end;

#ifdef DEBUG
    size_t nfree = 0;
    for (FreeSpan *span = &newListHead; span != newListTail; span = span->nextSpan()) {
        span->checkSpan();
        JS_ASSERT(Arena::isAligned(span->start, sizeof(T)));
        JS_ASSERT(Arena::isAligned(span->end, sizeof(T)));
        nfree += (span->end - span->start) / sizeof(T) + 1;
        JS_ASSERT(nfree + nmarked <= thingsPerArena(sizeof(T)));
    }
    nfree += (newListTail->end - newListTail->start) / sizeof(T);
    JS_ASSERT(nfree + nmarked == thingsPerArena(sizeof(T)));
#endif
    aheader.setFirstFreeSpan(&newListHead);

    return false;
}

/*
 * Finalize arenas from the list. On return listHeadp points to the list of
 * non-empty arenas.
 */
template<typename T>
static void
FinalizeArenas(JSContext *cx, ArenaHeader **listHeadp)
{
    ArenaHeader **ap = listHeadp;
    while (ArenaHeader *aheader = *ap) {
        bool allClear = aheader->getArena()->finalize<T>(cx);
        if (allClear) {
            *ap = aheader->next;
            aheader->chunk()->releaseArena(aheader);
        } else {
            ap = &aheader->next;
        }
    }
}

#ifdef DEBUG
bool
checkArenaListAllUnmarked(JSCompartment *comp)
{
    for (unsigned i = 0; i < FINALIZE_LIMIT; i++) {
        if (comp->arenas[i].markedThingsInArenaList())
            return false;
    }
    return true;
}
#endif

} /* namespace gc */
} /* namespace js */

void
JSCompartment::finishArenaLists()
{
    for (unsigned i = 0; i < FINALIZE_LIMIT; i++)
        arenas[i].releaseAll(i);
}

void
Chunk::init(JSRuntime *rt)
{
    info.runtime = rt;
    info.age = 0;
    info.emptyArenaListHead = &arenas[0].aheader;
    ArenaHeader *aheader = &arenas[0].aheader;
    ArenaHeader *last = &arenas[JS_ARRAY_LENGTH(arenas) - 1].aheader;
    while (aheader < last) {
        ArenaHeader *following = reinterpret_cast<ArenaHeader *>(aheader->address() + ArenaSize);
        aheader->next = following;
        aheader->compartment = NULL;
        aheader = following;
    }
    last->next = NULL;
    last->compartment = NULL;
    info.numFree = ArenasPerChunk;
    for (size_t i = 0; i != JS_ARRAY_LENGTH(markingDelay); ++i)
        markingDelay[i].init();
}

bool
Chunk::unused()
{
    return info.numFree == ArenasPerChunk;
}

bool
Chunk::hasAvailableArenas()
{
    return info.numFree > 0;
}

bool
Chunk::withinArenasRange(Cell *cell)
{
    uintptr_t addr = uintptr_t(cell);
    if (addr >= uintptr_t(&arenas[0]) && addr < uintptr_t(&arenas[ArenasPerChunk]))
        return true;
    return false;
}

template <size_t thingSize>
ArenaHeader *
Chunk::allocateArena(JSContext *cx, unsigned thingKind)
{
    JSCompartment *comp = cx->compartment;
    JS_ASSERT(hasAvailableArenas());
    ArenaHeader *aheader = info.emptyArenaListHead;
    info.emptyArenaListHead = aheader->next;
    aheader->init(comp, thingKind, thingSize);
    --info.numFree;

    JSRuntime *rt = info.runtime;
    JS_ATOMIC_ADD(&rt->gcBytes, ArenaSize);
    JS_ATOMIC_ADD(&comp->gcBytes, ArenaSize);
    if (comp->gcBytes >= comp->gcTriggerBytes)
        TriggerCompartmentGC(comp);

    return aheader;
}

void
Chunk::releaseArena(ArenaHeader *aheader)
{
    JSRuntime *rt = info.runtime;
#ifdef JS_THREADSAFE
    Maybe<AutoLockGC> maybeLock;
    if (rt->gcHelperThread.sweeping)
        maybeLock.construct(info.runtime);
#endif
    JSCompartment *comp = aheader->compartment;

    JS_ASSERT(size_t(rt->gcBytes) >= ArenaSize);
    JS_ASSERT(size_t(comp->gcBytes) >= ArenaSize);
#ifdef JS_THREADSAFE
    if (rt->gcHelperThread.sweeping) {
        rt->reduceGCTriggerBytes(GC_HEAP_GROWTH_FACTOR * ArenaSize);
        comp->reduceGCTriggerBytes(GC_HEAP_GROWTH_FACTOR * ArenaSize);
    }
#endif
    JS_ATOMIC_ADD(&rt->gcBytes, -int32(ArenaSize));
    JS_ATOMIC_ADD(&comp->gcBytes, -int32(ArenaSize));
    aheader->next = info.emptyArenaListHead;
    info.emptyArenaListHead = aheader;
    aheader->compartment = NULL;
    ++info.numFree;
    if (unused())
        info.age = 0;
}

JSRuntime *
Chunk::getRuntime()
{
    return info.runtime;
}

inline jsuword
GetGCChunk(JSRuntime *rt)
{
    void *p = rt->gcChunkAllocator->alloc();
#ifdef MOZ_GCTIMER
    if (p)
        JS_ATOMIC_INCREMENT(&newChunkCount);
#endif
    return reinterpret_cast<jsuword>(p);
}

inline void
ReleaseGCChunk(JSRuntime *rt, jsuword chunk)
{
    void *p = reinterpret_cast<void *>(chunk);
    JS_ASSERT(p);
#ifdef MOZ_GCTIMER
    JS_ATOMIC_INCREMENT(&destroyChunkCount);
#endif
    rt->gcChunkAllocator->free_(p);
}

inline Chunk *
AllocateGCChunk(JSRuntime *rt)
{
    Chunk *p = (Chunk *)rt->gcChunkAllocator->alloc();
#ifdef MOZ_GCTIMER
    if (p)
        JS_ATOMIC_INCREMENT(&newChunkCount);
#endif
    return p;
}

inline void
ReleaseGCChunk(JSRuntime *rt, Chunk *p)
{
    JS_ASSERT(p);
#ifdef MOZ_GCTIMER
    JS_ATOMIC_INCREMENT(&destroyChunkCount);
#endif
    rt->gcChunkAllocator->free_(p);
}

inline Chunk *
PickChunk(JSContext *cx)
{
    Chunk *chunk = cx->compartment->chunk;
    if (chunk && chunk->hasAvailableArenas())
        return chunk;

    JSRuntime *rt = cx->runtime;
    bool systemGCChunks = cx->compartment->systemGCChunks;

    /*
     * The chunk used for the last allocation is full, search all chunks for
     * free arenas.
     */
    GCChunkSet::Range r(systemGCChunks ? rt->gcSystemChunkSet.all() : rt->gcChunkSet.all());
    for (; !r.empty(); r.popFront()) {
        chunk = r.front();
        if (chunk->hasAvailableArenas()) {
            cx->compartment->chunk = chunk;
            return chunk;
        }
    }

    chunk = AllocateGCChunk(rt);
    if (!chunk) {
        /* Our last chance is to find an empty chunk in the other chunk set. */
        GCChunkSet::Enum e(systemGCChunks ? rt->gcChunkSet : rt->gcSystemChunkSet);
        for (; !e.empty(); e.popFront()) {
            if (e.front()->info.numFree == ArenasPerChunk) {
                chunk = e.front();
                e.removeFront();
                break;
            }
        }

        if (!chunk)
            return NULL;
    }

    /*
     * FIXME bug 583732 - chunk is newly allocated and cannot be present in
     * the table so using ordinary lookupForAdd is suboptimal here.
     */
    GCChunkSet::AddPtr p = systemGCChunks ?
                           rt->gcSystemChunkSet.lookupForAdd(chunk) :
                           rt->gcChunkSet.lookupForAdd(chunk);
    JS_ASSERT(!p);
    if (systemGCChunks) {
        if (!rt->gcSystemChunkSet.add(p, chunk)) {
            ReleaseGCChunk(rt, chunk);
            return NULL;
        }
    } else {
        if (!rt->gcChunkSet.add(p, chunk)) {
            ReleaseGCChunk(rt, chunk);
            return NULL;
        }
    }

    chunk->init(rt);
    cx->compartment->chunk = chunk;
    rt->gcChunkAllocationSinceLastGC = true;
    return chunk;
}

static void
ExpireGCChunks(JSRuntime *rt, JSGCInvocationKind gckind)
{
    static const size_t MaxAge = 3;

    /* Remove unused chunks. */
    AutoLockGC lock(rt);

    rt->gcChunksWaitingToExpire = 0;
    for (GCChunkSet::Enum e(rt->gcChunkSet); !e.empty(); e.popFront()) {
        Chunk *chunk = e.front();
        JS_ASSERT(chunk->info.runtime == rt);
        if (chunk->unused()) {
            if (gckind == GC_SHRINK || chunk->info.age++ > MaxAge) {
                e.removeFront();
                ReleaseGCChunk(rt, chunk);
                continue;
            }
            rt->gcChunksWaitingToExpire++;
        }
    }
    for (GCChunkSet::Enum e(rt->gcSystemChunkSet); !e.empty(); e.popFront()) {
        Chunk *chunk = e.front();
        JS_ASSERT(chunk->info.runtime == rt);
        if (chunk->unused()) {
            if (gckind == GC_SHRINK || chunk->info.age++ > MaxAge) {
                e.removeFront();
                ReleaseGCChunk(rt, chunk);
                continue;
            }
            rt->gcChunksWaitingToExpire++;
        }
    }
}

JS_FRIEND_API(bool)
IsAboutToBeFinalized(JSContext *cx, const void *thing)
{
    if (JSAtom::isStatic(thing))
        return false;
    JS_ASSERT(cx);

    JSCompartment *thingCompartment = reinterpret_cast<const Cell *>(thing)->compartment();
    JSRuntime *rt = cx->runtime;
    JS_ASSERT(rt == thingCompartment->rt);
    if (rt->gcCurrentCompartment != NULL && rt->gcCurrentCompartment != thingCompartment)
        return false;

    return !reinterpret_cast<const Cell *>(thing)->isMarked();
}

JS_FRIEND_API(bool)
js_GCThingIsMarked(void *thing, uintN color = BLACK)
{
    JS_ASSERT(thing);
    AssertValidColor(thing, color);
    JS_ASSERT(!JSAtom::isStatic(thing));
    return reinterpret_cast<Cell *>(thing)->isMarked(color);
}

/*
 * 1/8 life for JIT code. After this number of microseconds have passed, 1/8 of all
 * JIT code is discarded in inactive compartments, regardless of how often that
 * code runs.
 */
static const int64 JIT_SCRIPT_EIGHTH_LIFETIME = 120 * 1000 * 1000;

JSBool
js_InitGC(JSRuntime *rt, uint32 maxbytes)
{
    /*
     * Make room for at least 16 chunks so the table would not grow before
     * the browser starts up.
     */
    if (!rt->gcChunkSet.init(16))
        return false;

    if (!rt->gcSystemChunkSet.init(16))
        return false;

    if (!rt->gcRootsHash.init(256))
        return false;

    if (!rt->gcLocksHash.init(256))
        return false;

#ifdef JS_THREADSAFE
    rt->gcLock = JS_NEW_LOCK();
    if (!rt->gcLock)
        return false;
    rt->gcDone = JS_NEW_CONDVAR(rt->gcLock);
    if (!rt->gcDone)
        return false;
    rt->requestDone = JS_NEW_CONDVAR(rt->gcLock);
    if (!rt->requestDone)
        return false;
    if (!rt->gcHelperThread.init(rt))
        return false;
#endif

    /*
     * Separate gcMaxMallocBytes from gcMaxBytes but initialize to maxbytes
     * for default backward API compatibility.
     */
    rt->gcMaxBytes = maxbytes;
    rt->setGCMaxMallocBytes(maxbytes);
    rt->gcEmptyArenaPoolLifespan = 30000;

    /*
     * The assigned value prevents GC from running when GC memory is too low
     * (during JS engine start).
     */
    rt->setGCLastBytes(8192, GC_NORMAL);

    rt->gcJitReleaseTime = PRMJ_Now() + JIT_SCRIPT_EIGHTH_LIFETIME;
    return true;
}

namespace js {

inline bool
InFreeList(ArenaHeader *aheader, uintptr_t addr)
{
    if (!aheader->hasFreeThings())
        return false;

    FreeSpan firstSpan(aheader->getFirstFreeSpan());

    for (FreeSpan *span = &firstSpan;;) {
        /* If the thing comes fore the current span, it's not free. */
        if (addr < span->start)
            return false;

        /*
         * If we find it inside the span, it's dead. We use here "<=" and not
         * "<" even for the last span as we know that thing is inside the
         * arena. Thus for the last span thing < span->end.
         */
        if (addr <= span->end)
            return true;

        /*
         * The last possible empty span is an the end of the arena. Here
         * span->end < thing < thingsEnd and so we must have more spans.
         */
        span = span->nextSpan();
    }
}

template <typename T>
inline ConservativeGCTest
MarkArenaPtrConservatively(JSTracer *trc, ArenaHeader *aheader, uintptr_t addr)
{
    JS_ASSERT(aheader->compartment);
    JS_ASSERT(sizeof(T) == aheader->getThingSize());

    uintptr_t offset = addr & ArenaMask;
    uintptr_t minOffset = Arena::thingsStartOffset(sizeof(T));
    if (offset < minOffset)
        return CGCT_NOTARENA;

    /* addr can point inside the thing so we must align the address. */
    uintptr_t shift = (offset - minOffset) % sizeof(T);
    addr -= shift;

    /*
     * Check if the thing is free. We must use the list of free spans as at
     * this point we no longer have the mark bits from the previous GC run and
     * we must account for newly allocated things.
     */
    if (InFreeList(aheader, addr))
        return CGCT_NOTLIVE;

    T *thing = reinterpret_cast<T *>(addr);
    MarkRoot(trc, thing, "machine stack");

#ifdef JS_DUMP_CONSERVATIVE_GC_ROOTS
    if (IS_GC_MARKING_TRACER(trc)) {
        GCMarker *marker = static_cast<GCMarker *>(trc);
        if (marker->conservativeDumpFileName)
            marker->conservativeRoots.append(thing);
        if (shift)
            marker->conservativeStats.unaligned++;
    }
#endif
    return CGCT_VALID;
}

/*
 * Returns CGCT_VALID and mark it if the w can be a  live GC thing and sets
 * thingKind accordingly. Otherwise returns the reason for rejection.
 */
inline ConservativeGCTest
MarkIfGCThingWord(JSTracer *trc, jsuword w)
{
    /*
     * We assume that the compiler never uses sub-word alignment to store
     * pointers and does not tag pointers on its own. Additionally, the value
     * representation for all values and the jsid representation for GC-things
     * do not touch the low two bits. Thus any word with the low two bits set
     * is not a valid GC-thing.
     */
    JS_STATIC_ASSERT(JSID_TYPE_STRING == 0 && JSID_TYPE_OBJECT == 4);
    if (w & 0x3)
        return CGCT_LOWBITSET;

    /*
     * An object jsid has its low bits tagged. In the value representation on
     * 64-bit, the high bits are tagged.
     */
    const jsuword JSID_PAYLOAD_MASK = ~jsuword(JSID_TYPE_MASK);
#if JS_BITS_PER_WORD == 32
    jsuword addr = w & JSID_PAYLOAD_MASK;
#elif JS_BITS_PER_WORD == 64
    jsuword addr = w & JSID_PAYLOAD_MASK & JSVAL_PAYLOAD_MASK;
#endif

    Chunk *chunk = Chunk::fromAddress(addr);

    if (!trc->context->runtime->gcChunkSet.has(chunk) && 
        !trc->context->runtime->gcSystemChunkSet.has(chunk))
        return CGCT_NOTCHUNK;

    /*
     * We query for pointers outside the arena array after checking for an
     * allocated chunk. Such pointers are rare and we want to reject them
     * after doing more likely rejections.
     */
    if (!Chunk::withinArenasRange(addr))
        return CGCT_NOTARENA;

    ArenaHeader *aheader = &chunk->arenas[Chunk::arenaIndex(addr)].aheader;

    if (!aheader->compartment)
        return CGCT_FREEARENA;

    ConservativeGCTest test;
    unsigned thingKind = aheader->getThingKind();

    switch (thingKind) {
      case FINALIZE_OBJECT0:
      case FINALIZE_OBJECT0_BACKGROUND:
        test = MarkArenaPtrConservatively<JSObject>(trc, aheader, addr);
        break;
      case FINALIZE_OBJECT2:
      case FINALIZE_OBJECT2_BACKGROUND:
        test = MarkArenaPtrConservatively<JSObject_Slots2>(trc, aheader, addr);
        break;
      case FINALIZE_OBJECT4:
      case FINALIZE_OBJECT4_BACKGROUND:
        test = MarkArenaPtrConservatively<JSObject_Slots4>(trc, aheader, addr);
        break;
      case FINALIZE_OBJECT8:
      case FINALIZE_OBJECT8_BACKGROUND:
        test = MarkArenaPtrConservatively<JSObject_Slots8>(trc, aheader, addr);
        break;
      case FINALIZE_OBJECT12:
      case FINALIZE_OBJECT12_BACKGROUND:
        test = MarkArenaPtrConservatively<JSObject_Slots12>(trc, aheader, addr);
        break;
      case FINALIZE_OBJECT16:
      case FINALIZE_OBJECT16_BACKGROUND:
        test = MarkArenaPtrConservatively<JSObject_Slots16>(trc, aheader, addr);
        break;
      case FINALIZE_STRING:
        test = MarkArenaPtrConservatively<JSString>(trc, aheader, addr);
        break;
      case FINALIZE_EXTERNAL_STRING:
        test = MarkArenaPtrConservatively<JSExternalString>(trc, aheader, addr);
        break;
      case FINALIZE_SHORT_STRING:
        test = MarkArenaPtrConservatively<JSShortString>(trc, aheader, addr);
        break;
      case FINALIZE_FUNCTION:
        test = MarkArenaPtrConservatively<JSFunction>(trc, aheader, addr);
        break;
      case FINALIZE_SHAPE:
        test = MarkArenaPtrConservatively<Shape>(trc, aheader, addr);
        break;
#if JS_HAS_XML_SUPPORT
      case FINALIZE_XML:
        test = MarkArenaPtrConservatively<JSXML>(trc, aheader, addr);
        break;
#endif
      default:
        test = CGCT_WRONGTAG;
        JS_NOT_REACHED("wrong tag");
    }

    return test;
}

static void
MarkWordConservatively(JSTracer *trc, jsuword w)
{
    /*
     * The conservative scanner may access words that valgrind considers as
     * undefined. To avoid false positives and not to alter valgrind view of
     * the memory we make as memcheck-defined the argument, a copy of the
     * original word. See bug 572678.
     */
#ifdef JS_VALGRIND
    VALGRIND_MAKE_MEM_DEFINED(&w, sizeof(w));
#endif

    MarkIfGCThingWord(trc, w);
}

static void
MarkRangeConservatively(JSTracer *trc, const jsuword *begin, const jsuword *end)
{
    JS_ASSERT(begin <= end);
    for (const jsuword *i = begin; i != end; ++i)
        MarkWordConservatively(trc, *i);
}

static void
MarkThreadDataConservatively(JSTracer *trc, ThreadData *td)
{
    ConservativeGCThreadData *ctd = &td->conservativeGC;
    JS_ASSERT(ctd->hasStackToScan());
    jsuword *stackMin, *stackEnd;
#if JS_STACK_GROWTH_DIRECTION > 0
    stackMin = td->nativeStackBase;
    stackEnd = ctd->nativeStackTop;
#else
    stackMin = ctd->nativeStackTop + 1;
    stackEnd = td->nativeStackBase;
#endif
    JS_ASSERT(stackMin <= stackEnd);
    MarkRangeConservatively(trc, stackMin, stackEnd);
    MarkRangeConservatively(trc, ctd->registerSnapshot.words,
                            JS_ARRAY_END(ctd->registerSnapshot.words));
}

void
MarkStackRangeConservatively(JSTracer *trc, Value *beginv, Value *endv)
{
    const jsuword *begin = beginv->payloadWord();
    const jsuword *end = endv->payloadWord();;
#ifdef JS_NUNBOX32
    /*
     * With 64-bit jsvals on 32-bit systems, we can optimize a bit by
     * scanning only the payloads.
     */
    JS_ASSERT(begin <= end);
    for (const jsuword *i = begin; i != end; i += sizeof(Value)/sizeof(jsuword))
        MarkWordConservatively(trc, *i);
#else
    MarkRangeConservatively(trc, begin, end);
#endif
}

void
MarkConservativeStackRoots(JSTracer *trc)
{
#ifdef JS_THREADSAFE
    for (JSThread::Map::Range r = trc->context->runtime->threads.all(); !r.empty(); r.popFront()) {
        JSThread *thread = r.front().value;
        ConservativeGCThreadData *ctd = &thread->data.conservativeGC;
        if (ctd->hasStackToScan()) {
            JS_ASSERT_IF(!thread->data.requestDepth, thread->suspendCount);
            MarkThreadDataConservatively(trc, &thread->data);
        } else {
            JS_ASSERT(!thread->suspendCount);
            JS_ASSERT(thread->data.requestDepth <= ctd->requestThreshold);
        }
    }
#else
    MarkThreadDataConservatively(trc, &trc->context->runtime->threadData);
#endif
}

JS_NEVER_INLINE void
ConservativeGCThreadData::recordStackTop()
{
    /* Update the native stack pointer if it points to a bigger stack. */
    jsuword dummy;
    nativeStackTop = &dummy;

    /*
     * To record and update the register snapshot for the conservative
     * scanning with the latest values we use setjmp.
     */
#if defined(_MSC_VER)
# pragma warning(push)
# pragma warning(disable: 4611)
#endif
    (void) setjmp(registerSnapshot.jmpbuf);
#if defined(_MSC_VER)
# pragma warning(pop)
#endif
}

static inline void
RecordNativeStackTopForGC(JSContext *cx)
{
    ConservativeGCThreadData *ctd = &JS_THREAD_DATA(cx)->conservativeGC;

#ifdef JS_THREADSAFE
    /* Record the stack top here only if we are called from a request. */
    JS_ASSERT(cx->thread()->data.requestDepth >= ctd->requestThreshold);
    if (cx->thread()->data.requestDepth == ctd->requestThreshold)
        return;
#endif
    ctd->recordStackTop();
}

} /* namespace js */

#ifdef DEBUG
static void
CheckLeakedRoots(JSRuntime *rt);
#endif

void
js_FinishGC(JSRuntime *rt)
{
    /* Delete all remaining Compartments. */
    for (JSCompartment **c = rt->compartments.begin(); c != rt->compartments.end(); ++c) {
        JSCompartment *comp = *c;
        comp->finishArenaLists();
        Foreground::delete_(comp);
    }
    rt->compartments.clear();
    rt->atomsCompartment = NULL;

    for (GCChunkSet::Range r(rt->gcChunkSet.all()); !r.empty(); r.popFront())
        ReleaseGCChunk(rt, r.front());
    for (GCChunkSet::Range r(rt->gcSystemChunkSet.all()); !r.empty(); r.popFront())
        ReleaseGCChunk(rt, r.front());
    rt->gcChunkSet.clear();
    rt->gcSystemChunkSet.clear();

#ifdef JS_THREADSAFE
    rt->gcHelperThread.finish(rt);
#endif

#ifdef DEBUG
    if (!rt->gcRootsHash.empty())
        CheckLeakedRoots(rt);
#endif
    rt->gcRootsHash.clear();
    rt->gcLocksHash.clear();
}

JSBool
js_AddRoot(JSContext *cx, Value *vp, const char *name)
{
    JSBool ok = js_AddRootRT(cx->runtime, Jsvalify(vp), name);
    if (!ok)
        JS_ReportOutOfMemory(cx);
    return ok;
}

JSBool
js_AddGCThingRoot(JSContext *cx, void **rp, const char *name)
{
    JSBool ok = js_AddGCThingRootRT(cx->runtime, rp, name);
    if (!ok)
        JS_ReportOutOfMemory(cx);
    return ok;
}

JS_FRIEND_API(JSBool)
js_AddRootRT(JSRuntime *rt, jsval *vp, const char *name)
{
    /*
     * Due to the long-standing, but now removed, use of rt->gcLock across the
     * bulk of js_GC, API users have come to depend on JS_AddRoot etc. locking
     * properly with a racing GC, without calling JS_AddRoot from a request.
     * We have to preserve API compatibility here, now that we avoid holding
     * rt->gcLock across the mark phase (including the root hashtable mark).
     */
    AutoLockGC lock(rt);
    js_WaitForGC(rt);

    return !!rt->gcRootsHash.put((void *)vp,
                                 RootInfo(name, JS_GC_ROOT_VALUE_PTR));
}

JS_FRIEND_API(JSBool)
js_AddGCThingRootRT(JSRuntime *rt, void **rp, const char *name)
{
    /*
     * Due to the long-standing, but now removed, use of rt->gcLock across the
     * bulk of js_GC, API users have come to depend on JS_AddRoot etc. locking
     * properly with a racing GC, without calling JS_AddRoot from a request.
     * We have to preserve API compatibility here, now that we avoid holding
     * rt->gcLock across the mark phase (including the root hashtable mark).
     */
    AutoLockGC lock(rt);
    js_WaitForGC(rt);

    return !!rt->gcRootsHash.put((void *)rp,
                                 RootInfo(name, JS_GC_ROOT_GCTHING_PTR));
}

JS_FRIEND_API(JSBool)
js_RemoveRoot(JSRuntime *rt, void *rp)
{
    /*
     * Due to the JS_RemoveRootRT API, we may be called outside of a request.
     * Same synchronization drill as above in js_AddRoot.
     */
    AutoLockGC lock(rt);
    js_WaitForGC(rt);
    rt->gcRootsHash.remove(rp);
    rt->gcPoke = JS_TRUE;
    return JS_TRUE;
}

typedef RootedValueMap::Range RootRange;
typedef RootedValueMap::Entry RootEntry;
typedef RootedValueMap::Enum RootEnum;

#ifdef DEBUG

static void
CheckLeakedRoots(JSRuntime *rt)
{
    uint32 leakedroots = 0;

    /* Warn (but don't assert) debug builds of any remaining roots. */
    for (RootRange r = rt->gcRootsHash.all(); !r.empty(); r.popFront()) {
        RootEntry &entry = r.front();
        leakedroots++;
        fprintf(stderr,
                "JS engine warning: leaking GC root \'%s\' at %p\n",
                entry.value.name ? entry.value.name : "", entry.key);
    }

    if (leakedroots > 0) {
        if (leakedroots == 1) {
            fprintf(stderr,
"JS engine warning: 1 GC root remains after destroying the JSRuntime at %p.\n"
"                   This root may point to freed memory. Objects reachable\n"
"                   through it have not been finalized.\n",
                    (void *) rt);
        } else {
            fprintf(stderr,
"JS engine warning: %lu GC roots remain after destroying the JSRuntime at %p.\n"
"                   These roots may point to freed memory. Objects reachable\n"
"                   through them have not been finalized.\n",
                    (unsigned long) leakedroots, (void *) rt);
        }
    }
}

void
js_DumpNamedRoots(JSRuntime *rt,
                  void (*dump)(const char *name, void *rp, JSGCRootType type, void *data),
                  void *data)
{
    for (RootRange r = rt->gcRootsHash.all(); !r.empty(); r.popFront()) {
        RootEntry &entry = r.front();
        if (const char *name = entry.value.name)
            dump(name, entry.key, entry.value.type, data);
    }
}

#endif /* DEBUG */

uint32
js_MapGCRoots(JSRuntime *rt, JSGCRootMapFun map, void *data)
{
    AutoLockGC lock(rt);
    int ct = 0;
    for (RootEnum e(rt->gcRootsHash); !e.empty(); e.popFront()) {
        RootEntry &entry = e.front();

        ct++;
        intN mapflags = map(entry.key, entry.value.type, entry.value.name, data);

        if (mapflags & JS_MAP_GCROOT_REMOVE)
            e.removeFront();
        if (mapflags & JS_MAP_GCROOT_STOP)
            break;
    }

    return ct;
}

void
JSRuntime::setGCLastBytes(size_t lastBytes, JSGCInvocationKind gckind)
{
    gcLastBytes = lastBytes;

    size_t base = gckind == GC_SHRINK ? lastBytes : Max(lastBytes, GC_ARENA_ALLOCATION_TRIGGER);
    float trigger = float(base) * GC_HEAP_GROWTH_FACTOR;
    gcTriggerBytes = size_t(Min(float(gcMaxBytes), trigger));
}

void
JSRuntime::reduceGCTriggerBytes(uint32 amount) {
    JS_ASSERT(amount > 0);
    JS_ASSERT(gcTriggerBytes - amount >= 0);
    if (gcTriggerBytes - amount < GC_ARENA_ALLOCATION_TRIGGER * GC_HEAP_GROWTH_FACTOR)
        return;
    gcTriggerBytes -= amount;
}

void
JSCompartment::setGCLastBytes(size_t lastBytes, JSGCInvocationKind gckind)
{
    gcLastBytes = lastBytes;

    size_t base = gckind == GC_SHRINK ? lastBytes : Max(lastBytes, GC_ARENA_ALLOCATION_TRIGGER);
    float trigger = float(base) * GC_HEAP_GROWTH_FACTOR;
    gcTriggerBytes = size_t(Min(float(rt->gcMaxBytes), trigger));
}

void
JSCompartment::reduceGCTriggerBytes(uint32 amount) {
    JS_ASSERT(amount > 0);
    JS_ASSERT(gcTriggerBytes - amount >= 0);
    if (gcTriggerBytes - amount < GC_ARENA_ALLOCATION_TRIGGER * GC_HEAP_GROWTH_FACTOR)
        return;
    gcTriggerBytes -= amount;
}

namespace js {
namespace gc {

inline ArenaHeader *
ArenaList::searchForFreeArena()
{
    while (ArenaHeader *aheader = *cursor) {
        cursor = &aheader->next;
        if (aheader->hasFreeThings())
            return aheader;
    }
    return NULL;
}

template <size_t thingSize>
inline ArenaHeader *
ArenaList::getArenaWithFreeList(JSContext *cx, unsigned thingKind)
{
    Chunk *chunk;

#ifdef JS_THREADSAFE
    /*
     * We cannot search the arena list for free things while the
     * background finalization runs and can modify head or cursor at any
     * moment.
     */
    if (backgroundFinalizeState == BFS_DONE) {
      check_arena_list:
        if (ArenaHeader *aheader = searchForFreeArena())
            return aheader;
    }

    AutoLockGC lock(cx->runtime);

    for (;;) {
        if (backgroundFinalizeState == BFS_JUST_FINISHED) {
            /*
             * Before we took the GC lock or while waiting for the background
             * finalization to finish the latter added new arenas to the list.
             * Check the list again for free things outside the GC lock.
             */
            JS_ASSERT(*cursor);
            backgroundFinalizeState = BFS_DONE;
            goto check_arena_list;
        }

        JS_ASSERT(!*cursor);
        chunk = PickChunk(cx);
        if (chunk || backgroundFinalizeState == BFS_DONE)
            break;

        /*
         * If the background finalization still runs, wait for it to
         * finish and retry to check if it populated the arena list or
         * added new empty arenas.
         */
        JS_ASSERT(backgroundFinalizeState == BFS_RUN);
        cx->runtime->gcHelperThread.waitBackgroundSweepEnd(cx->runtime, false);
        JS_ASSERT(backgroundFinalizeState == BFS_JUST_FINISHED ||
                  backgroundFinalizeState == BFS_DONE);
    }

#else /* !JS_THREADSAFE */

    if (ArenaHeader *aheader = searchForFreeArena())
        return aheader;
    chunk = PickChunk(cx);

#endif /* !JS_THREADSAFE */

    if (!chunk) {
        GCREASON(CHUNK);
        TriggerGC(cx->runtime);
        return NULL;
    }

    /*
     * While we still hold the GC lock get the arena from the chunk and add it
     * to the head of the list before the cursor to prevent checking the arena
     * for the free things.
     */
    ArenaHeader *aheader = chunk->allocateArena<thingSize>(cx, thingKind);
    aheader->next = head;
    if (cursor == &head)
        cursor = &aheader->next;
    head = aheader;
    return aheader;
}

template<typename T>
void
ArenaList::finalizeNow(JSContext *cx)
{
#ifdef JS_THREADSAFE
    JS_ASSERT(backgroundFinalizeState == BFS_DONE);
#endif
    FinalizeArenas<T>(cx, &head);
    cursor = &head;
}

#ifdef JS_THREADSAFE
template<typename T>
inline void
ArenaList::finalizeLater(JSContext *cx)
{
    JS_ASSERT_IF(head,
                 head->getThingKind() == FINALIZE_OBJECT0_BACKGROUND  ||
                 head->getThingKind() == FINALIZE_OBJECT2_BACKGROUND  ||
                 head->getThingKind() == FINALIZE_OBJECT4_BACKGROUND  ||
                 head->getThingKind() == FINALIZE_OBJECT8_BACKGROUND  ||
                 head->getThingKind() == FINALIZE_OBJECT12_BACKGROUND ||
                 head->getThingKind() == FINALIZE_OBJECT16_BACKGROUND ||
                 head->getThingKind() == FINALIZE_SHORT_STRING        ||
                 head->getThingKind() == FINALIZE_STRING);
    JS_ASSERT(!cx->runtime->gcHelperThread.sweeping);

    /*
     * The state can be just-finished if we have not allocated any GC things
     * from the arena list after the previous background finalization.
     */
    JS_ASSERT(backgroundFinalizeState == BFS_DONE ||
              backgroundFinalizeState == BFS_JUST_FINISHED);

    if (head && cx->gcBackgroundFree && cx->gcBackgroundFree->finalizeVector.append(head)) {
        head = NULL;
        cursor = &head;
        backgroundFinalizeState = BFS_RUN;
    } else {
        JS_ASSERT_IF(!head, cursor == &head);
        backgroundFinalizeState = BFS_DONE;
        finalizeNow<T>(cx);
    }
}

/*static*/ void
ArenaList::backgroundFinalize(JSContext *cx, ArenaHeader *listHead)
{
    JS_ASSERT(listHead);
    unsigned thingKind = listHead->getThingKind();
    JSCompartment *comp = listHead->compartment;
    ArenaList *al = &comp->arenas[thingKind];

    switch (thingKind) {
      default:
        JS_NOT_REACHED("wrong kind");
        break;
      case FINALIZE_OBJECT0_BACKGROUND:
        FinalizeArenas<JSObject>(cx, &listHead);
        break;
      case FINALIZE_OBJECT2_BACKGROUND:
        FinalizeArenas<JSObject_Slots2>(cx, &listHead);
        break;
      case FINALIZE_OBJECT4_BACKGROUND:
        FinalizeArenas<JSObject_Slots4>(cx, &listHead);
        break;
      case FINALIZE_OBJECT8_BACKGROUND:
        FinalizeArenas<JSObject_Slots8>(cx, &listHead);
        break;
      case FINALIZE_OBJECT12_BACKGROUND:
        FinalizeArenas<JSObject_Slots12>(cx, &listHead);
        break;
      case FINALIZE_OBJECT16_BACKGROUND:
        FinalizeArenas<JSObject_Slots16>(cx, &listHead);
        break;
      case FINALIZE_STRING:
        FinalizeArenas<JSString>(cx, &listHead);
        break;
      case FINALIZE_SHORT_STRING:
        FinalizeArenas<JSShortString>(cx, &listHead);
        break;
    }

    /*
     * After we finish the finalization al->cursor must point to the end of
     * the head list as we emptied the list before the background finalization
     * and the allocation adds new arenas before the cursor.
     */
    AutoLockGC lock(cx->runtime);
    JS_ASSERT(al->backgroundFinalizeState == BFS_RUN);
    JS_ASSERT(!*al->cursor);
    if (listHead) {
        *al->cursor = listHead;
        al->backgroundFinalizeState = BFS_JUST_FINISHED;
    } else {
        al->backgroundFinalizeState = BFS_DONE;
    }
}

#endif /* JS_THREADSAFE */

#ifdef DEBUG
bool
CheckAllocation(JSContext *cx)
{
#ifdef JS_THREADSAFE
    JS_ASSERT(cx->thread());
#endif
    JS_ASSERT(!cx->runtime->gcRunning);
    return true;
}
#endif

inline bool
NeedLastDitchGC(JSContext *cx)
{
    JSRuntime *rt = cx->runtime;
    return rt->gcIsNeeded;
}

/*
 * Return false only if the GC run but could not bring its memory usage under
 * JSRuntime::gcMaxBytes.
 */
static bool
RunLastDitchGC(JSContext *cx)
{
    JSRuntime *rt = cx->runtime;
#ifdef JS_THREADSAFE
    Maybe<AutoUnlockAtomsCompartment> maybeUnlockAtomsCompartment;
    if (cx->compartment == rt->atomsCompartment && rt->atomsCompartmentIsLocked)
        maybeUnlockAtomsCompartment.construct(cx);
#endif
    /* The last ditch GC preserves all atoms. */
    AutoKeepAtoms keep(rt);
    GCREASON(LASTDITCH);
    js_GC(cx, rt->gcTriggerCompartment, GC_NORMAL);

#ifdef JS_THREADSAFE
    if (rt->gcBytes >= rt->gcMaxBytes)
        cx->runtime->gcHelperThread.waitBackgroundSweepEnd(cx->runtime);
#endif

    return rt->gcBytes < rt->gcMaxBytes;
}

static inline bool
IsGCAllowed(JSContext *cx)
{
    return !JS_ON_TRACE(cx) && !JS_THREAD_DATA(cx)->waiveGCQuota;
}

template <typename T>
inline Cell *
RefillTypedFreeList(JSContext *cx, unsigned thingKind)
{
    JS_ASSERT(!cx->runtime->gcRunning);

    /*
     * For compatibility with older code we tolerate calling the allocator
     * during the GC in optimized builds.
     */
    if (cx->runtime->gcRunning)
        return NULL;

    JSCompartment *compartment = cx->compartment;
    JS_ASSERT(compartment->freeLists.lists[thingKind].isEmpty());

    bool canGC = IsGCAllowed(cx);
    bool runGC = canGC && JS_UNLIKELY(NeedLastDitchGC(cx));
    for (;;) {
        if (runGC) {
            if (!RunLastDitchGC(cx))
                break;

            /*
             * The JSGC_END callback can legitimately allocate new GC
             * things and populate the free list. If that happens, just
             * return that list head.
             */
            if (Cell *thing = compartment->freeLists.getNext(thingKind, sizeof(T)))
                return thing;
        }
        ArenaHeader *aheader =
            compartment->arenas[thingKind].getArenaWithFreeList<sizeof(T)>(cx, thingKind);
        if (aheader) {
            JS_ASSERT(sizeof(T) == aheader->getThingSize());
            return compartment->freeLists.populate(aheader, thingKind, sizeof(T));
        }

        /*
         * We failed to allocate any arena. Run the GC if we can unless we
         * have done it already.
         */
        if (!canGC || runGC)
            break;
        runGC = true;
    }

    js_ReportOutOfMemory(cx);
    return NULL;
}

Cell *
RefillFinalizableFreeList(JSContext *cx, unsigned thingKind)
{
    switch (thingKind) {
      case FINALIZE_OBJECT0:
      case FINALIZE_OBJECT0_BACKGROUND:
        return RefillTypedFreeList<JSObject>(cx, thingKind);
      case FINALIZE_OBJECT2:
      case FINALIZE_OBJECT2_BACKGROUND:
        return RefillTypedFreeList<JSObject_Slots2>(cx, thingKind);
      case FINALIZE_OBJECT4:
      case FINALIZE_OBJECT4_BACKGROUND:
        return RefillTypedFreeList<JSObject_Slots4>(cx, thingKind);
      case FINALIZE_OBJECT8:
      case FINALIZE_OBJECT8_BACKGROUND:
        return RefillTypedFreeList<JSObject_Slots8>(cx, thingKind);
      case FINALIZE_OBJECT12:
      case FINALIZE_OBJECT12_BACKGROUND:
        return RefillTypedFreeList<JSObject_Slots12>(cx, thingKind);
      case FINALIZE_OBJECT16:
      case FINALIZE_OBJECT16_BACKGROUND:
        return RefillTypedFreeList<JSObject_Slots16>(cx, thingKind);
      case FINALIZE_STRING:
        return RefillTypedFreeList<JSString>(cx, thingKind);
      case FINALIZE_EXTERNAL_STRING:
        return RefillTypedFreeList<JSExternalString>(cx, thingKind);
      case FINALIZE_SHORT_STRING:
        return RefillTypedFreeList<JSShortString>(cx, thingKind);
      case FINALIZE_FUNCTION:
        return RefillTypedFreeList<JSFunction>(cx, thingKind);
      case FINALIZE_SHAPE:
        return RefillTypedFreeList<Shape>(cx, thingKind);
#if JS_HAS_XML_SUPPORT
      case FINALIZE_XML:
        return RefillTypedFreeList<JSXML>(cx, thingKind);
#endif
      default:
        JS_NOT_REACHED("bad finalize kind");
        return NULL;
    }
}

} /* namespace gc */
} /* namespace js */

uint32
js_GetGCThingTraceKind(void *thing)
{
    return GetGCThingTraceKind(thing);
}

JSBool
js_LockGCThingRT(JSRuntime *rt, void *thing)
{
    if (!thing)
        return true;

    AutoLockGC lock(rt);
    if (GCLocks::Ptr p = rt->gcLocksHash.lookupWithDefault(thing, 0)) {
        p->value++;
        return true;
    }

    return false;
}

void
js_UnlockGCThingRT(JSRuntime *rt, void *thing)
{
    if (!thing)
        return;

    AutoLockGC lock(rt);
    GCLocks::Ptr p = rt->gcLocksHash.lookup(thing);

    if (p) {
        rt->gcPoke = true;
        if (--p->value == 0)
            rt->gcLocksHash.remove(p);
    }
}

namespace js {

/*
 * When the native stack is low, the GC does not call JS_TraceChildren to mark
 * the reachable "children" of the thing. Rather the thing is put aside and
 * JS_TraceChildren is called later with more space on the C stack.
 *
 * To implement such delayed marking of the children with minimal overhead for
 * the normal case of sufficient native stack, the code adds a field per
 * arena. The field markingDelay->link links all arenas with delayed things
 * into a stack list with the pointer to stack top in
 * GCMarker::unmarkedArenaStackTop. delayMarkingChildren adds
 * arenas to the stack as necessary while markDelayedChildren pops the arenas
 * from the stack until it empties.
 */

GCMarker::GCMarker(JSContext *cx)
  : color(0),
    unmarkedArenaStackTop(MarkingDelay::stackBottom()),
    objStack(cx->runtime->gcMarkStackObjs, sizeof(cx->runtime->gcMarkStackObjs)),
    ropeStack(cx->runtime->gcMarkStackRopes, sizeof(cx->runtime->gcMarkStackRopes)),
    xmlStack(cx->runtime->gcMarkStackXMLs, sizeof(cx->runtime->gcMarkStackXMLs)),
    largeStack(cx->runtime->gcMarkStackLarges, sizeof(cx->runtime->gcMarkStackLarges))
{
    JS_TRACER_INIT(this, cx, NULL);
#ifdef DEBUG
    markLaterArenas = 0;
#endif
#ifdef JS_DUMP_CONSERVATIVE_GC_ROOTS
    conservativeDumpFileName = getenv("JS_DUMP_CONSERVATIVE_GC_ROOTS");
    memset(&conservativeStats, 0, sizeof(conservativeStats));
#endif
}

GCMarker::~GCMarker()
{
#ifdef JS_DUMP_CONSERVATIVE_GC_ROOTS
    dumpConservativeRoots();
#endif
}

void
GCMarker::delayMarkingChildren(const void *thing)
{
    const Cell *cell = reinterpret_cast<const Cell *>(thing);
    ArenaHeader *aheader = cell->arenaHeader();
    if (aheader->getMarkingDelay()->link) {
        /* Arena already scheduled to be marked later */
        return;
    }
    aheader->getMarkingDelay()->link = unmarkedArenaStackTop;
    unmarkedArenaStackTop = aheader;
#ifdef DEBUG
    markLaterArenas++;
#endif
}

static void
MarkDelayedChildren(JSTracer *trc, ArenaHeader *aheader)
{
    unsigned traceKind = GetFinalizableTraceKind(aheader->getThingKind());
    size_t thingSize = aheader->getThingSize();
    Arena *a = aheader->getArena();
    uintptr_t end = a->thingsEnd();
    for (uintptr_t thing = a->thingsStart(thingSize); thing != end; thing += thingSize) {
        Cell *t = reinterpret_cast<Cell *>(thing);
        if (t->isMarked())
            JS_TraceChildren(trc, t, traceKind);
    }
}

void
GCMarker::markDelayedChildren()
{
    while (unmarkedArenaStackTop != MarkingDelay::stackBottom()) {
        /*
         * If marking gets delayed at the same arena again, we must repeat
         * marking of its things. For that we pop arena from the stack and
         * clear its nextDelayedMarking before we begin the marking.
         */
        ArenaHeader *aheader = unmarkedArenaStackTop;
        unmarkedArenaStackTop = aheader->getMarkingDelay()->link;
        JS_ASSERT(unmarkedArenaStackTop);
        aheader->getMarkingDelay()->link = NULL;
#ifdef DEBUG
        JS_ASSERT(markLaterArenas);
        markLaterArenas--;
#endif
        MarkDelayedChildren(this, aheader);
    }
    JS_ASSERT(!markLaterArenas);
}

} /* namespace js */

#ifdef DEBUG
static void
EmptyMarkCallback(JSTracer *trc, void *thing, uint32 kind)
{
}
#endif

static void
gc_root_traversal(JSTracer *trc, const RootEntry &entry)
{
#ifdef DEBUG
    void *ptr;
    if (entry.value.type == JS_GC_ROOT_GCTHING_PTR) {
        ptr = *reinterpret_cast<void **>(entry.key);
    } else {
        Value *vp = reinterpret_cast<Value *>(entry.key);
        ptr = vp->isGCThing() ? vp->toGCThing() : NULL;
    }

    if (ptr) {
        if (!JSAtom::isStatic(ptr)) {
            /* Use conservative machinery to find if ptr is a valid GC thing. */
            JSTracer checker;
            JS_TRACER_INIT(&checker, trc->context, EmptyMarkCallback);
            ConservativeGCTest test = MarkIfGCThingWord(&checker, reinterpret_cast<jsuword>(ptr));
            if (test != CGCT_VALID && entry.value.name) {
                fprintf(stderr,
"JS API usage error: the address passed to JS_AddNamedRoot currently holds an\n"
"invalid gcthing.  This is usually caused by a missing call to JS_RemoveRoot.\n"
"The root's name is \"%s\".\n",
                        entry.value.name);
            }
            JS_ASSERT(test == CGCT_VALID);
        }
    }
#endif
    JS_SET_TRACING_NAME(trc, entry.value.name ? entry.value.name : "root");
    if (entry.value.type == JS_GC_ROOT_GCTHING_PTR)
        MarkGCThing(trc, *reinterpret_cast<void **>(entry.key));
    else
        MarkValueRaw(trc, *reinterpret_cast<Value *>(entry.key));
}

static void
gc_lock_traversal(const GCLocks::Entry &entry, JSTracer *trc)
{
    JS_ASSERT(entry.value >= 1);
    MarkGCThing(trc, entry.key, "locked object");
}

void
js_TraceStackFrame(JSTracer *trc, StackFrame *fp)
{
    MarkObject(trc, fp->scopeChain(), "scope chain");
    if (fp->isDummyFrame())
        return;
    if (fp->hasArgsObj())
        MarkObject(trc, fp->argsObj(), "arguments");
    js_TraceScript(trc, fp->script());
    fp->script()->compartment->active = true;
    MarkValue(trc, fp->returnValue(), "rval");
}

void
AutoIdArray::trace(JSTracer *trc)
{
    JS_ASSERT(tag == IDARRAY);
    gc::MarkIdRange(trc, idArray->length, idArray->vector, "JSAutoIdArray.idArray");
}

void
AutoEnumStateRooter::trace(JSTracer *trc)
{
    gc::MarkObject(trc, *obj, "js::AutoEnumStateRooter.obj");
}

inline void
AutoGCRooter::trace(JSTracer *trc)
{
    switch (tag) {
      case JSVAL:
        MarkValue(trc, static_cast<AutoValueRooter *>(this)->val, "js::AutoValueRooter.val");
        return;

      case SHAPE:
        MarkShape(trc, static_cast<AutoShapeRooter *>(this)->shape, "js::AutoShapeRooter.val");
        return;

      case PARSER:
        static_cast<Parser *>(this)->trace(trc);
        return;

      case SCRIPT:
        if (JSScript *script = static_cast<AutoScriptRooter *>(this)->script)
            js_TraceScript(trc, script);
        return;

      case ENUMERATOR:
        static_cast<AutoEnumStateRooter *>(this)->trace(trc);
        return;

      case IDARRAY: {
        JSIdArray *ida = static_cast<AutoIdArray *>(this)->idArray;
        MarkIdRange(trc, ida->length, ida->vector, "js::AutoIdArray.idArray");
        return;
      }

      case DESCRIPTORS: {
        PropDescArray &descriptors =
            static_cast<AutoPropDescArrayRooter *>(this)->descriptors;
        for (size_t i = 0, len = descriptors.length(); i < len; i++) {
            PropDesc &desc = descriptors[i];
            MarkValue(trc, desc.pd, "PropDesc::pd");
            MarkValue(trc, desc.value, "PropDesc::value");
            MarkValue(trc, desc.get, "PropDesc::get");
            MarkValue(trc, desc.set, "PropDesc::set");
        }
        return;
      }

      case DESCRIPTOR : {
        PropertyDescriptor &desc = *static_cast<AutoPropertyDescriptorRooter *>(this);
        if (desc.obj)
            MarkObject(trc, *desc.obj, "Descriptor::obj");
        MarkValue(trc, desc.value, "Descriptor::value");
        if ((desc.attrs & JSPROP_GETTER) && desc.getter)
            MarkObject(trc, *CastAsObject(desc.getter), "Descriptor::get");
        if (desc.attrs & JSPROP_SETTER && desc.setter)
            MarkObject(trc, *CastAsObject(desc.setter), "Descriptor::set");
        return;
      }

      case NAMESPACES: {
        JSXMLArray &array = static_cast<AutoNamespaceArray *>(this)->array;
        MarkObjectRange(trc, array.length, reinterpret_cast<JSObject **>(array.vector),
                        "JSXMLArray.vector");
        array.cursors->trace(trc);
        return;
      }

      case XML:
        js_TraceXML(trc, static_cast<AutoXMLRooter *>(this)->xml);
        return;

      case OBJECT:
        if (JSObject *obj = static_cast<AutoObjectRooter *>(this)->obj)
            MarkObject(trc, *obj, "js::AutoObjectRooter.obj");
        return;

      case ID:
        MarkId(trc, static_cast<AutoIdRooter *>(this)->id_, "js::AutoIdRooter.val");
        return;

      case VALVECTOR: {
        AutoValueVector::VectorImpl &vector = static_cast<AutoValueVector *>(this)->vector;
        MarkValueRange(trc, vector.length(), vector.begin(), "js::AutoValueVector.vector");
        return;
      }

      case STRING:
        if (JSString *str = static_cast<AutoStringRooter *>(this)->str)
            MarkString(trc, str, "js::AutoStringRooter.str");
        return;

      case IDVECTOR: {
        AutoIdVector::VectorImpl &vector = static_cast<AutoIdVector *>(this)->vector;
        MarkIdRange(trc, vector.length(), vector.begin(), "js::AutoIdVector.vector");
        return;
      }

      case SHAPEVECTOR: {
        AutoShapeVector::VectorImpl &vector = static_cast<js::AutoShapeVector *>(this)->vector;
        MarkShapeRange(trc, vector.length(), vector.begin(), "js::AutoShapeVector.vector");
        return;
      }

      case BINDINGS: {
        static_cast<js::AutoBindingsRooter *>(this)->bindings.trace(trc);
        return;
      }
    }

    JS_ASSERT(tag >= 0);
    MarkValueRange(trc, tag, static_cast<AutoArrayRooter *>(this)->array, "js::AutoArrayRooter.array");
}

namespace js {

JS_FRIEND_API(void)
MarkContext(JSTracer *trc, JSContext *acx)
{
    /* Stack frames and slots are traced by StackSpace::mark. */

    /* Mark other roots-by-definition in acx. */
    if (acx->globalObject && !acx->hasRunOption(JSOPTION_UNROOTED_GLOBAL))
        MarkObject(trc, *acx->globalObject, "global object");
    if (acx->isExceptionPending())
        MarkValue(trc, acx->getPendingException(), "exception");

    for (js::AutoGCRooter *gcr = acx->autoGCRooters; gcr; gcr = gcr->down)
        gcr->trace(trc);

    if (acx->sharpObjectMap.depth > 0)
        js_TraceSharpMap(trc, &acx->sharpObjectMap);

    MarkValue(trc, acx->iterValue, "iterValue");
}

JS_REQUIRES_STACK void
MarkRuntime(JSTracer *trc)
{
    JSRuntime *rt = trc->context->runtime;

    if (rt->state != JSRTS_LANDING)
        MarkConservativeStackRoots(trc);

    for (RootRange r = rt->gcRootsHash.all(); !r.empty(); r.popFront())
        gc_root_traversal(trc, r.front());

    for (GCLocks::Range r = rt->gcLocksHash.all(); !r.empty(); r.popFront())
        gc_lock_traversal(r.front(), trc);

    js_TraceAtomState(trc);
    js_MarkTraps(trc);

    JSContext *iter = NULL;
    while (JSContext *acx = js_ContextIterator(rt, JS_TRUE, &iter))
        MarkContext(trc, acx);

#ifdef JS_TRACER
    for (JSCompartment **c = rt->compartments.begin(); c != rt->compartments.end(); ++c)
        if ((*c)->hasTraceMonitor())
            (*c)->traceMonitor()->mark(trc);
#endif

<<<<<<< HEAD
     for (ThreadDataIter i(rt); !i.empty(); i.popFront())
         i.threadData()->mark(trc);
 
     /*
      * We mark extra roots at the last thing so it can use use additional
      * colors to implement cycle collection.
      */
=======
    for (ThreadDataIter i(rt); !i.empty(); i.popFront())
        i.threadData()->mark(trc);

    /*
     * We mark extra roots at the last thing so it can use use additional
     * colors to implement cycle collection.
     */
>>>>>>> cb02d685
    if (rt->gcExtraRootsTraceOp)
        rt->gcExtraRootsTraceOp(trc, rt->gcExtraRootsData);
}

void
TriggerGC(JSRuntime *rt)
{
    JS_ASSERT(!rt->gcRunning);
    if (rt->gcIsNeeded)
        return;

    /*
     * Trigger the GC when it is safe to call an operation callback on any
     * thread.
     */
    rt->gcIsNeeded = true;
    rt->gcTriggerCompartment = NULL;
    TriggerAllOperationCallbacks(rt);
}

void
TriggerCompartmentGC(JSCompartment *comp)
{
    JSRuntime *rt = comp->rt;
    JS_ASSERT(!rt->gcRunning);
    GCREASON(COMPARTMENT);

    if (rt->gcZeal()) {
        TriggerGC(rt);
        return;
    }

    if (rt->gcMode != JSGC_MODE_COMPARTMENT || comp == rt->atomsCompartment) {
        /* We can't do a compartmental GC of the default compartment. */
        TriggerGC(rt);
        return;
    }

    if (rt->gcIsNeeded) {
        /* If we need to GC more than one compartment, run a full GC. */
        if (rt->gcTriggerCompartment != comp)
            rt->gcTriggerCompartment = NULL;
        return;
    }

    if (rt->gcBytes > 8192 && rt->gcBytes >= 3 * (rt->gcTriggerBytes / 2)) {
        /* If we're using significantly more than our quota, do a full GC. */
        TriggerGC(rt);
        return;
    }

    /*
     * Trigger the GC when it is safe to call an operation callback on any
     * thread.
     */
    rt->gcIsNeeded = true;
    rt->gcTriggerCompartment = comp;
    TriggerAllOperationCallbacks(comp->rt);
}

void
MaybeGC(JSContext *cx)
{
    JSRuntime *rt = cx->runtime;

    if (rt->gcZeal()) {
        GCREASON(MAYBEGC);
        js_GC(cx, NULL, GC_NORMAL);
        return;
    }

    JSCompartment *comp = cx->compartment;
    if (rt->gcIsNeeded) {
        GCREASON(MAYBEGC);
        js_GC(cx, (comp == rt->gcTriggerCompartment) ? comp : NULL, GC_NORMAL);
        return;
    }

    if (comp->gcBytes > 8192 && comp->gcBytes >= 3 * (comp->gcTriggerBytes / 4)) {
        GCREASON(MAYBEGC);
        js_GC(cx, (rt->gcMode == JSGC_MODE_COMPARTMENT) ? comp : NULL, GC_NORMAL);
        return;
    }

    /*
     * On 32 bit setting gcNextFullGCTime below is not atomic and a race condition
     * could trigger an GC. We tolerate this.
     */
    int64 now = PRMJ_Now();
    if (rt->gcNextFullGCTime && rt->gcNextFullGCTime <= now) {
        if (rt->gcChunkAllocationSinceLastGC || rt->gcChunksWaitingToExpire) {
            GCREASON(MAYBEGC);
            js_GC(cx, NULL, GC_SHRINK);
        } else {
            rt->gcNextFullGCTime = now + GC_IDLE_FULL_SPAN;
        }
    }
}

} /* namespace js */

void
js_DestroyScriptsToGC(JSContext *cx, JSCompartment *comp)
{
    JSScript **listp, *script;

    for (size_t i = 0; i != JS_ARRAY_LENGTH(comp->scriptsToGC); ++i) {
        listp = &comp->scriptsToGC[i];
        while ((script = *listp) != NULL) {
            *listp = script->u.nextToGC;
            script->u.nextToGC = NULL;
            js_DestroyCachedScript(cx, script);
        }
    }
}

void
JSCompartment::finalizeObjectArenaLists(JSContext *cx)
{
    arenas[FINALIZE_OBJECT0]. finalizeNow<JSObject>(cx);
    arenas[FINALIZE_OBJECT2]. finalizeNow<JSObject_Slots2>(cx);
    arenas[FINALIZE_OBJECT4]. finalizeNow<JSObject_Slots4>(cx);
    arenas[FINALIZE_OBJECT8]. finalizeNow<JSObject_Slots8>(cx);
    arenas[FINALIZE_OBJECT12].finalizeNow<JSObject_Slots12>(cx);
    arenas[FINALIZE_OBJECT16].finalizeNow<JSObject_Slots16>(cx);
    arenas[FINALIZE_FUNCTION].finalizeNow<JSFunction>(cx);

#ifdef JS_THREADSAFE
    arenas[FINALIZE_OBJECT0_BACKGROUND]. finalizeLater<JSObject>(cx);
    arenas[FINALIZE_OBJECT2_BACKGROUND]. finalizeLater<JSObject_Slots2>(cx);
    arenas[FINALIZE_OBJECT4_BACKGROUND]. finalizeLater<JSObject_Slots4>(cx);
    arenas[FINALIZE_OBJECT8_BACKGROUND]. finalizeLater<JSObject_Slots8>(cx);
    arenas[FINALIZE_OBJECT12_BACKGROUND].finalizeLater<JSObject_Slots12>(cx);
    arenas[FINALIZE_OBJECT16_BACKGROUND].finalizeLater<JSObject_Slots16>(cx);
#endif

#if JS_HAS_XML_SUPPORT
    arenas[FINALIZE_XML].finalizeNow<JSXML>(cx);
#endif
}

void
JSCompartment::finalizeStringArenaLists(JSContext *cx)
{
#ifdef JS_THREADSAFE
    arenas[FINALIZE_SHORT_STRING].finalizeLater<JSShortString>(cx);
    arenas[FINALIZE_STRING].finalizeLater<JSString>(cx);
#else
    arenas[FINALIZE_SHORT_STRING].finalizeNow<JSShortString>(cx);
    arenas[FINALIZE_STRING].finalizeNow<JSString>(cx);
#endif
    arenas[FINALIZE_EXTERNAL_STRING].finalizeNow<JSExternalString>(cx);
}

void
JSCompartment::finalizeShapeArenaLists(JSContext *cx)
{
    arenas[FINALIZE_SHAPE].finalizeNow<Shape>(cx);
}

#ifdef JS_THREADSAFE

namespace js {

bool
GCHelperThread::init(JSRuntime *rt)
{
    if (!(wakeup = PR_NewCondVar(rt->gcLock)))
        return false;
    if (!(sweepingDone = PR_NewCondVar(rt->gcLock)))
        return false;

    thread = PR_CreateThread(PR_USER_THREAD, threadMain, rt, PR_PRIORITY_NORMAL,
                             PR_LOCAL_THREAD, PR_JOINABLE_THREAD, 0);
    return !!thread;

}

void
GCHelperThread::finish(JSRuntime *rt)
{
    PRThread *join = NULL;
    {
        AutoLockGC lock(rt);
        if (thread && !shutdown) {
            shutdown = true;
            PR_NotifyCondVar(wakeup);
            join = thread;
        }
    }
    if (join) {
        /* PR_DestroyThread is not necessary. */
        PR_JoinThread(join);
    }
    if (wakeup)
        PR_DestroyCondVar(wakeup);
    if (sweepingDone)
        PR_DestroyCondVar(sweepingDone);
}

/* static */
void
GCHelperThread::threadMain(void *arg)
{
    JSRuntime *rt = static_cast<JSRuntime *>(arg);
    rt->gcHelperThread.threadLoop(rt);
}

void
GCHelperThread::threadLoop(JSRuntime *rt)
{
    AutoLockGC lock(rt);
    while (!shutdown) {
        /*
         * Sweeping can be true here on the first iteration if a GC and the
         * corresponding startBackgroundSweep call happen before this thread
         * has a chance to run.
         */
        if (!sweeping)
            PR_WaitCondVar(wakeup, PR_INTERVAL_NO_TIMEOUT);
        if (sweeping) {
            AutoUnlockGC unlock(rt);
            doSweep();
        }
        sweeping = false;
        PR_NotifyAllCondVar(sweepingDone);
    }
}

void
GCHelperThread::startBackgroundSweep(JSRuntime *rt, JSGCInvocationKind gckind)
{
    /* The caller takes the GC lock. */
    JS_ASSERT(!sweeping);
    lastGCKind = gckind;
    sweeping = true;
    PR_NotifyCondVar(wakeup);
}

void
GCHelperThread::waitBackgroundSweepEnd(JSRuntime *rt, bool gcUnlocked)
{
    Maybe<AutoLockGC> lock;
    if (gcUnlocked)
        lock.construct(rt);
    while (sweeping)
        PR_WaitCondVar(sweepingDone, PR_INTERVAL_NO_TIMEOUT);
}

JS_FRIEND_API(void)
GCHelperThread::replenishAndFreeLater(void *ptr)
{
    JS_ASSERT(freeCursor == freeCursorEnd);
    do {
        if (freeCursor && !freeVector.append(freeCursorEnd - FREE_ARRAY_LENGTH))
            break;
        freeCursor = (void **) OffTheBooks::malloc_(FREE_ARRAY_SIZE);
        if (!freeCursor) {
            freeCursorEnd = NULL;
            break;
        }
        freeCursorEnd = freeCursor + FREE_ARRAY_LENGTH;
        *freeCursor++ = ptr;
        return;
    } while (false);
    Foreground::free_(ptr);
}

void
GCHelperThread::doSweep()
{
    JS_ASSERT(cx);
    for (ArenaHeader **i = finalizeVector.begin(); i != finalizeVector.end(); ++i)
        ArenaList::backgroundFinalize(cx, *i);
    finalizeVector.resize(0);
    ExpireGCChunks(cx->runtime, lastGCKind);
    cx = NULL;

    if (freeCursor) {
        void **array = freeCursorEnd - FREE_ARRAY_LENGTH;
        freeElementsAndArray(array, freeCursor);
        freeCursor = freeCursorEnd = NULL;
    } else {
        JS_ASSERT(!freeCursorEnd);
    }
    for (void ***iter = freeVector.begin(); iter != freeVector.end(); ++iter) {
        void **array = *iter;
        freeElementsAndArray(array, array + FREE_ARRAY_LENGTH);
    }
    freeVector.resize(0);
}

}

#endif /* JS_THREADSAFE */

static void
SweepCrossCompartmentWrappers(JSContext *cx)
{
    JSRuntime *rt = cx->runtime;
    /*
     * Figure out how much JIT code should be released from inactive compartments.
     * If multiple eighth-lives have passed, compound the release interval linearly;
     * if enough time has passed, all inactive JIT code will be released.
     */
    uint32 releaseInterval = 0;
    int64 now = PRMJ_Now();
    if (now >= rt->gcJitReleaseTime) {
        releaseInterval = 8;
        while (now >= rt->gcJitReleaseTime) {
            if (--releaseInterval == 1)
                rt->gcJitReleaseTime = now;
            rt->gcJitReleaseTime += JIT_SCRIPT_EIGHTH_LIFETIME;
        }
    }

    /*
     * Sweep the compartment:
     * (1) Remove dead wrappers from the compartment map.
     * (2) Finalize any unused empty shapes.
     * (3) Sweep the trace JIT of unused code.
     * (4) Sweep the method JIT ICs and release infrequently used JIT code.
     */
    for (JSCompartment **c = rt->compartments.begin(); c != rt->compartments.end(); ++c)
        (*c)->sweep(cx, releaseInterval);
}

static void
SweepCompartments(JSContext *cx, JSGCInvocationKind gckind)
{
    JSRuntime *rt = cx->runtime;
    JSCompartmentCallback callback = rt->compartmentCallback;

    /* Skip the atomsCompartment. */
    JSCompartment **read = rt->compartments.begin() + 1;
    JSCompartment **end = rt->compartments.end();
    JSCompartment **write = read;
    JS_ASSERT(rt->compartments.length() >= 1);
    JS_ASSERT(*rt->compartments.begin() == rt->atomsCompartment);

    while (read < end) {
        JSCompartment *compartment = *read++;

        if (!compartment->hold &&
            (compartment->arenaListsAreEmpty() || gckind == GC_LAST_CONTEXT))
        {
            compartment->freeLists.checkEmpty();
            if (callback)
                JS_ALWAYS_TRUE(callback(cx, compartment, JSCOMPARTMENT_DESTROY));
            if (compartment->principals)
                JSPRINCIPALS_DROP(cx, compartment->principals);
            cx->delete_(compartment);
            continue;
        }
        *write++ = compartment;
    }
    rt->compartments.resize(write - rt->compartments.begin());
}

/*
 * Perform mark-and-sweep GC.
 *
 * In a JS_THREADSAFE build, the calling thread must be rt->gcThread and each
 * other thread must be either outside all requests or blocked waiting for GC
 * to finish. Note that the caller does not hold rt->gcLock.
 * If comp is set, we perform a single-compartment GC.
 */
static void
MarkAndSweep(JSContext *cx, JSCompartment *comp, JSGCInvocationKind gckind GCTIMER_PARAM)
{
    JS_ASSERT_IF(comp, gckind != GC_LAST_CONTEXT);
    JS_ASSERT_IF(comp, comp != comp->rt->atomsCompartment);
    JS_ASSERT_IF(comp, comp->rt->gcMode == JSGC_MODE_COMPARTMENT);

    JSRuntime *rt = cx->runtime;
    rt->gcNumber++;

    /* Clear gcIsNeeded now, when we are about to start a normal GC cycle. */
    rt->gcIsNeeded = false;
    rt->gcTriggerCompartment = NULL;

    /* Reset malloc counter. */
    rt->resetGCMallocBytes();

    /*
     * Reset the property cache's type id generator so we can compress ids.
     * Same for the protoHazardShape proxy-shape standing in for all object
     * prototypes having readonly or setter properties.
     */
    if (rt->shapeGen & SHAPE_OVERFLOW_BIT || (rt->gcZeal() && !rt->gcCurrentCompartment)) {
        rt->gcRegenShapes = true;
        rt->shapeGen = 0;
        rt->protoHazardShape = 0;
    }

    if (rt->gcCurrentCompartment) {
        rt->gcCurrentCompartment->purge(cx);
    } else {
        for (JSCompartment **c = rt->compartments.begin(); c != rt->compartments.end(); ++c)
            (*c)->purge(cx);
    }

    js_PurgeThreads(cx);
    {
        JSContext *iter = NULL;
        while (JSContext *acx = js_ContextIterator(rt, JS_TRUE, &iter))
            acx->purge();
    }

    JS_ASSERT_IF(comp, !rt->gcRegenShapes);

    /*
     * Mark phase.
     */
    GCTIMESTAMP(startMark);
    GCMarker gcmarker(cx);
    JS_ASSERT(IS_GC_MARKING_TRACER(&gcmarker));
    JS_ASSERT(gcmarker.getMarkColor() == BLACK);
    rt->gcMarkingTracer = &gcmarker;

    for (GCChunkSet::Range r(rt->gcChunkSet.all()); !r.empty(); r.popFront())
        r.front()->bitmap.clear();

    for (GCChunkSet::Range r(rt->gcSystemChunkSet.all()); !r.empty(); r.popFront())
        r.front()->bitmap.clear();

    if (comp) {
        for (JSCompartment **c = rt->compartments.begin(); c != rt->compartments.end(); ++c)
            (*c)->markCrossCompartmentWrappers(&gcmarker);
    } else {
        js_MarkScriptFilenames(rt);
    }

    MarkRuntime(&gcmarker);

    gcmarker.drainMarkStack();

    /*
     * Mark weak roots.
     */
    while (true) {
        if (!js_TraceWatchPoints(&gcmarker) && !WeakMapBase::markAllIteratively(&gcmarker))
            break;
        gcmarker.drainMarkStack();
    }

    rt->gcMarkingTracer = NULL;

    if (rt->gcCallback)
        (void) rt->gcCallback(cx, JSGC_MARK_END);

#ifdef DEBUG
    /* Make sure that we didn't mark an object in another compartment */
    if (comp) {
        for (JSCompartment **c = rt->compartments.begin(); c != rt->compartments.end(); ++c)
            JS_ASSERT_IF(*c != comp && *c != rt->atomsCompartment, checkArenaListAllUnmarked(*c));
    }
#endif

    /*
     * Sweep phase.
     *
     * Finalize as we sweep, outside of rt->gcLock but with rt->gcRunning set
     * so that any attempt to allocate a GC-thing from a finalizer will fail,
     * rather than nest badly and leave the unmarked newborn to be swept.
     *
     * We first sweep atom state so we can use IsAboutToBeFinalized on
     * JSString held in a hashtable to check if the hashtable entry can be
     * freed. Note that even after the entry is freed, JSObject finalizers can
     * continue to access the corresponding JSString* assuming that they are
     * unique. This works since the atomization API must not be called during
     * the GC.
     */
    GCTIMESTAMP(startSweep);

    /* Finalize unreachable (key,value) pairs in all weak maps. */
    WeakMapBase::sweepAll(&gcmarker);

    js_SweepAtomState(cx);

    /* Finalize watch points associated with unreachable objects. */
    js_SweepWatchPoints(cx);

    /*
     * We finalize objects before other GC things to ensure that object's finalizer
     * can access them even if they will be freed. Sweep the runtime's property trees
     * after finalizing objects, in case any had watchpoints referencing tree nodes.
     * Do this before sweeping compartments, so that we sweep all shapes in
     * unreachable compartments.
     */
    if (comp) {
        comp->sweep(cx, 0);
        comp->finalizeObjectArenaLists(cx);
        GCTIMESTAMP(sweepObjectEnd);
        comp->finalizeStringArenaLists(cx);
        GCTIMESTAMP(sweepStringEnd);
        comp->finalizeShapeArenaLists(cx);
        GCTIMESTAMP(sweepShapeEnd);
    } else {
        SweepCrossCompartmentWrappers(cx);
        for (JSCompartment **c = rt->compartments.begin(); c != rt->compartments.end(); c++)
            (*c)->finalizeObjectArenaLists(cx);

        GCTIMESTAMP(sweepObjectEnd);

        for (JSCompartment **c = rt->compartments.begin(); c != rt->compartments.end(); c++)
            (*c)->finalizeStringArenaLists(cx);

        GCTIMESTAMP(sweepStringEnd);

        for (JSCompartment **c = rt->compartments.begin(); c != rt->compartments.end(); c++)
            (*c)->finalizeShapeArenaLists(cx);

        GCTIMESTAMP(sweepShapeEnd);
    }

#ifdef DEBUG
     PropertyTree::dumpShapes(cx);
#endif

    if (!comp) {
        SweepCompartments(cx, gckind);

        /*
         * Sweep script filenames after sweeping functions in the generic loop
         * above. In this way when a scripted function's finalizer destroys the
         * script and calls rt->destroyScriptHook, the hook can still access the
         * script's filename. See bug 323267.
         */
        js_SweepScriptFilenames(rt);
    }

#ifndef JS_THREADSAFE
    /*
     * Destroy arenas after we finished the sweeping so finalizers can safely
     * use IsAboutToBeFinalized().
     * This is done on the GCHelperThread if JS_THREADSAFE is defined.
     */
    ExpireGCChunks(rt, gckind);
#endif
    GCTIMESTAMP(sweepDestroyEnd);

    if (rt->gcCallback)
        (void) rt->gcCallback(cx, JSGC_FINALIZE_END);
#ifdef DEBUG_srcnotesize
  { extern void DumpSrcNoteSizeHist();
    DumpSrcNoteSizeHist();
    printf("GC HEAP SIZE %lu\n", (unsigned long)rt->gcBytes);
  }
#endif
}

#ifdef JS_THREADSAFE

/*
 * If the GC is running and we're called on another thread, wait for this GC
 * activation to finish. We can safely wait here without fear of deadlock (in
 * the case where we are called within a request on another thread's context)
 * because the GC doesn't set rt->gcRunning until after it has waited for all
 * active requests to end.
 *
 * We call here js_CurrentThreadId() after checking for rt->gcState to avoid
 * an expensive call when the GC is not running.
 */
void
js_WaitForGC(JSRuntime *rt)
{
    if (rt->gcRunning && rt->gcThread->id != js_CurrentThreadId()) {
        do {
            JS_AWAIT_GC_DONE(rt);
        } while (rt->gcRunning);
    }
}

/*
 * GC is running on another thread. Temporarily suspend all requests running
 * on the current thread and wait until the GC is done.
 */
static void
LetOtherGCFinish(JSContext *cx)
{
    JSRuntime *rt = cx->runtime;
    JS_ASSERT(rt->gcThread);
    JS_ASSERT(cx->thread() != rt->gcThread);

    size_t requestDebit = cx->thread()->data.requestDepth ? 1 : 0;
    JS_ASSERT(requestDebit <= rt->requestCount);
#ifdef JS_TRACER
    JS_ASSERT_IF(requestDebit == 0, !JS_ON_TRACE(cx));
#endif
    if (requestDebit != 0) {
#ifdef JS_TRACER
        if (JS_ON_TRACE(cx)) {
            /*
             * Leave trace before we decrease rt->requestCount and notify the
             * GC. Otherwise the GC may start immediately after we unlock while
             * this thread is still on trace.
             */
            AutoUnlockGC unlock(rt);
            LeaveTrace(cx);
        }
#endif
        rt->requestCount -= requestDebit;
        if (rt->requestCount == 0)
            JS_NOTIFY_REQUEST_DONE(rt);

        /*
         * Update the native stack before we wait so the GC thread see the
         * correct stack bounds.
         */
        RecordNativeStackTopForGC(cx);
    }

    /*
     * Check that we did not release the GC lock above and let the GC to
     * finish before we wait.
     */
    JS_ASSERT(rt->gcThread);

    /*
     * Wait for GC to finish on the other thread, even if requestDebit is 0
     * and even if GC has not started yet because the gcThread is waiting in
     * AutoGCSession. This ensures that js_GC never returns without a full GC
     * cycle happening.
     */
    do {
        JS_AWAIT_GC_DONE(rt);
    } while (rt->gcThread);

    rt->requestCount += requestDebit;
}

#endif

class AutoGCSession {
  public:
    explicit AutoGCSession(JSContext *cx);
    ~AutoGCSession();

  private:
    JSContext   *context;

    /* Disable copy constructor or assignments */
    AutoGCSession(const AutoGCSession&);
    void operator=(const AutoGCSession&);
};

/*
 * Start a new GC session. Together with LetOtherGCFinish this function
 * contains the rendezvous algorithm by which we stop the world for GC.
 *
 * This thread becomes the GC thread. Wait for all other threads to quiesce.
 * Then set rt->gcRunning and return.
 */
AutoGCSession::AutoGCSession(JSContext *cx)
  : context(cx)
{
    JSRuntime *rt = cx->runtime;

#ifdef JS_THREADSAFE
    if (rt->gcThread && rt->gcThread != cx->thread())
        LetOtherGCFinish(cx);
#endif

    JS_ASSERT(!rt->gcRunning);

#ifdef JS_THREADSAFE
    /* No other thread is in GC, so indicate that we're now in GC. */
    JS_ASSERT(!rt->gcThread);
    rt->gcThread = cx->thread();

    /*
     * Notify operation callbacks on other threads, which will give them a
     * chance to yield their requests. Threads without requests perform their
     * callback at some later point, which then will be unnecessary, but
     * harmless.
     */
    for (JSThread::Map::Range r = rt->threads.all(); !r.empty(); r.popFront()) {
        JSThread *thread = r.front().value;
        if (thread != cx->thread())
            thread->data.triggerOperationCallback(rt);
    }

    /*
     * Discount the request on the current thread from contributing to
     * rt->requestCount before we wait for all other requests to finish.
     * JS_NOTIFY_REQUEST_DONE, which will wake us up, is only called on
     * rt->requestCount transitions to 0.
     */
    size_t requestDebit = cx->thread()->data.requestDepth ? 1 : 0;
    JS_ASSERT(requestDebit <= rt->requestCount);
    if (requestDebit != rt->requestCount) {
        rt->requestCount -= requestDebit;

        do {
            JS_AWAIT_REQUEST_DONE(rt);
        } while (rt->requestCount > 0);
        rt->requestCount += requestDebit;
    }

#endif /* JS_THREADSAFE */

    /*
     * Set rt->gcRunning here within the GC lock, and after waiting for any
     * active requests to end. This way js_WaitForGC called outside a request
     * would not block on the GC that is waiting for other requests to finish
     * with rt->gcThread set while JS_BeginRequest would do such wait.
     */
    rt->gcRunning = true;
}

/* End the current GC session and allow other threads to proceed. */
AutoGCSession::~AutoGCSession()
{
    JSRuntime *rt = context->runtime;
    rt->gcRunning = false;
#ifdef JS_THREADSAFE
    JS_ASSERT(rt->gcThread == context->thread());
    rt->gcThread = NULL;
    JS_NOTIFY_GC_DONE(rt);
#endif
}

/*
 * GC, repeatedly if necessary, until we think we have not created any new
 * garbage and no other threads are demanding more GC. We disable inlining
 * to ensure that the bottom of the stack with possible GC roots recorded in
 * js_GC excludes any pointers we use during the marking implementation.
 */
static JS_NEVER_INLINE void
GCCycle(JSContext *cx, JSCompartment *comp, JSGCInvocationKind gckind  GCTIMER_PARAM)
{
    JSRuntime *rt = cx->runtime;

    /*
     * Recursive GC is no-op and a call from another thread waits the started
     * GC cycle to finish.
     */
    if (rt->gcMarkAndSweep) {
#ifdef JS_THREADSAFE
        JS_ASSERT(rt->gcThread);
        if (rt->gcThread != cx->thread()) {
            /* We do not return until another GC finishes. */
            LetOtherGCFinish(cx);
        }
#endif
        return;
    }

    AutoGCSession gcsession(cx);

    /*
     * Don't GC if any thread is reporting an OOM. We check the flag after we
     * have set up the GC session and know that the thread that reported OOM
     * is either the current thread or waits for the GC to complete on this
     * thread.
     */
    if (rt->inOOMReport) {
        JS_ASSERT(gckind != GC_LAST_CONTEXT);
        return;
    }

    /*
     * We should not be depending on cx->compartment in the GC, so set it to
     * NULL to look for violations.
     */
    SwitchToCompartment sc(cx, (JSCompartment *)NULL);

    JS_ASSERT(!rt->gcCurrentCompartment);
    rt->gcCurrentCompartment = comp;

    rt->gcMarkAndSweep = true;
    {
        AutoUnlockGC unlock(rt);

#ifdef JS_THREADSAFE
        /*
         * As we about to purge caches and clear the mark bits we must wait
         * for any background finalization to finish.
         */
        JS_ASSERT(!cx->gcBackgroundFree);
        rt->gcHelperThread.waitBackgroundSweepEnd(rt);
        if (gckind != GC_LAST_CONTEXT && rt->state != JSRTS_LANDING) {
            cx->gcBackgroundFree = &rt->gcHelperThread;
            cx->gcBackgroundFree->setContext(cx);
        }
#endif
        MarkAndSweep(cx, comp, gckind  GCTIMER_ARG);
    }

#ifdef JS_THREADSAFE
    if (gckind != GC_LAST_CONTEXT && rt->state != JSRTS_LANDING) {
        JS_ASSERT(cx->gcBackgroundFree == &rt->gcHelperThread);
        cx->gcBackgroundFree = NULL;
        rt->gcHelperThread.startBackgroundSweep(rt, gckind);
    } else {
        JS_ASSERT(!cx->gcBackgroundFree);
    }
#endif

    rt->gcMarkAndSweep = false;
    rt->gcRegenShapes = false;
    rt->setGCLastBytes(rt->gcBytes, gckind);
    rt->gcCurrentCompartment = NULL;
    rt->gcWeakMapList = NULL;

    for (JSCompartment **c = rt->compartments.begin(); c != rt->compartments.end(); ++c)
        (*c)->setGCLastBytes((*c)->gcBytes, gckind);
}

void
js_GC(JSContext *cx, JSCompartment *comp, JSGCInvocationKind gckind)
{
    JSRuntime *rt = cx->runtime;

    /*
     * Don't collect garbage if the runtime isn't up, and cx is not the last
     * context in the runtime.  The last context must force a GC, and nothing
     * should suppress that final collection or there may be shutdown leaks,
     * or runtime bloat until the next context is created.
     */
    if (rt->state != JSRTS_UP && gckind != GC_LAST_CONTEXT)
        return;

    if (JS_ON_TRACE(cx)) {
        JS_ASSERT(gckind != GC_LAST_CONTEXT);
        return;
    }

    RecordNativeStackTopForGC(cx);

    GCTIMER_BEGIN(rt, comp);

    do {
        /*
         * Let the API user decide to defer a GC if it wants to (unless this
         * is the last context).  Invoke the callback regardless. Sample the
         * callback in case we are freely racing with a JS_SetGCCallback{,RT}
         * on another thread.
         */
        if (JSGCCallback callback = rt->gcCallback) {
            if (!callback(cx, JSGC_BEGIN) && gckind != GC_LAST_CONTEXT)
                return;
        }

        {
#ifdef JS_THREADSAFE
            rt->gcHelperThread.waitBackgroundSweepEnd(rt);
#endif
            /* Lock out other GC allocator and collector invocations. */
            AutoLockGC lock(rt);
            rt->gcPoke = false;
            GCCycle(cx, comp, gckind  GCTIMER_ARG);
        }

        /* We re-sample the callback again as the finalizers can change it. */
        if (JSGCCallback callback = rt->gcCallback)
            (void) callback(cx, JSGC_END);

        /*
         * On shutdown, iterate until finalizers or the JSGC_END callback
         * stop creating garbage.
         */
    } while (gckind == GC_LAST_CONTEXT && rt->gcPoke);

    rt->gcNextFullGCTime = PRMJ_Now() + GC_IDLE_FULL_SPAN;

    rt->gcChunkAllocationSinceLastGC = false;
    GCTIMER_END(gckind == GC_LAST_CONTEXT);
}

namespace js {

class AutoCopyFreeListToArenas {
    JSRuntime *rt;

  public:
    AutoCopyFreeListToArenas(JSRuntime *rt)
      : rt(rt) {
        for (JSCompartment **c = rt->compartments.begin(); c != rt->compartments.end(); ++c)
            (*c)->freeLists.copyToArenas();
    }

    ~AutoCopyFreeListToArenas() {
        for (JSCompartment **c = rt->compartments.begin(); c != rt->compartments.end(); ++c)
            (*c)->freeLists.clearInArenas();
    }
};

void
TraceRuntime(JSTracer *trc)
{
    LeaveTrace(trc->context);

#ifdef JS_THREADSAFE
    {
        JSContext *cx = trc->context;
        JSRuntime *rt = cx->runtime;
        if (rt->gcThread != cx->thread()) {
            AutoLockGC lock(rt);
            AutoGCSession gcsession(cx);

            rt->gcHelperThread.waitBackgroundSweepEnd(rt, false);
            AutoUnlockGC unlock(rt);

            AutoCopyFreeListToArenas copy(rt);
            RecordNativeStackTopForGC(trc->context);
            MarkRuntime(trc);
            return;
        }
    }
#else
    AutoCopyFreeListToArenas copy(trc->context->runtime);
    RecordNativeStackTopForGC(trc->context);
#endif

    /*
     * Calls from inside a normal GC or a recursive calls are OK and do not
     * require session setup.
     */
    MarkRuntime(trc);
}

void
IterateCompartmentsArenasCells(JSContext *cx, void *data,
                               IterateCompartmentCallback compartmentCallback, 
                               IterateArenaCallback arenaCallback,
                               IterateCellCallback cellCallback)
{
    CHECK_REQUEST(cx);

    LeaveTrace(cx);

    JSRuntime *rt = cx->runtime;
    JS_ASSERT(!rt->gcRunning);

    AutoLockGC lock(rt);
    AutoGCSession gcsession(cx);
#ifdef JS_THREADSAFE
    rt->gcHelperThread.waitBackgroundSweepEnd(rt, false);
#endif
    AutoUnlockGC unlock(rt);

    AutoCopyFreeListToArenas copy(rt);
    for (JSCompartment **c = rt->compartments.begin(); c != rt->compartments.end(); ++c) {
        JSCompartment *compartment = *c;
        (*compartmentCallback)(cx, data, compartment);

        for (unsigned thingKind = 0; thingKind < FINALIZE_LIMIT; thingKind++) {
            size_t traceKind = GetFinalizableTraceKind(thingKind);
            size_t thingSize = GCThingSizeMap[thingKind];
            ArenaHeader *aheader = compartment->arenas[thingKind].getHead();

            for (; aheader; aheader = aheader->next) {
                Arena *arena = aheader->getArena();
                (*arenaCallback)(cx, data, arena, traceKind, thingSize);
                FreeSpan firstSpan(aheader->getFirstFreeSpan());
                FreeSpan *span = &firstSpan;

                for (uintptr_t thing = arena->thingsStart(thingSize); ; thing += thingSize) {
                    JS_ASSERT(thing <= arena->thingsEnd());
                    if (thing == span->start) {
                        if (!span->hasNext())
                            break;
                        thing = span->end;
                        span = span->nextSpan();
                    } else {
                        (*cellCallback)(cx, data, reinterpret_cast<void *>(thing), traceKind,
                                        thingSize);
                    }
                }
            }
        }
    }
}

namespace gc {

JSCompartment *
NewCompartment(JSContext *cx, JSPrincipals *principals)
{
    JSRuntime *rt = cx->runtime;
    JSCompartment *compartment = cx->new_<JSCompartment>(rt);
    if (compartment && compartment->init()) {
        compartment->systemGCChunks = principals && !strcmp(principals->codebase, "[System Principal]");
        if (principals) {
            compartment->principals = principals;
            JSPRINCIPALS_HOLD(cx, principals);
        }

        compartment->setGCLastBytes(8192, GC_NORMAL);

        /*
         * Before reporting the OOM condition, |lock| needs to be cleaned up,
         * hence the scoping.
         */
        {
            AutoLockGC lock(rt);
            if (rt->compartments.append(compartment))
                return compartment;
        }

        js_ReportOutOfMemory(cx);
    }
    Foreground::delete_(compartment);
    return NULL;
}

void
RunDebugGC(JSContext *cx)
{
#ifdef JS_GC_ZEAL
    if (IsGCAllowed(cx)) {
        JSRuntime *rt = cx->runtime;

        /*
         * If rt->gcDebugCompartmentGC is true, only GC the current
         * compartment. But don't GC the atoms compartment.
         */
        rt->gcTriggerCompartment = rt->gcDebugCompartmentGC ? cx->compartment : NULL;
        if (rt->gcTriggerCompartment == rt->atomsCompartment)
            rt->gcTriggerCompartment = NULL;

        RunLastDitchGC(cx);
    }
#endif
}

} /* namespace gc */

} /* namespace js */<|MERGE_RESOLUTION|>--- conflicted
+++ resolved
@@ -1845,15 +1845,6 @@
             (*c)->traceMonitor()->mark(trc);
 #endif
 
-<<<<<<< HEAD
-     for (ThreadDataIter i(rt); !i.empty(); i.popFront())
-         i.threadData()->mark(trc);
- 
-     /*
-      * We mark extra roots at the last thing so it can use use additional
-      * colors to implement cycle collection.
-      */
-=======
     for (ThreadDataIter i(rt); !i.empty(); i.popFront())
         i.threadData()->mark(trc);
 
@@ -1861,7 +1852,6 @@
      * We mark extra roots at the last thing so it can use use additional
      * colors to implement cycle collection.
      */
->>>>>>> cb02d685
     if (rt->gcExtraRootsTraceOp)
         rt->gcExtraRootsTraceOp(trc, rt->gcExtraRootsData);
 }
