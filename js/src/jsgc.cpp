--- conflicted
+++ resolved
@@ -4484,7 +4484,6 @@
 ReleaseAllJITCode(FreeOp *fop, JSCompartment *c, bool resetUseCounts)
 {
 #ifdef JS_METHODJIT
-<<<<<<< HEAD
     mjit::ClearAllFrames(c);
 
 # ifdef JS_ION
@@ -4506,14 +4505,6 @@
 # ifdef JS_ION
         ion::FinishInvalidation(fop, script);
 # endif
-=======
-    for (CompartmentsIter c(fop->runtime()); !c.done(); c.next()) {
-        mjit::ClearAllFrames(c);
-        for (CellIter i(c, FINALIZE_SCRIPT); !i.done(); i.next()) {
-            JSScript *script = i.get<JSScript>();
-            mjit::ReleaseScriptCode(fop, script);
-        }
->>>>>>> c0abbc39
     }
 #endif
 }
@@ -4525,7 +4516,7 @@
      * Kick all frames on the stack into the interpreter, and release all JIT
      * code in the compartment.
      */
-    for (GCCompartmentsIter c(fop->runtime()); !c.done(); c.next())
+    for (CompartmentsIter c(fop->runtime()); !c.done(); c.next())
         ReleaseAllJITCode(fop, c, resetUseCounts);
 }
 
