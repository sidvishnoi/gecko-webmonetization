--- conflicted
+++ resolved
@@ -44,12 +44,8 @@
     callerResumePoint_(NULL),
     callerBuilder_(NULL),
     oracle(oracle),
-<<<<<<< HEAD
     inspector(inspector),
-    inliningDepth(inliningDepth),
-=======
     inliningDepth_(inliningDepth),
->>>>>>> 257cd097
     failedBoundsCheck_(info->script()->failedBoundsCheck),
     failedShapeGuard_(info->script()->failedShapeGuard),
     lazyArguments_(NULL)
@@ -2982,12 +2978,8 @@
     AutoAccumulateExits aae(graph(), saveExits);
 
     // Build the graph.
-<<<<<<< HEAD
-    IonBuilder inlineBuilder(cx, &temp(), &graph(), &oracle, &inspector, info, inliningDepth + 1,
+    IonBuilder inlineBuilder(cx, &temp(), &graph(), &oracle, &inspector, info, inliningDepth_ + 1,
                              loopDepth_);
-=======
-    IonBuilder inlineBuilder(cx, &temp(), &graph(), &oracle, info, inliningDepth_ + 1, loopDepth_);
->>>>>>> 257cd097
     if (!inlineBuilder.buildInline(this, outerResumePoint, callInfo)) {
         JS_ASSERT(calleeScript->hasAnalysis());
 
