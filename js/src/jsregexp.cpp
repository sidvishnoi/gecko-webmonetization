/* -*- Mode: C++; tab-width: 8; indent-tabs-mode: nil; c-basic-offset: 4 -*-
 * vim: set sw=4 ts=8 et tw=99:
 *
 * ***** BEGIN LICENSE BLOCK *****
 * Version: MPL 1.1/GPL 2.0/LGPL 2.1
 *
 * The contents of this file are subject to the Mozilla Public License Version
 * 1.1 (the "License"); you may not use this file except in compliance with
 * the License. You may obtain a copy of the License at
 * http://www.mozilla.org/MPL/
 *
 * Software distributed under the License is distributed on an "AS IS" basis,
 * WITHOUT WARRANTY OF ANY KIND, either express or implied. See the License
 * for the specific language governing rights and limitations under the
 * License.
 *
 * The Original Code is Mozilla Communicator client code, released
 * March 31, 1998.
 *
 * The Initial Developer of the Original Code is
 * Netscape Communications Corporation.
 * Portions created by the Initial Developer are Copyright (C) 1998
 * the Initial Developer. All Rights Reserved.
 *
 * Contributor(s):
 *
 * Alternatively, the contents of this file may be used under the terms of
 * either of the GNU General Public License Version 2 or later (the "GPL"),
 * or the GNU Lesser General Public License Version 2.1 or later (the "LGPL"),
 * in which case the provisions of the GPL or the LGPL are applicable instead
 * of those above. If you wish to allow use of your version of this file only
 * under the terms of either the GPL or the LGPL, and not to allow others to
 * use your version of this file under the terms of the MPL, indicate your
 * decision by deleting the provisions above and replace them with the notice
 * and other provisions required by the GPL or the LGPL. If you do not delete
 * the provisions above, a recipient may use your version of this file under
 * the terms of any one of the MPL, the GPL or the LGPL.
 *
 * ***** END LICENSE BLOCK ***** */

/*
 * JS regular expressions, after Perl.
 */
#include <stdlib.h>
#include <string.h>
#include "jstypes.h"
#include "jsstdint.h"
#include "jsutil.h"
#include "jsapi.h"
#include "jscntxt.h"
#include "jsgc.h"
#include "jsnum.h"
#include "jsobj.h"
#include "jsregexp.h"
#include "jsstr.h"
#include "jsvector.h"

#include "jsinferinlines.h"
#include "jsobjinlines.h"
#include "jsregexpinlines.h"

#include "yarr/RegexParser.h"

#ifdef JS_TRACER
#include "jstracer.h"
using namespace avmplus;
using namespace nanojit;
#endif

using namespace js;
using namespace js::gc;
using namespace js::types;

/*
 * RegExpStatics allocates memory -- in order to keep the statics stored
 * per-global and not leak, we create a js::Class to wrap the C++ instance and
 * provide an appropriate finalizer. We store an instance of that js::Class in
 * a global reserved slot.
 */

static void
resc_finalize(JSContext *cx, JSObject *obj)
{
    RegExpStatics *res = static_cast<RegExpStatics *>(obj->getPrivate());
    cx->destroy<RegExpStatics>(res);
}

static void
resc_trace(JSTracer *trc, JSObject *obj)
{
    void *pdata = obj->getPrivate();
    JS_ASSERT(pdata);
    RegExpStatics *res = static_cast<RegExpStatics *>(pdata);
    res->mark(trc);
}

Class js::regexp_statics_class = {
    "RegExpStatics", 
    JSCLASS_HAS_PRIVATE | JSCLASS_MARK_IS_TRACE,
    PropertyStub,         /* addProperty */
    PropertyStub,         /* delProperty */
    PropertyStub,         /* getProperty */
    StrictPropertyStub,   /* setProperty */
    EnumerateStub,
    ResolveStub,
    ConvertStub,
    resc_finalize,
    NULL,                 /* reserved0   */
    NULL,                 /* checkAccess */
    NULL,                 /* call        */
    NULL,                 /* construct   */
    NULL,                 /* xdrObject   */
    NULL,                 /* hasInstance */
    JS_CLASS_TRACE(resc_trace)
};

/*
 * Replace the regexp internals of |obj| with |newRegExp|.
 * Decref the replaced regexp internals.
 * Note that the refcount of |newRegExp| is unchanged.
 */
static void
SwapObjectRegExp(JSContext *cx, JSObject *obj, AlreadyIncRefed<RegExp> newRegExp)
{
    RegExp *oldRegExp = RegExp::extractFrom(obj);
#ifdef DEBUG
    if (oldRegExp)
        assertSameCompartment(cx, obj, oldRegExp->compartment);
    assertSameCompartment(cx, obj, newRegExp->compartment);
#endif

    obj->setPrivate(newRegExp.get());
    obj->zeroRegExpLastIndex();
    if (oldRegExp)
        oldRegExp->decref(cx);
}

JSObject * JS_FASTCALL
js_CloneRegExpObject(JSContext *cx, JSObject *obj, JSObject *proto)
{
    JS_ASSERT(obj->getClass() == &js_RegExpClass);
    JS_ASSERT(proto);
    JS_ASSERT(proto->getClass() == &js_RegExpClass);

    JSObject *clone = NewNativeClassInstance(cx, &js_RegExpClass, proto, proto->getParent());
    if (!clone)
        return NULL;

    /* 
     * This clone functionality does not duplicate the JITted code blob, which is necessary for
     * cross-compartment cloning functionality.
     */
    assertSameCompartment(cx, obj, clone);

    RegExpStatics *res = cx->regExpStatics();
    RegExp *re = RegExp::extractFrom(obj);
    {
        uint32 origFlags = re->getFlags();
        uint32 staticsFlags = res->getFlags();
        if ((origFlags & staticsFlags) != staticsFlags) {
            /*
             * This regex is lacking flags from the statics, so we must recompile with the new
             * flags instead of increffing.
             */
            AlreadyIncRefed<RegExp> clone = RegExp::create(cx, re->getSource(), origFlags | staticsFlags);
            if (!clone)
                return NULL;
            re = clone.get();
        } else {
            re->incref(cx);
        }
    }
    JS_ASSERT(re);
    clone->setPrivate(re);
    clone->zeroRegExpLastIndex();
    return clone;
}

#ifdef JS_TRACER
JS_DEFINE_CALLINFO_3(extern, OBJECT, js_CloneRegExpObject, CONTEXT, OBJECT, OBJECT, 0,
                     ACCSET_STORE_ANY)
#endif

JSBool
js_ObjectIsRegExp(JSObject *obj)
{
    return obj->isRegExp();
}

/*
 * js::RegExp
 */

void
RegExp::handleYarrError(JSContext *cx, int error)
{
    switch (error) {
      case JSC::Yarr::NoError:
        JS_NOT_REACHED("Precondition violation: an error must have occurred.");
        return;
#define COMPILE_EMSG(__code, __msg) \
      case JSC::Yarr::__code: \
        JS_ReportErrorFlagsAndNumberUC(cx, JSREPORT_ERROR, js_GetErrorMessage, NULL, __msg); \
        return
      COMPILE_EMSG(PatternTooLarge, JSMSG_REGEXP_TOO_COMPLEX);
      COMPILE_EMSG(QuantifierOutOfOrder, JSMSG_BAD_QUANTIFIER);
      COMPILE_EMSG(QuantifierWithoutAtom, JSMSG_BAD_QUANTIFIER);
      COMPILE_EMSG(MissingParentheses, JSMSG_MISSING_PAREN);
      COMPILE_EMSG(ParenthesesUnmatched, JSMSG_UNMATCHED_RIGHT_PAREN);
      COMPILE_EMSG(ParenthesesTypeInvalid, JSMSG_BAD_QUANTIFIER); /* "(?" with bad next char */
      COMPILE_EMSG(CharacterClassUnmatched, JSMSG_BAD_CLASS_RANGE);
      COMPILE_EMSG(CharacterClassOutOfOrder, JSMSG_BAD_CLASS_RANGE);
      COMPILE_EMSG(CharacterClassRangeSingleChar, JSMSG_BAD_CLASS_RANGE);
      COMPILE_EMSG(EscapeUnterminated, JSMSG_TRAILING_SLASH);
      COMPILE_EMSG(QuantifierTooLarge, JSMSG_BAD_QUANTIFIER);
      COMPILE_EMSG(HitRecursionLimit, JSMSG_REGEXP_TOO_COMPLEX);
#undef COMPILE_EMSG
      default:
        JS_NOT_REACHED("Precondition violation: unknown Yarr error code.");
    }
}

void
RegExp::handlePCREError(JSContext *cx, int error)
{
#define REPORT(msg_) \
    JS_ReportErrorFlagsAndNumberUC(cx, JSREPORT_ERROR, js_GetErrorMessage, NULL, msg_); \
    return
    switch (error) {
      case -2: REPORT(JSMSG_REGEXP_TOO_COMPLEX);
      case 0: JS_NOT_REACHED("Precondition violation: an error must have occurred.");
      case 1: REPORT(JSMSG_TRAILING_SLASH);
      case 2: REPORT(JSMSG_TRAILING_SLASH);
      case 3: REPORT(JSMSG_REGEXP_TOO_COMPLEX);
      case 4: REPORT(JSMSG_BAD_QUANTIFIER);
      case 5: REPORT(JSMSG_BAD_QUANTIFIER);
      case 6: REPORT(JSMSG_BAD_CLASS_RANGE);
      case 7: REPORT(JSMSG_REGEXP_TOO_COMPLEX);
      case 8: REPORT(JSMSG_BAD_CLASS_RANGE);
      case 9: REPORT(JSMSG_BAD_QUANTIFIER);
      case 10: REPORT(JSMSG_UNMATCHED_RIGHT_PAREN);
      case 11: REPORT(JSMSG_REGEXP_TOO_COMPLEX);
      case 12: REPORT(JSMSG_UNMATCHED_RIGHT_PAREN);
      case 13: REPORT(JSMSG_REGEXP_TOO_COMPLEX);
      case 14: REPORT(JSMSG_MISSING_PAREN);
      case 15: REPORT(JSMSG_BAD_BACKREF);
      case 16: REPORT(JSMSG_REGEXP_TOO_COMPLEX);
      case 17: REPORT(JSMSG_REGEXP_TOO_COMPLEX);
      default:
        JS_NOT_REACHED("Precondition violation: unknown PCRE error code.");
    }
#undef REPORT
}

bool
RegExp::parseFlags(JSContext *cx, JSString *flagStr, uintN *flagsOut)
{
    size_t n = flagStr->length();
    const jschar *s = flagStr->getChars(cx);
    if (!s)
        return false;

    *flagsOut = 0;
    for (size_t i = 0; i < n; i++) {
#define HANDLE_FLAG(name_)                                                    \
        JS_BEGIN_MACRO                                                        \
            if (*flagsOut & (name_))                                          \
                goto bad_flag;                                                \
            *flagsOut |= (name_);                                             \
        JS_END_MACRO
        switch (s[i]) {
          case 'i': HANDLE_FLAG(JSREG_FOLD); break;
          case 'g': HANDLE_FLAG(JSREG_GLOB); break;
          case 'm': HANDLE_FLAG(JSREG_MULTILINE); break;
          case 'y': HANDLE_FLAG(JSREG_STICKY); break;
          default:
          bad_flag:
          {
            char charBuf[2];
            charBuf[0] = char(s[i]);
            charBuf[1] = '\0';
            JS_ReportErrorFlagsAndNumber(cx, JSREPORT_ERROR, js_GetErrorMessage, NULL,
                                         JSMSG_BAD_REGEXP_FLAG, charBuf);
            return false;
          }
        }
#undef HANDLE_FLAG
    }
    return true;
}

AlreadyIncRefed<RegExp>
RegExp::createFlagged(JSContext *cx, JSString *str, JSString *opt)
{
    if (!opt)
        return create(cx, str, 0);
    uintN flags = 0;
    if (!parseFlags(cx, opt, &flags))
        return AlreadyIncRefed<RegExp>(NULL);
    return create(cx, str, flags);
}

/*
 * RegExp instance properties.
 */
#define DEFINE_GETTER(name, code)                                              \
    static JSBool                                                              \
    name(JSContext *cx, JSObject *obj, jsid id, Value *vp)                     \
    {                                                                          \
        while (obj->getClass() != &js_RegExpClass) {                           \
            obj = obj->getProto();                                             \
            if (!obj)                                                          \
                return true;                                                   \
        }                                                                      \
        RegExp *re = RegExp::extractFrom(obj);                                 \
        code;                                                                  \
        return true;                                                           \
    }

/* lastIndex is stored in the object, re = re silences the compiler warning. */
DEFINE_GETTER(lastIndex_getter,  re = re; *vp = obj->getRegExpLastIndex())
DEFINE_GETTER(source_getter,     *vp = StringValue(re->getSource()))
DEFINE_GETTER(global_getter,     *vp = BooleanValue(re->global()))
DEFINE_GETTER(ignoreCase_getter, *vp = BooleanValue(re->ignoreCase()))
DEFINE_GETTER(multiline_getter,  *vp = BooleanValue(re->multiline()))
DEFINE_GETTER(sticky_getter,     *vp = BooleanValue(re->sticky()))

static JSBool
lastIndex_setter(JSContext *cx, JSObject *obj, jsid id, JSBool strict, Value *vp)
{
    while (obj->getClass() != &js_RegExpClass) {
        obj = obj->getProto();
        if (!obj)
            return true;
    }
    obj->setRegExpLastIndex(*vp);
    return true;
}

static const struct LazyProp {
    const char *name;
    uint16 atomOffset;
    PropertyOp getter;
} lazyRegExpProps[] = {
    { js_source_str,     ATOM_OFFSET(source),     source_getter },
    { js_global_str,     ATOM_OFFSET(global),     global_getter },
    { js_ignoreCase_str, ATOM_OFFSET(ignoreCase), ignoreCase_getter },
    { js_multiline_str,  ATOM_OFFSET(multiline),  multiline_getter },
    { js_sticky_str,     ATOM_OFFSET(sticky),     sticky_getter }
};

static JSBool
regexp_resolve(JSContext *cx, JSObject *obj, jsid id, uint32 flags, JSObject **objp)
{
    JS_ASSERT(obj->isRegExp());

    if (!JSID_IS_ATOM(id))
        return JS_TRUE;

    if (id == ATOM_TO_JSID(cx->runtime->atomState.lastIndexAtom)) {
        if (!js_DefineNativeProperty(cx, obj, id, UndefinedValue(),
                                     lastIndex_getter, lastIndex_setter,
                                     JSPROP_PERMANENT | JSPROP_SHARED,
                                     0, 0, NULL)) {
            return false;
        }
        *objp = obj;
        return true;
    }

    for (size_t i = 0; i < JS_ARRAY_LENGTH(lazyRegExpProps); i++) {
        const LazyProp &lazy = lazyRegExpProps[i];
        JSAtom *atom = OFFSET_TO_ATOM(cx->runtime, lazy.atomOffset);
        if (id == ATOM_TO_JSID(atom)) {
            if (!js_DefineNativeProperty(cx, obj, id, UndefinedValue(),
                                         lazy.getter, NULL,
                                         JSPROP_PERMANENT | JSPROP_SHARED | JSPROP_READONLY,
                                         0, 0, NULL)) {
                return false;
            }
            *objp = obj;
            return true;
        }
    }

    return true;
}

/*
 * RegExp static properties.
 *
 * RegExp class static properties and their Perl counterparts:
 *
 *  RegExp.input                $_
 *  RegExp.multiline            $*
 *  RegExp.lastMatch            $&
 *  RegExp.lastParen            $+
 *  RegExp.leftContext          $`
 *  RegExp.rightContext         $'
 */

#define DEFINE_STATIC_GETTER(name, code)                                        \
    static JSBool                                                               \
    name(JSContext *cx, JSObject *obj, jsid id, jsval *vp)                      \
    {                                                                           \
        RegExpStatics *res = cx->regExpStatics();                               \
        code;                                                                   \
    }

DEFINE_STATIC_GETTER(static_input_getter,        return res->createPendingInput(cx, Valueify(vp)))
DEFINE_STATIC_GETTER(static_multiline_getter,    *vp = BOOLEAN_TO_JSVAL(res->multiline());
                                                 return true)
DEFINE_STATIC_GETTER(static_lastMatch_getter,    return res->createLastMatch(cx, Valueify(vp)))
DEFINE_STATIC_GETTER(static_lastParen_getter,    return res->createLastParen(cx, Valueify(vp)))
DEFINE_STATIC_GETTER(static_leftContext_getter,  return res->createLeftContext(cx, Valueify(vp)))
DEFINE_STATIC_GETTER(static_rightContext_getter, return res->createRightContext(cx, Valueify(vp)))

DEFINE_STATIC_GETTER(static_paren1_getter,       return res->createParen(cx, 1, Valueify(vp)))
DEFINE_STATIC_GETTER(static_paren2_getter,       return res->createParen(cx, 2, Valueify(vp)))
DEFINE_STATIC_GETTER(static_paren3_getter,       return res->createParen(cx, 3, Valueify(vp)))
DEFINE_STATIC_GETTER(static_paren4_getter,       return res->createParen(cx, 4, Valueify(vp)))
DEFINE_STATIC_GETTER(static_paren5_getter,       return res->createParen(cx, 5, Valueify(vp)))
DEFINE_STATIC_GETTER(static_paren6_getter,       return res->createParen(cx, 6, Valueify(vp)))
DEFINE_STATIC_GETTER(static_paren7_getter,       return res->createParen(cx, 7, Valueify(vp)))
DEFINE_STATIC_GETTER(static_paren8_getter,       return res->createParen(cx, 8, Valueify(vp)))
DEFINE_STATIC_GETTER(static_paren9_getter,       return res->createParen(cx, 9, Valueify(vp)))

#define DEFINE_STATIC_SETTER(name, code)                                        \
    static JSBool                                                               \
    name(JSContext *cx, JSObject *obj, jsid id, JSBool strict, jsval *vp)       \
    {                                                                           \
        RegExpStatics *res = cx->regExpStatics();                               \
        code;                                                                   \
        return true;                                                            \
    }

DEFINE_STATIC_SETTER(static_input_setter,
                     if (!JSVAL_IS_STRING(*vp) && !JS_ConvertValue(cx, *vp, JSTYPE_STRING, vp))
                         return false;
                     res->setPendingInput(JSVAL_TO_STRING(*vp)))
DEFINE_STATIC_SETTER(static_multiline_setter,
                     if (!JSVAL_IS_BOOLEAN(*vp) && !JS_ConvertValue(cx, *vp, JSTYPE_BOOLEAN, vp))
                         return false;
                     res->setMultiline(!!JSVAL_TO_BOOLEAN(*vp)))

const uint8 REGEXP_STATIC_PROP_ATTRS    = JSPROP_PERMANENT | JSPROP_SHARED | JSPROP_ENUMERATE;
const uint8 RO_REGEXP_STATIC_PROP_ATTRS = REGEXP_STATIC_PROP_ATTRS | JSPROP_READONLY;

static JSPropertySpec regexp_static_props[] = {
    {"input",        0, REGEXP_STATIC_PROP_ATTRS,    static_input_getter,
                                                     static_input_setter, JS_TypeHandlerString},
    {"multiline",    0, REGEXP_STATIC_PROP_ATTRS,    static_multiline_getter,
                                                     static_multiline_setter, JS_TypeHandlerBool},
    {"lastMatch",    0, RO_REGEXP_STATIC_PROP_ATTRS, static_lastMatch_getter,    NULL, JS_TypeHandlerString},
    {"lastParen",    0, RO_REGEXP_STATIC_PROP_ATTRS, static_lastParen_getter,    NULL, JS_TypeHandlerString},
    {"leftContext",  0, RO_REGEXP_STATIC_PROP_ATTRS, static_leftContext_getter,  NULL, JS_TypeHandlerString},
    {"rightContext", 0, RO_REGEXP_STATIC_PROP_ATTRS, static_rightContext_getter, NULL, JS_TypeHandlerString},
    {"$1",           0, RO_REGEXP_STATIC_PROP_ATTRS, static_paren1_getter,       NULL, JS_TypeHandlerString},
    {"$2",           0, RO_REGEXP_STATIC_PROP_ATTRS, static_paren2_getter,       NULL, JS_TypeHandlerString},
    {"$3",           0, RO_REGEXP_STATIC_PROP_ATTRS, static_paren3_getter,       NULL, JS_TypeHandlerString},
    {"$4",           0, RO_REGEXP_STATIC_PROP_ATTRS, static_paren4_getter,       NULL, JS_TypeHandlerString},
    {"$5",           0, RO_REGEXP_STATIC_PROP_ATTRS, static_paren5_getter,       NULL, JS_TypeHandlerString},
    {"$6",           0, RO_REGEXP_STATIC_PROP_ATTRS, static_paren6_getter,       NULL, JS_TypeHandlerString},
    {"$7",           0, RO_REGEXP_STATIC_PROP_ATTRS, static_paren7_getter,       NULL, JS_TypeHandlerString},
    {"$8",           0, RO_REGEXP_STATIC_PROP_ATTRS, static_paren8_getter,       NULL, JS_TypeHandlerString},
    {"$9",           0, RO_REGEXP_STATIC_PROP_ATTRS, static_paren9_getter,       NULL, JS_TypeHandlerString},
    {0,0,0,0,0}
};

static void
regexp_finalize(JSContext *cx, JSObject *obj)
{
    RegExp *re = RegExp::extractFrom(obj);
    if (!re)
        return;
    re->decref(cx);
}

/* Forward static prototype. */
static JSBool
regexp_exec_sub(JSContext *cx, JSObject *obj, uintN argc, Value *argv, JSBool test, Value *rval);

static JSBool
regexp_call(JSContext *cx, uintN argc, Value *vp)
{
    return regexp_exec_sub(cx, &JS_CALLEE(cx, vp).toObject(), argc, JS_ARGV(cx, vp), false, vp);
}

#if JS_HAS_XDR

#include "jsxdrapi.h"

JSBool
js_XDRRegExpObject(JSXDRState *xdr, JSObject **objp)
{
    JSString *source = 0;
    uint32 flagsword = 0;

    if (xdr->mode == JSXDR_ENCODE) {
        JS_ASSERT(objp);
        RegExp *re = RegExp::extractFrom(*objp);
        if (!re)
            return false;
        source = re->getSource();
        flagsword = re->getFlags();
    }
    if (!JS_XDRString(xdr, &source) || !JS_XDRUint32(xdr, &flagsword))
        return false;
    if (xdr->mode == JSXDR_DECODE) {
        JSObject *obj = NewBuiltinClassInstance(xdr->cx, &js_RegExpClass);
        if (!obj)
            return false;
        obj->clearParent();
<<<<<<< HEAD
        obj->clearType(xdr->cx);
        RegExp *re = RegExp::create(xdr->cx, source, flagsword);
=======
        obj->clearProto();
        AlreadyIncRefed<RegExp> re = RegExp::create(xdr->cx, source, flagsword);
>>>>>>> 773a1d00
        if (!re)
            return false;
        obj->setPrivate(re.get());
        obj->zeroRegExpLastIndex();
        *objp = obj;
    }
    return true;
}

#else  /* !JS_HAS_XDR */

#define js_XDRRegExpObject NULL

#endif /* !JS_HAS_XDR */

static void
regexp_trace(JSTracer *trc, JSObject *obj)
{
    RegExp *re = RegExp::extractFrom(obj);
    if (re && re->getSource())
        MarkString(trc, re->getSource(), "source");
}

static JSBool
regexp_enumerate(JSContext *cx, JSObject *obj)
{
    JS_ASSERT(obj->isRegExp());

    jsval v;
    if (!JS_LookupPropertyById(cx, obj, ATOM_TO_JSID(cx->runtime->atomState.lastIndexAtom), &v))
        return false;

    for (size_t i = 0; i < JS_ARRAY_LENGTH(lazyRegExpProps); i++) {
        const LazyProp &lazy = lazyRegExpProps[i];
        jsid id = ATOM_TO_JSID(OFFSET_TO_ATOM(cx->runtime, lazy.atomOffset));
        if (!JS_LookupPropertyById(cx, obj, id, &v))
            return false;
    }

    return true;
}

js::Class js_RegExpClass = {
    js_RegExp_str,
    JSCLASS_HAS_PRIVATE | JSCLASS_NEW_RESOLVE |
    JSCLASS_HAS_RESERVED_SLOTS(JSObject::REGEXP_CLASS_RESERVED_SLOTS) |
    JSCLASS_MARK_IS_TRACE | JSCLASS_HAS_CACHED_PROTO(JSProto_RegExp),
    PropertyStub,         /* addProperty */
    PropertyStub,         /* delProperty */
    PropertyStub,         /* getProperty */
    StrictPropertyStub,   /* setProperty */
    regexp_enumerate,
    reinterpret_cast<JSResolveOp>(regexp_resolve),
    ConvertStub,
    regexp_finalize,
    NULL,                 /* reserved0 */
    NULL,                 /* checkAccess */
    regexp_call,
    NULL,                 /* construct */
    js_XDRRegExpObject,
    NULL,                 /* hasInstance */
    JS_CLASS_TRACE(regexp_trace)
};

/*
 * RegExp instance methods.
 */

JSBool
js_regexp_toString(JSContext *cx, JSObject *obj, Value *vp)
{
    if (!InstanceOf(cx, obj, &js_RegExpClass, vp + 2))
        return false;

    RegExp *re = RegExp::extractFrom(obj);
    if (!re) {
        *vp = StringValue(cx->runtime->emptyString);
        return true;
    }

    JSLinearString *src = re->getSource();
    StringBuffer sb(cx);
    if (size_t len = src->length()) {
        if (!sb.reserve(len + 2))
            return false;
        JS_ALWAYS_TRUE(sb.append('/'));
        JS_ALWAYS_TRUE(sb.append(src->chars(), len));
        JS_ALWAYS_TRUE(sb.append('/'));
    } else {
        if (!sb.append("/(?:)/"))
            return false;
    }
    if (re->global() && !sb.append('g'))
        return false;
    if (re->ignoreCase() && !sb.append('i'))
        return false;
    if (re->multiline() && !sb.append('m'))
        return false;
    if (re->sticky() && !sb.append('y'))
        return false;

    JSFlatString *str = sb.finishString();
    if (!str)
        return false;
    *vp = StringValue(str);
    return true;
}

static JSBool
regexp_toString(JSContext *cx, uintN argc, Value *vp)
{
    JSObject *obj = ToObject(cx, &vp[1]);
    if (!obj)
        return false;
    return js_regexp_toString(cx, obj, vp);
}

/*
 * Return:
 * - The original if no escaping need be performed.
 * - A new string if escaping need be performed.
 * - NULL on error.
 */
static JSString *
EscapeNakedForwardSlashes(JSContext *cx, JSString *unescaped)
{
    size_t oldLen = unescaped->length();
    const jschar *oldChars = unescaped->getChars(cx);
    if (!oldChars)
        return NULL;

    js::Vector<jschar, 128> newChars(cx);
    for (const jschar *it = oldChars; it < oldChars + oldLen; ++it) {
        if (*it == '/' && (it == oldChars || it[-1] != '\\')) {
            if (!newChars.length()) {
                if (!newChars.reserve(oldLen + 1))
                    return NULL;
                newChars.append(oldChars, size_t(it - oldChars));
            }
            newChars.append('\\');
        }

        if (newChars.length())
            newChars.append(*it);
    }

    if (newChars.length()) {
        size_t len = newChars.length();
        if (!newChars.append('\0'))
            return NULL;
        jschar *chars = newChars.extractRawBuffer();
        JSString *escaped = js_NewString(cx, chars, len);
        if (!escaped)
            cx->free(chars);
        return escaped;
    }
    return unescaped;
}

static bool
SwapRegExpInternals(JSContext *cx, JSObject *obj, Value *rval, JSString *str, uint32 flags = 0)
{
    flags |= cx->regExpStatics()->getFlags();
    AlreadyIncRefed<RegExp> re = RegExp::create(cx, str, flags);
    if (!re)
        return false;
    SwapObjectRegExp(cx, obj, re);
    *rval = ObjectValue(*obj);
    return true;
}

static JSBool
regexp_exec_sub(JSContext *cx, JSObject *obj, uintN argc, Value *argv, JSBool test, Value *rval)
{
    if (!InstanceOf(cx, obj, &js_RegExpClass, argv))
        return false;

    RegExp *re = RegExp::extractFrom(obj);
    if (!re)
        return true;

    /* 
     * Code execution under this call could swap out the guts of |obj|, so we
     * have to take a defensive refcount here.
     */
    AutoRefCount<RegExp> arc(cx, NeedsIncRef<RegExp>(re));

    jsdouble lastIndex;
    if (re->global() || re->sticky()) {
        const Value v = obj->getRegExpLastIndex();
        if (v.isInt32()) {
            lastIndex = v.toInt32();
        } else {
            if (v.isDouble())
                lastIndex = v.toDouble();
            else if (!ValueToNumber(cx, v, &lastIndex))
                return JS_FALSE;
            lastIndex = js_DoubleToInteger(lastIndex);
        }
    } else {
        lastIndex = 0;
    }

    RegExpStatics *res = cx->regExpStatics();

    JSString *input;
    if (argc) {
        input = js_ValueToString(cx, argv[0]);
        if (!input)
            return false;
        argv[0] = StringValue(input);
    } else {
        /* Need to grab input from statics. */
        input = res->getPendingInput();
        if (!input) {
            JSAutoByteString sourceBytes(cx, re->getSource());
            if (!!sourceBytes) {
                JS_ReportErrorNumber(cx, js_GetErrorMessage, NULL, JSMSG_NO_INPUT,
                                     sourceBytes.ptr(),
                                     re->global() ? "g" : "",
                                     re->ignoreCase() ? "i" : "",
                                     re->multiline() ? "m" : "",
                                     re->sticky() ? "y" : "");
            }
            return false;
        }
    }

    if (lastIndex < 0 || input->length() < lastIndex) {
        obj->zeroRegExpLastIndex();
        *rval = NullValue();
        return true;
    }

    size_t lastIndexInt(lastIndex);
    if (!re->execute(cx, res, input, &lastIndexInt, !!test, rval))
        return false;

    /* Update lastIndex. */
    if (re->global() || (!rval->isNull() && re->sticky())) {
        if (rval->isNull())
            obj->zeroRegExpLastIndex();
        else
            obj->setRegExpLastIndex(lastIndexInt);
    }

    return true;
}

JSBool
js_regexp_exec(JSContext *cx, uintN argc, Value *vp)
{
    JSObject *obj = ToObject(cx, &vp[1]);
    if (!obj)
        return false;
    return regexp_exec_sub(cx, obj, argc, vp + 2, JS_FALSE, vp);
}

JSBool
js_regexp_test(JSContext *cx, uintN argc, Value *vp)
{
    JSObject *obj = ToObject(cx, &vp[1]);
    if (!obj)
        return false;
    if (!regexp_exec_sub(cx, obj, argc, vp + 2, JS_TRUE, vp))
        return false;
    if (!vp->isTrue())
        vp->setBoolean(false);
    return true;
}

<<<<<<< HEAD
static JSFunctionSpec regexp_methods[] = {
#if JS_HAS_TOSOURCE
    JS_FN_TYPE(js_toSource_str,  regexp_toString,    0,0, JS_TypeHandlerString),
#endif
    JS_FN_TYPE(js_toString_str,  regexp_toString,    0,0, JS_TypeHandlerString),
    JS_FN_TYPE("compile",        regexp_compile,     2,0, JS_TypeHandlerThis),
    JS_FN_TYPE("exec",           js_regexp_exec,     1,0, JS_TypeHandlerDynamic),
    JS_FN_TYPE("test",           js_regexp_test,     1,0, JS_TypeHandlerBool),
    JS_FS_END
};
=======
/*
 * Compile new js::RegExp guts for obj.
 *
 * Per ECMAv5 15.10.4.1, we act on combinations of (pattern, flags) as
 * arguments:
 *
 *  RegExp, undefined => flags := pattern.flags
 *  RegExp, _ => throw TypeError
 *  _ => pattern := ToString(pattern) if defined(pattern) else ''
 *       flags := ToString(flags) if defined(flags) else ''
 */
static bool
CompileRegExpAndSwap(JSContext *cx, JSObject *obj, uintN argc, Value *argv, Value *rval)
{
    if (argc == 0)
        return SwapRegExpInternals(cx, obj, rval, cx->runtime->emptyString);

    Value sourceValue = argv[0];
    if (sourceValue.isObject() && sourceValue.toObject().getClass() == &js_RegExpClass) {
        /*
         * If we get passed in a RegExp object we return a new object with the
         * same RegExp (internal matcher program) guts.
         * Note: the regexp static flags are not taken into consideration here.
         */
        JSObject &sourceObj = sourceValue.toObject();
        if (argc >= 2 && !argv[1].isUndefined()) {
            JS_ReportErrorNumber(cx, js_GetErrorMessage, NULL, JSMSG_NEWREGEXP_FLAGGED);
            return false;
        }
        RegExp *re = RegExp::extractFrom(&sourceObj);
        if (!re)
            return false;

        re->incref(cx);
        SwapObjectRegExp(cx, obj, AlreadyIncRefed<RegExp>(re));

        *rval = ObjectValue(*obj);
        return true;
    }

    /* Coerce to string and compile. */
    JSString *sourceStr = js_ValueToString(cx, sourceValue);
    if (!sourceStr)
        return false;

    uintN flags = 0;
    if (argc > 1 && !argv[1].isUndefined()) {
        JSString *flagStr = js_ValueToString(cx, argv[1]);
        if (!flagStr)
            return false;
        argv[1].setString(flagStr);
        if (!RegExp::parseFlags(cx, flagStr, &flags))
            return false;
    }

    JSString *escapedSourceStr = EscapeNakedForwardSlashes(cx, sourceStr);
    if (!escapedSourceStr)
        return false;

    return SwapRegExpInternals(cx, obj, rval, escapedSourceStr, flags);
}

static JSBool
regexp_compile(JSContext *cx, uintN argc, Value *vp)
{
    JSObject *obj = ToObject(cx, &vp[1]);
    if (!obj || !InstanceOf(cx, obj, &js_RegExpClass, JS_ARGV(cx, vp)))
        return false;

    return CompileRegExpAndSwap(cx, obj, argc, JS_ARGV(cx, vp), &JS_RVAL(cx, vp));
}
>>>>>>> 773a1d00

static JSBool
regexp_construct(JSContext *cx, uintN argc, Value *vp)
{
    Value *argv = JS_ARGV(cx, vp);

    if (!IsConstructing(vp)) {
        /*
         * If first arg is regexp and no flags are given, just return the arg.
         * Otherwise, delegate to the standard constructor.
         * See ECMAv5 15.10.3.1.
         */
        if (argc >= 1 && argv[0].isObject() && argv[0].toObject().isRegExp() &&
            (argc == 1 || argv[1].isUndefined())) {
            *vp = argv[0];
            return true;
        }
    }

    JSObject *obj = NewBuiltinClassInstance(cx, &js_RegExpClass);
    if (!obj)
        return false;

    return CompileRegExpAndSwap(cx, obj, argc, argv, &JS_RVAL(cx, vp));
}

static JSFunctionSpec regexp_methods[] = {
#if JS_HAS_TOSOURCE
    JS_FN(js_toSource_str,  regexp_toString,    0,0),
#endif
    JS_FN(js_toString_str,  regexp_toString,    0,0),
    JS_FN("compile",        regexp_compile,     2,0),
    JS_FN("exec",           js_regexp_exec,     1,0),
    JS_FN("test",           js_regexp_test,     1,0),
    JS_FS_END
};

/* Similar to SwapRegExpInternals. */
static bool
InitRegExpClassCompile(JSContext *cx, JSObject *obj)
{
    AlreadyIncRefed<RegExp> re = RegExp::create(cx, cx->runtime->emptyString, 0);
    if (!re)
        return false;
    SwapObjectRegExp(cx, obj, re);
    return true;
}

JSObject *
js_InitRegExpClass(JSContext *cx, JSObject *obj)
{
    JSObject *proto = js_InitClass(cx, obj, NULL, &js_RegExpClass, regexp_construct, 2,
                                   JS_TypeHandlerNew,
                                   NULL, regexp_methods, regexp_static_props, NULL);
    if (!proto)
        return NULL;

    JSObject *ctor = JS_GetConstructor(cx, proto);
    if (!ctor)
        return NULL;

    /* Give RegExp.prototype private data so it matches the empty string. */
    if (!JS_AliasProperty(cx, ctor, "input",        "$_") ||
        !JS_AliasProperty(cx, ctor, "multiline",    "$*") ||
        !JS_AliasProperty(cx, ctor, "lastMatch",    "$&") ||
        !JS_AliasProperty(cx, ctor, "lastParen",    "$+") ||
        !JS_AliasProperty(cx, ctor, "leftContext",  "$`") ||
        !JS_AliasProperty(cx, ctor, "rightContext", "$'") ||
        !InitRegExpClassCompile(cx, proto)) {
        return NULL;
    }

    TypeObject *regexpType = proto->getNewType(cx);
    JS_ASSERT(regexpType);

    cx->addTypeProperty(regexpType, "source", TYPE_STRING);
    cx->addTypeProperty(regexpType, "global", TYPE_BOOLEAN);
    cx->addTypeProperty(regexpType, "ignoreCase", TYPE_BOOLEAN);
    cx->addTypeProperty(regexpType, "multiline", TYPE_BOOLEAN);
    cx->addTypeProperty(regexpType, "sticky", TYPE_BOOLEAN);
    cx->addTypeProperty(regexpType, "lastIndex", TYPE_INT32);

    return proto;
}<|MERGE_RESOLUTION|>--- conflicted
+++ resolved
@@ -511,13 +511,8 @@
         if (!obj)
             return false;
         obj->clearParent();
-<<<<<<< HEAD
         obj->clearType(xdr->cx);
-        RegExp *re = RegExp::create(xdr->cx, source, flagsword);
-=======
-        obj->clearProto();
         AlreadyIncRefed<RegExp> re = RegExp::create(xdr->cx, source, flagsword);
->>>>>>> 773a1d00
         if (!re)
             return false;
         obj->setPrivate(re.get());
@@ -789,18 +784,6 @@
     return true;
 }
 
-<<<<<<< HEAD
-static JSFunctionSpec regexp_methods[] = {
-#if JS_HAS_TOSOURCE
-    JS_FN_TYPE(js_toSource_str,  regexp_toString,    0,0, JS_TypeHandlerString),
-#endif
-    JS_FN_TYPE(js_toString_str,  regexp_toString,    0,0, JS_TypeHandlerString),
-    JS_FN_TYPE("compile",        regexp_compile,     2,0, JS_TypeHandlerThis),
-    JS_FN_TYPE("exec",           js_regexp_exec,     1,0, JS_TypeHandlerDynamic),
-    JS_FN_TYPE("test",           js_regexp_test,     1,0, JS_TypeHandlerBool),
-    JS_FS_END
-};
-=======
 /*
  * Compile new js::RegExp guts for obj.
  *
@@ -872,7 +855,6 @@
 
     return CompileRegExpAndSwap(cx, obj, argc, JS_ARGV(cx, vp), &JS_RVAL(cx, vp));
 }
->>>>>>> 773a1d00
 
 static JSBool
 regexp_construct(JSContext *cx, uintN argc, Value *vp)
@@ -901,12 +883,12 @@
 
 static JSFunctionSpec regexp_methods[] = {
 #if JS_HAS_TOSOURCE
-    JS_FN(js_toSource_str,  regexp_toString,    0,0),
+    JS_FN_TYPE(js_toSource_str,  regexp_toString,    0,0, JS_TypeHandlerString),
 #endif
-    JS_FN(js_toString_str,  regexp_toString,    0,0),
-    JS_FN("compile",        regexp_compile,     2,0),
-    JS_FN("exec",           js_regexp_exec,     1,0),
-    JS_FN("test",           js_regexp_test,     1,0),
+    JS_FN_TYPE(js_toString_str,  regexp_toString,    0,0, JS_TypeHandlerString),
+    JS_FN_TYPE("compile",        regexp_compile,     2,0, JS_TypeHandlerThis),
+    JS_FN_TYPE("exec",           js_regexp_exec,     1,0, JS_TypeHandlerDynamic),
+    JS_FN_TYPE("test",           js_regexp_test,     1,0, JS_TypeHandlerBool),
     JS_FS_END
 };
 
