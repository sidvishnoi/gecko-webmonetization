--- conflicted
+++ resolved
@@ -88,6 +88,7 @@
 
 /* The alignment required of objects stored in GC arenas. */
 static const uintN JS_GCTHING_ALIGN = 8;
+static const uintN JS_GCTHING_ZEROBITS = 3;
 
 /* Scalar typedefs. */
 typedef uint8  jsbytecode;
@@ -161,11 +162,7 @@
 class InvokeFrameGuard;
 class InvokeArgsGuard;
 class TraceRecorder;
-<<<<<<< HEAD
 struct TraceMonitor;
-=======
-class TraceMonitor;
->>>>>>> ae45c482
 class StackSpace;
 class CallStack;
 
