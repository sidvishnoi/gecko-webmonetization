--- conflicted
+++ resolved
@@ -559,7 +559,6 @@
             Required('paths'): [basestring],
         }],
     }, {
-<<<<<<< HEAD
         Required('implementation'): 'bouncer-aliases',
         Required('entries'): object,
     }, {
@@ -567,11 +566,6 @@
         Required('locales'): [basestring],
         Required('entries'): object,
     }, {
-        Required('implementation'): 'push-apk-breakpoint',
-        Required('payload'): object,
-    }, {
-=======
->>>>>>> c94ec734
         Required('implementation'): 'invalid',
         # an invalid task is one which should never actually be created; this is used in
         # release automation on branches where the task just doesn't make sense
