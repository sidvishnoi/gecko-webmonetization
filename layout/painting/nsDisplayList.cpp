--- conflicted
+++ resolved
@@ -7893,16 +7893,10 @@
   StackingContextHelper sc(
       aSc, GetActiveScrolledRoot(), mFrame, this, aBuilder, filters,
       LayoutDeviceRect(position, LayoutDeviceSize()), &newTransformMatrix,
-<<<<<<< HEAD
-      animationsId ? &prop : nullptr, nullptr, transformForSC, nullptr,
-      gfx::CompositionOp::OP_OVER, !BackfaceIsHidden(), preserve3D,
-      deferredTransformItem, wr::WrStackingContextClip::None(), animated);
-=======
-      animationsId ? &prop : nullptr, nullptr, transformForSC,
-      wr::ReferenceFrameKind::Transform, gfx::CompositionOp::OP_OVER,
-      !BackfaceIsHidden(), preserve3D, deferredTransformItem,
+      animationsId ? &prop : nullptr, nullptr, transformForSC, 
+      wr::ReferenceFrameKind::Transform, gfx::CompositionOp::OP_OVER, 
+      !BackfaceIsHidden(), preserve3D, deferredTransformItem, 
       wr::WrStackingContextClip::None(), animated);
->>>>>>> 623d6d19
 
   return mStoredList.CreateWebRenderCommands(aBuilder, aResources, sc, aManager,
                                              aDisplayListBuilder);
