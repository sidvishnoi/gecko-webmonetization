/* -*- Mode: Java; c-basic-offset: 4; tab-width: 4; indent-tabs-mode: nil; -*-
 * This Source Code Form is subject to the terms of the Mozilla Public
 * License, v. 2.0. If a copy of the MPL was not distributed with this
 * file, You can obtain one at http://mozilla.org/MPL/2.0/. */

package org.mozilla.gecko;

import org.mozilla.gecko.animation.PropertyAnimator;
import org.mozilla.gecko.db.BrowserContract.Combined;
import org.mozilla.gecko.db.BrowserDB;
import org.mozilla.gecko.gfx.BitmapUtils;
import org.mozilla.gecko.gfx.GeckoLayerClient;
import org.mozilla.gecko.gfx.ImmutableViewportMetrics;
import org.mozilla.gecko.gfx.LayerView;
import org.mozilla.gecko.gfx.PanZoomController;
import org.mozilla.gecko.health.BrowserHealthReporter;
import org.mozilla.gecko.home.BrowserSearch;
import org.mozilla.gecko.home.HomePager;
import org.mozilla.gecko.menu.GeckoMenu;
import org.mozilla.gecko.util.Clipboard;
import org.mozilla.gecko.util.FloatUtils;
import org.mozilla.gecko.util.GamepadUtils;
import org.mozilla.gecko.util.HardwareUtils;
import org.mozilla.gecko.util.ThreadUtils;
import org.mozilla.gecko.util.UiAsyncTask;
import org.mozilla.gecko.widget.GeckoActionProvider;
import org.mozilla.gecko.widget.ButtonToast;

import org.json.JSONArray;
import org.json.JSONException;
import org.json.JSONObject;

import android.app.Activity;
import android.app.AlertDialog;
import android.content.DialogInterface;
import android.content.Intent;
import android.content.SharedPreferences;
import android.content.res.Configuration;
import android.content.res.Resources;
import android.database.Cursor;
import android.graphics.Bitmap;
import android.graphics.PointF;
import android.graphics.Rect;
import android.graphics.drawable.BitmapDrawable;
import android.graphics.drawable.Drawable;
import android.net.Uri;
import android.nfc.NdefMessage;
import android.nfc.NdefRecord;
import android.nfc.NfcAdapter;
import android.nfc.NfcEvent;
import android.os.Build;
import android.os.Bundle;
import android.support.v4.app.Fragment;
import android.support.v4.app.FragmentManager;
import android.text.TextUtils;
import android.util.Log;
import android.view.InputDevice;
import android.view.KeyEvent;
import android.view.LayoutInflater;
import android.view.Menu;
import android.view.MenuInflater;
import android.view.MenuItem;
import android.view.MotionEvent;
import android.view.SubMenu;
import android.view.View;
import android.view.ViewGroup;
import android.view.animation.Interpolator;
import android.widget.LinearLayout;
import android.widget.RelativeLayout;
import android.widget.Toast;

import java.io.File;
import java.io.InputStream;
import java.net.URL;
import java.util.EnumSet;
import java.util.List;
import java.util.Vector;

abstract public class BrowserApp extends GeckoApp
                                 implements TabsPanel.TabsLayoutChangeListener,
                                            PropertyAnimator.PropertyAnimationListener,
                                            View.OnKeyListener,
                                            GeckoLayerClient.OnMetricsChangedListener,
                                            BrowserSearch.OnSearchListener,
                                            BrowserSearch.OnEditSuggestionListener,
                                            HomePager.OnNewTabsListener,
                                            HomePager.OnUrlOpenListener {
    private static final String LOGTAG = "GeckoBrowserApp";

    private static final String PREF_CHROME_DYNAMICTOOLBAR = "browser.chrome.dynamictoolbar";

    private static final String ABOUT_HOME = "about:home";

    private static final int TABS_ANIMATION_DURATION = 450;

    private static final int READER_ADD_SUCCESS = 0;
    private static final int READER_ADD_FAILED = 1;
    private static final int READER_ADD_DUPLICATE = 2;

    private static final String ADD_SHORTCUT_TOAST = "add_shortcut_toast";

    private static final String STATE_ABOUT_HOME_TOP_PADDING = "abouthome_top_padding";
    private static final String STATE_DYNAMIC_TOOLBAR_ENABLED = "dynamic_toolbar";

    private static final String BROWSER_SEARCH_TAG = "browser_search";
    private BrowserSearch mBrowserSearch;
    private View mBrowserSearchContainer;

    public static BrowserToolbar mBrowserToolbar;
    private HomePager mHomePager;
    private View mHomePagerContainer;
    protected Telemetry.Timer mAboutHomeStartupTimer = null;

    // Set the default session restore value
    private int mSessionRestore = -1;

    private static final int GECKO_TOOLS_MENU = -1;
    private static final int ADDON_MENU_OFFSET = 1000;
    private class MenuItemInfo {
        public int id;
        public String label;
        public String icon;
        public boolean checkable = false;
        public boolean checked = false;
        public boolean enabled = true;
        public boolean visible = true;
        public int parent;
    }

    // The types of guest mdoe dialogs we show
    private static enum GuestModeDialog {
        ENTERING,
        LEAVING
    }

    private Vector<MenuItemInfo> mAddonMenuItemsCache;
    private PropertyAnimator mMainLayoutAnimator;

    private static final Interpolator sTabsInterpolator = new Interpolator() {
        @Override
        public float getInterpolation(float t) {
            t -= 1.0f;
            return t * t * t * t * t + 1.0f;
        }
    };

    private FindInPageBar mFindInPageBar;

    private boolean mAccessibilityEnabled = false;

    // We'll ask for feedback after the user launches the app this many times.
    private static final int FEEDBACK_LAUNCH_COUNT = 15;

    // Whether the dynamic toolbar pref is enabled.
    private boolean mDynamicToolbarEnabled = false;

    // Stored value of the toolbar height, so we know when it's changed.
    private int mToolbarHeight = 0;

    // Stored value of whether the last metrics change allowed for toolbar
    // scrolling.
    private boolean mDynamicToolbarCanScroll = false;

    private Integer mPrefObserverId;

    private SharedPreferencesHelper mSharedPreferencesHelper;

    private OrderedBroadcastHelper mOrderedBroadcastHelper;

    private BrowserHealthReporter mBrowserHealthReporter;

    private SiteIdentityPopup mSiteIdentityPopup;

    public SiteIdentityPopup getSiteIdentityPopup() {
        if (mSiteIdentityPopup == null)
            mSiteIdentityPopup = new SiteIdentityPopup(this);

        return mSiteIdentityPopup;
    }

    @Override
    public void onTabChanged(Tab tab, Tabs.TabEvents msg, Object data) {
        switch(msg) {
            case LOCATION_CHANGE:
                if (Tabs.getInstance().isSelectedTab(tab)) {
                    maybeCancelFaviconLoad(tab);
                }
                // fall through
            case SELECTED:
                if (Tabs.getInstance().isSelectedTab(tab)) {
                    if (isAboutHome(tab)) {
                        showHomePager(tab.getAboutHomePage());

                        if (isDynamicToolbarEnabled()) {
                            // Show the toolbar.
                            mLayerView.getLayerMarginsAnimator().showMargins(false);
                        }
                    } else {
                        hideHomePager();
                    }

                    if (mSiteIdentityPopup != null)
                        mSiteIdentityPopup.dismiss();

                    final TabsPanel.Panel panel = tab.isPrivate()
                                                ? TabsPanel.Panel.PRIVATE_TABS
                                                : TabsPanel.Panel.NORMAL_TABS;
                    // Delay calling showTabs so that it does not modify the mTabsChangedListeners
                    // array while we are still iterating through the array.
                    ThreadUtils.postToUiThread(new Runnable() {
                        @Override
                        public void run() {
                            if (areTabsShown() && mTabsPanel.getCurrentPanel() != panel)
                                showTabs(panel);
                        }
                    });
                }
                break;
            case START:
                if (Tabs.getInstance().isSelectedTab(tab)) {
                    invalidateOptionsMenu();

                    if (isDynamicToolbarEnabled()) {
                        // Show the toolbar.
                        mLayerView.getLayerMarginsAnimator().showMargins(false);
                    }
                }
                break;
            case LOAD_ERROR:
            case STOP:
            case MENU_UPDATED:
                if (Tabs.getInstance().isSelectedTab(tab)) {
                    invalidateOptionsMenu();
                }
                break;
            case PAGE_SHOW:
                loadFavicon(tab);
                break;
            case LINK_FAVICON:
                // If tab is not loading and the favicon is updated, we
                // want to load the image straight away. If tab is still
                // loading, we only load the favicon once the page's content
                // is fully loaded.
                if (tab.getState() != Tab.STATE_LOADING) {
                    loadFavicon(tab);
                }
                break;
        }
        super.onTabChanged(tab, msg, data);
    }

    @Override
    public boolean onKey(View v, int keyCode, KeyEvent event) {
        // Global onKey handler. This is called if the focused UI doesn't
        // handle the key event, and before Gecko swallows the events.
        if (event.getAction() != KeyEvent.ACTION_DOWN) {
            return false;
        }

        // Gamepad support only exists in API-level >= 9
        if (Build.VERSION.SDK_INT >= 9 &&
            (event.getSource() & InputDevice.SOURCE_GAMEPAD) == InputDevice.SOURCE_GAMEPAD) {
            switch (keyCode) {
                case KeyEvent.KEYCODE_BUTTON_Y:
                    // Toggle/focus the address bar on gamepad-y button.
                    if (mBrowserToolbar.isVisible()) {
                        if (isDynamicToolbarEnabled() && !mHomePager.isVisible()) {
                            if (mLayerView != null) {
                                mLayerView.getLayerMarginsAnimator().hideMargins(false);
                                mLayerView.requestFocus();
                            }
                        } else {
                            // Just focus the address bar when about:home is visible
                            // or when the dynamic toolbar isn't enabled.
                            mBrowserToolbar.requestFocusFromTouch();
                        }
                    } else {
                        if (mLayerView != null) {
                            mLayerView.getLayerMarginsAnimator().showMargins(false);
                        }
                        mBrowserToolbar.requestFocusFromTouch();
                    }
                    return true;
                case KeyEvent.KEYCODE_BUTTON_L1:
                    // Go back on L1
                    Tabs.getInstance().getSelectedTab().doBack();
                    return true;
                case KeyEvent.KEYCODE_BUTTON_R1:
                    // Go forward on R1
                    Tabs.getInstance().getSelectedTab().doForward();
                    return true;
            }
        }

        // Check if this was a shortcut. Meta keys exists only on 11+.
        final Tab tab = Tabs.getInstance().getSelectedTab();
        if (Build.VERSION.SDK_INT >= 11 && tab != null && event.isCtrlPressed()) {
            switch (keyCode) {
                case KeyEvent.KEYCODE_LEFT_BRACKET:
                    tab.doBack();
                    return true;

                case KeyEvent.KEYCODE_RIGHT_BRACKET:
                    tab.doForward();
                    return true;

                case KeyEvent.KEYCODE_R:
                    tab.doReload();
                    return true;

                case KeyEvent.KEYCODE_PERIOD:
                    tab.doStop();
                    return true;

                case KeyEvent.KEYCODE_T:
                    addTab();
                    return true;

                case KeyEvent.KEYCODE_W:
                    Tabs.getInstance().closeTab(tab);
                    return true;

                case KeyEvent.KEYCODE_F:
                    mFindInPageBar.show();
                return true;
            }
        }

        return false;
    }

    @Override
    public boolean onKeyDown(int keyCode, KeyEvent event) {
        if (!mBrowserToolbar.isEditing() && onKey(null, keyCode, event)) {
            return true;
        }

        if (mBrowserToolbar.onKey(keyCode, event)) {
            return true;
        }

        return super.onKeyDown(keyCode, event);
    }

    void handleReaderListCountRequest() {
        ThreadUtils.postToBackgroundThread(new Runnable() {
            @Override
            public void run() {
                final int count = BrowserDB.getReadingListCount(getContentResolver());
                GeckoAppShell.sendEventToGecko(GeckoEvent.createBroadcastEvent("Reader:ListCountReturn", Integer.toString(count)));
            }
        });
    }

    void handleReaderAdded(int result, final String title, final String url) {
        if (result != READER_ADD_SUCCESS) {
            if (result == READER_ADD_FAILED) {
                showToast(R.string.reading_list_failed, Toast.LENGTH_SHORT);
            } else if (result == READER_ADD_DUPLICATE) {
                showToast(R.string.reading_list_duplicate, Toast.LENGTH_SHORT);
            }

            return;
        }

        ThreadUtils.postToBackgroundThread(new Runnable() {
            @Override
            public void run() {
                BrowserDB.addReadingListItem(getContentResolver(), title, url);
                showToast(R.string.reading_list_added, Toast.LENGTH_SHORT);

                final int count = BrowserDB.getReadingListCount(getContentResolver());
                GeckoAppShell.sendEventToGecko(GeckoEvent.createBroadcastEvent("Reader:ListCountUpdated", Integer.toString(count)));
            }
        });
    }

    void handleReaderRemoved(final String url) {
        ThreadUtils.postToBackgroundThread(new Runnable() {
            @Override
            public void run() {
                BrowserDB.removeReadingListItemWithURL(getContentResolver(), url);
                showToast(R.string.reading_list_removed, Toast.LENGTH_SHORT);

                final int count = BrowserDB.getReadingListCount(getContentResolver());
                GeckoAppShell.sendEventToGecko(GeckoEvent.createBroadcastEvent("Reader:ListCountUpdated", Integer.toString(count)));
            }
        });
    }

    @Override
<<<<<<< HEAD
=======
    void onStatePurged() {
        ThreadUtils.postToUiThread(new Runnable() {
            @Override
            public void run() {
                if (mAboutHome != null)
                    mAboutHome.setLastTabsVisibility(false);
            }
        });

        super.onStatePurged();
    }

    @Override
    protected int getSessionRestoreState(Bundle savedInstanceState) {
        if (mSessionRestore > -1) {
            return mSessionRestore;
        }

        return super.getSessionRestoreState(savedInstanceState);
    }

    @Override
>>>>>>> 9174b617
    public void onCreate(Bundle savedInstanceState) {
        mAboutHomeStartupTimer = new Telemetry.Timer("FENNEC_STARTUP_TIME_ABOUTHOME");

        String args = getIntent().getStringExtra("args");
        if (args != null && args.contains("--guest-mode")) {
            mProfile = GeckoProfile.createGuestProfile(this);
        } else if (GeckoProfile.maybeCleanupGuestProfile(this)) {
            mSessionRestore = RESTORE_NORMAL;
        }

        super.onCreate(savedInstanceState);

        mBrowserToolbar = (BrowserToolbar) findViewById(R.id.browser_toolbar);

        ((GeckoApp.MainLayout) mMainLayout).setTouchEventInterceptor(new HideTabsTouchListener());
        ((GeckoApp.MainLayout) mMainLayout).setMotionEventInterceptor(new MotionEventInterceptor() {
            @Override
            public boolean onInterceptMotionEvent(View view, MotionEvent event) {
                // If we get a gamepad panning MotionEvent while the focus is not on the layerview,
                // put the focus on the layerview and carry on
                if (mLayerView != null && !mLayerView.hasFocus() && GamepadUtils.isPanningControl(event)) {
                    if (mHomePager.isVisible()) {
                        mLayerView.requestFocus();
                    } else {
                        mHomePager.requestFocus();
                    }
                }
                return false;
            }
        });

        mHomePager = (HomePager) findViewById(R.id.home_pager);
        mHomePagerContainer = findViewById(R.id.home_pager_container);

        mBrowserSearchContainer = findViewById(R.id.search_container);
        mBrowserSearch = (BrowserSearch) getSupportFragmentManager().findFragmentByTag(BROWSER_SEARCH_TAG);
        if (mBrowserSearch == null) {
            mBrowserSearch = BrowserSearch.newInstance();
            mBrowserSearch.setUserVisibleHint(false);
        }

        mBrowserToolbar.setOnActivateListener(new BrowserToolbar.OnActivateListener() {
            public void onActivate() {
                enterEditingMode();
            }
        });

        mBrowserToolbar.setOnCommitListener(new BrowserToolbar.OnCommitListener() {
            public void onCommit() {
                commitEditingMode();
            }
        });

        mBrowserToolbar.setOnDismissListener(new BrowserToolbar.OnDismissListener() {
            public void onDismiss() {
                dismissEditingMode();
            }
        });

        mBrowserToolbar.setOnFilterListener(new BrowserToolbar.OnFilterListener() {
            public void onFilter(String searchText, AutocompleteHandler handler) {
                filterEditingMode(searchText, handler);
            }
        });

        // Intercept key events for gamepad shortcuts
        mBrowserToolbar.setOnKeyListener(this);

        if (mTabsPanel != null) {
            mTabsPanel.setTabsLayoutChangeListener(this);
            updateSideBarState();
        }

        mFindInPageBar = (FindInPageBar) findViewById(R.id.find_in_page);

        registerEventListener("CharEncoding:Data");
        registerEventListener("CharEncoding:State");
        registerEventListener("Feedback:LastUrl");
        registerEventListener("Feedback:OpenPlayStore");
        registerEventListener("Feedback:MaybeLater");
        registerEventListener("Telemetry:Gather");
        registerEventListener("Settings:Show");
        registerEventListener("Updater:Launch");
        registerEventListener("Reader:GoToReadingList");

        Distribution.init(this, getPackageResourcePath());
        JavaAddonManager.getInstance().init(getApplicationContext());
        mSharedPreferencesHelper = new SharedPreferencesHelper(getApplicationContext());
        mOrderedBroadcastHelper = new OrderedBroadcastHelper(getApplicationContext());
        mBrowserHealthReporter = new BrowserHealthReporter();

        if (AppConstants.MOZ_ANDROID_BEAM && Build.VERSION.SDK_INT >= 14) {
            NfcAdapter nfc = NfcAdapter.getDefaultAdapter(this);
            if (nfc != null) {
                nfc.setNdefPushMessageCallback(new NfcAdapter.CreateNdefMessageCallback() {
                    @Override
                    public NdefMessage createNdefMessage(NfcEvent event) {
                        Tab tab = Tabs.getInstance().getSelectedTab();
                        if (tab == null || tab.isPrivate()) {
                            return null;
                        }
                        return new NdefMessage(new NdefRecord[] { NdefRecord.createUri(tab.getURL()) });
                    }
                }, this);
            }
        }

        if (savedInstanceState != null) {
            mDynamicToolbarEnabled = savedInstanceState.getBoolean(STATE_DYNAMIC_TOOLBAR_ENABLED);
            mHomePagerContainer.setPadding(0, savedInstanceState.getInt(STATE_ABOUT_HOME_TOP_PADDING), 0, 0);
        }

        // Listen to the dynamic toolbar pref
        mPrefObserverId = PrefsHelper.getPref(PREF_CHROME_DYNAMICTOOLBAR, new PrefsHelper.PrefHandlerBase() {
            @Override
            public void prefValue(String pref, boolean value) {
                if (value == mDynamicToolbarEnabled) {
                    return;
                }
                mDynamicToolbarEnabled = value;

                ThreadUtils.postToUiThread(new Runnable() {
                    @Override
                    public void run() {
                        // If accessibility is enabled, the dynamic toolbar is
                        // forced to be off.
                        if (!mAccessibilityEnabled) {
                            setDynamicToolbarEnabled(mDynamicToolbarEnabled);
                        }
                    }
                });
            }

            @Override
            public boolean isObserver() {
                // We want to be notified of changes to be able to switch mode
                // without restarting.
                return true;
            }
        });
    }

    @Override
<<<<<<< HEAD
    public void onBackPressed() {
        if (getSupportFragmentManager().getBackStackEntryCount() > 0) {
            super.onBackPressed();
            return;
        }

        if (dismissEditingMode()) {
            return;
        }

        if (mSiteIdentityPopup != null && mSiteIdentityPopup.isShowing()) {
            mSiteIdentityPopup.dismiss();
            return;
        }

        super.onBackPressed();
    }
=======
    public void onResume() {
        super.onResume();
        unregisterEventListener("Prompt:ShowTop");
    }

    @Override
    public void onPause() {
        super.onPause();
        // Register for Prompt:ShowTop so we can foreground this activity even if it's hidden.
        registerEventListener("Prompt:ShowTop");
    }


>>>>>>> 9174b617

    private void showBookmarkDialog() {
        final Tab tab = Tabs.getInstance().getSelectedTab();
        final Prompt ps = new Prompt(this, new Prompt.PromptCallback() {
            @Override
            public void onPromptFinished(String result) {
                int itemId = -1;
                try {
                  itemId = new JSONObject(result).getInt("button");
                } catch(JSONException ex) {
                    Log.e(LOGTAG, "Exception reading bookmark prompt result", ex);
                }

                if (tab == null)
                    return;

                if (itemId == 0) {
                    new EditBookmarkDialog(BrowserApp.this).show(tab.getURL());
                } else if (itemId == 1) {
                    String url = tab.getURL();
                    String title = tab.getDisplayTitle();
                    Bitmap favicon = tab.getFavicon();
                    if (url != null && title != null) {
                        GeckoAppShell.createShortcut(title, url, url, favicon == null ? null : favicon, "");
                    }
                }
            }
        });

        final Prompt.PromptListItem[] items = new Prompt.PromptListItem[2];
        Resources res = getResources();
        items[0] = new Prompt.PromptListItem(res.getString(R.string.contextmenu_edit_bookmark));
        items[1] = new Prompt.PromptListItem(res.getString(R.string.contextmenu_add_to_launcher));

        ps.show("", "", items, false);
    }

    private void setDynamicToolbarEnabled(boolean enabled) {
        if (enabled) {
            if (mLayerView != null) {
                mLayerView.getLayerClient().setOnMetricsChangedListener(this);
            }
            setToolbarMargin(0);
            mHomePagerContainer.setPadding(0, mBrowserToolbar.getHeight(), 0, 0);
        } else {
            // Immediately show the toolbar when disabling the dynamic
            // toolbar.
            if (mLayerView != null) {
                mLayerView.getLayerClient().setOnMetricsChangedListener(null);
            }
            mHomePagerContainer.setPadding(0, 0, 0, 0);
            if (mBrowserToolbar != null) {
                mBrowserToolbar.scrollTo(0, 0);
            }
        }

        refreshToolbarHeight();
    }

    private boolean isDynamicToolbarEnabled() {
        return mDynamicToolbarEnabled && !mAccessibilityEnabled;
    }

    private boolean isAboutHome(Tab tab) {
        return TextUtils.equals(ABOUT_HOME, tab.getURL());
    }

    @Override
    public boolean onSearchRequested() {
        enterEditingMode();
        return true;
    }

    @Override
    public boolean onContextItemSelected(MenuItem item) {
        switch(item.getItemId()) {
            case R.id.pasteandgo: {
                String text = Clipboard.getText();
                if (!TextUtils.isEmpty(text)) {
                    Tabs.getInstance().loadUrl(text);
                }
                return true;
            }
            case R.id.site_settings: {
                GeckoAppShell.sendEventToGecko(GeckoEvent.createBroadcastEvent("Permissions:Get", null));
                return true;
            }
            case R.id.paste: {
                String text = Clipboard.getText();
                if (!TextUtils.isEmpty(text)) {
                    enterEditingMode(text);
                }
                return true;
            }
            case R.id.share: {
                shareCurrentUrl();
                return true;
            }
            case R.id.subscribe: {
                Tab tab = Tabs.getInstance().getSelectedTab();
                if (tab != null && tab.getFeedsEnabled()) {
                    JSONObject args = new JSONObject();
                    try {
                        args.put("tabId", tab.getId());
                    } catch (JSONException e) {
                        Log.e(LOGTAG, "error building json arguments");
                    }
                    GeckoAppShell.sendEventToGecko(GeckoEvent.createBroadcastEvent("Feeds:Subscribe", args.toString()));
                }
                return true;
            }
            case R.id.copyurl: {
                Tab tab = Tabs.getInstance().getSelectedTab();
                if (tab != null) {
                    String url = tab.getURL();
                    if (url != null) {
                        Clipboard.setText(url);
                    }
                }
                return true;
            }
            case R.id.add_to_launcher: {
                Tab tab = Tabs.getInstance().getSelectedTab();
                if (tab != null) {
                    final String url = tab.getURL();
                    final String title = tab.getDisplayTitle();
                    if (url == null || title == null) {
                        return true;
                    }

                    Favicons favicons = Favicons.getInstance();
                    favicons.loadFavicon(url, tab.getFaviconURL(), 0,
                    new Favicons.OnFaviconLoadedListener() {
                        @Override
                        public void onFaviconLoaded(String url, Bitmap favicon) {
                            GeckoAppShell.createShortcut(title, url, url, favicon == null ? null : favicon, "");
                        }
                    });
                }
                return true;
            }
        }
        return false;
    }

    @Override
    public void setAccessibilityEnabled(boolean enabled) {
        if (mAccessibilityEnabled == enabled) {
            return;
        }

        // Disable the dynamic toolbar when accessibility features are enabled,
        // and re-read the preference when they're disabled.
        mAccessibilityEnabled = enabled;
        if (mDynamicToolbarEnabled) {
            setDynamicToolbarEnabled(!enabled);
        }
    }

    @Override
    public void onDestroy() {
        if (mPrefObserverId != null) {
            PrefsHelper.removeObserver(mPrefObserverId);
            mPrefObserverId = null;
        }
        if (mBrowserToolbar != null)
            mBrowserToolbar.onDestroy();

        if (mFindInPageBar != null) {
            mFindInPageBar.onDestroy();
            mFindInPageBar = null;
        }

        if (mSharedPreferencesHelper != null) {
            mSharedPreferencesHelper.uninit();
            mSharedPreferencesHelper = null;
        }

        if (mOrderedBroadcastHelper != null) {
            mOrderedBroadcastHelper.uninit();
            mOrderedBroadcastHelper = null;
        }

        if (mBrowserHealthReporter != null) {
            mBrowserHealthReporter.uninit();
            mBrowserHealthReporter = null;
        }

        unregisterEventListener("CharEncoding:Data");
        unregisterEventListener("CharEncoding:State");
        unregisterEventListener("Feedback:LastUrl");
        unregisterEventListener("Feedback:OpenPlayStore");
        unregisterEventListener("Feedback:MaybeLater");
        unregisterEventListener("Telemetry:Gather");
        unregisterEventListener("Settings:Show");
        unregisterEventListener("Updater:Launch");
        unregisterEventListener("Reader:GoToReadingList");

        if (AppConstants.MOZ_ANDROID_BEAM && Build.VERSION.SDK_INT >= 14) {
            NfcAdapter nfc = NfcAdapter.getDefaultAdapter(this);
            if (nfc != null) {
                // null this out even though the docs say it's not needed,
                // because the source code looks like it will only do this
                // automatically on API 14+
                nfc.setNdefPushMessageCallback(null, this);
            }
        }

        super.onDestroy();
    }

    @Override
    protected void initializeChrome() {
        super.initializeChrome();

        mBrowserToolbar.updateBackButton(false);
        mBrowserToolbar.updateForwardButton(false);

        mDoorHangerPopup.setAnchor(mBrowserToolbar.mFavicon);

        // Listen to margin changes to position the toolbar correctly
        if (isDynamicToolbarEnabled()) {
            refreshToolbarHeight();
            mLayerView.getLayerMarginsAnimator().showMargins(true);
            mLayerView.getLayerClient().setOnMetricsChangedListener(this);
        }

        // Intercept key events for gamepad shortcuts
        mLayerView.setOnKeyListener(this);
    }

    private void shareCurrentUrl() {
        Tab tab = Tabs.getInstance().getSelectedTab();
        if (tab == null)
          return;

        String url = tab.getURL();
        if (url == null)
            return;

        if (ReaderModeUtils.isAboutReader(url))
            url = ReaderModeUtils.getUrlFromAboutReader(url);

        GeckoAppShell.openUriExternal(url, "text/plain", "", "",
                                      Intent.ACTION_SEND, tab.getDisplayTitle());
    }

    @Override
    protected void loadStartupTab(String url) {
        // We aren't showing about:home, so cancel the telemetry timer
        if (url != null || mRestoreMode != RESTORE_NONE) {
            mAboutHomeStartupTimer.cancel();
        }

        super.loadStartupTab(url);
    }

    private void setToolbarMargin(int margin) {
        ((RelativeLayout.LayoutParams) mGeckoLayout.getLayoutParams()).topMargin = margin;
        mGeckoLayout.requestLayout();
    }

    @Override
    public void onMetricsChanged(ImmutableViewportMetrics aMetrics) {
        if (mHomePager.isVisible() || mBrowserToolbar == null) {
            return;
        }

        // If the page has shrunk so that the toolbar no longer scrolls, make
        // sure the toolbar is visible.
        if (aMetrics.getPageHeight() <= aMetrics.getHeight()) {
            if (mDynamicToolbarCanScroll) {
                mDynamicToolbarCanScroll = false;
                if (!mBrowserToolbar.isVisible()) {
                    ThreadUtils.postToUiThread(new Runnable() {
                        public void run() {
                            mLayerView.getLayerMarginsAnimator().showMargins(false);
                        }
                    });
                }
            }
        } else {
            mDynamicToolbarCanScroll = true;
        }

        final View toolbarLayout = mBrowserToolbar;
        final int marginTop = Math.round(aMetrics.marginTop);
        ThreadUtils.postToUiThread(new Runnable() {
            public void run() {
                toolbarLayout.scrollTo(0, toolbarLayout.getHeight() - marginTop);
            }
        });

        if (mFormAssistPopup != null)
            mFormAssistPopup.onMetricsChanged(aMetrics);
    }

    @Override
    public void onPanZoomStopped() {
        if (!isDynamicToolbarEnabled() || mHomePager.isVisible()) {
            return;
        }

        // Make sure the toolbar is fully hidden or fully shown when the user
        // lifts their finger. If the page is shorter than the viewport, the
        // toolbar is always shown.
        ImmutableViewportMetrics metrics = mLayerView.getViewportMetrics();
        if (metrics.getPageHeight() < metrics.getHeight()
              || metrics.marginTop >= mToolbarHeight / 2) {
            mLayerView.getLayerMarginsAnimator().showMargins(false);
        } else {
            mLayerView.getLayerMarginsAnimator().hideMargins(false);
        }
    }

    public void refreshToolbarHeight() {
        int height = 0;
        if (mBrowserToolbar != null) {
            height = mBrowserToolbar.getHeight();
        }

        if (!isDynamicToolbarEnabled() || mHomePager.isVisible()) {
            // Use aVisibleHeight here so that when the dynamic toolbar is
            // enabled, the padding will animate with the toolbar becoming
            // visible.
            if (isDynamicToolbarEnabled()) {
                // When the dynamic toolbar is enabled, set the padding on the
                // about:home widget directly - this is to avoid resizing the
                // LayerView, which can cause visible artifacts.
                mHomePagerContainer.setPadding(0, height, 0, 0);
            } else {
                setToolbarMargin(height);
                height = 0;
            }
        } else {
            setToolbarMargin(0);
        }

        if (mLayerView != null && height != mToolbarHeight) {
            mToolbarHeight = height;
            mLayerView.getLayerMarginsAnimator().setMaxMargins(0, height, 0, 0);
            mLayerView.getLayerMarginsAnimator().showMargins(true);
        }
    }

    @Override
    void toggleChrome(final boolean aShow) {
        ThreadUtils.postToUiThread(new Runnable() {
            @Override
            public void run() {
                if (aShow) {
                    mBrowserToolbar.show();
                } else {
                    mBrowserToolbar.hide();
                    if (hasTabsSideBar()) {
                        hideTabs();
                    }
                }
            }
        });

        super.toggleChrome(aShow);
    }

    @Override
    void focusChrome() {
        ThreadUtils.postToUiThread(new Runnable() {
            @Override
            public void run() {
                mBrowserToolbar.show();
                mBrowserToolbar.requestFocusFromTouch();
            }
        });
    }

    @Override
    public void refreshChrome() {
        invalidateOptionsMenu();
        updateSideBarState();
        mTabsPanel.refresh();
        if (mSiteIdentityPopup != null) {
            mSiteIdentityPopup.dismiss();
        }
    }

    public View getActionBarLayout() {
        RelativeLayout actionBar = (RelativeLayout) LayoutInflater.from(this).inflate(R.layout.browser_toolbar, null);
        actionBar.setLayoutParams(new RelativeLayout.LayoutParams(RelativeLayout.LayoutParams.FILL_PARENT,
                                                                  (int) getResources().getDimension(R.dimen.browser_toolbar_height)));
        return actionBar;
    }

    @Override
    public boolean hasTabsSideBar() {
        return (mTabsPanel != null && mTabsPanel.isSideBar());
    }

    private void updateSideBarState() {
        if (mMainLayoutAnimator != null)
            mMainLayoutAnimator.stop();

        boolean isSideBar = (HardwareUtils.isTablet() && mOrientation == Configuration.ORIENTATION_LANDSCAPE);
        final int sidebarWidth = getResources().getDimensionPixelSize(R.dimen.tabs_sidebar_width);

        ViewGroup.MarginLayoutParams lp = (ViewGroup.MarginLayoutParams) mTabsPanel.getLayoutParams();
        lp.width = (isSideBar ? sidebarWidth : ViewGroup.LayoutParams.FILL_PARENT);
        mTabsPanel.requestLayout();

        final boolean sidebarIsShown = (isSideBar && mTabsPanel.isShown());
        final int mainLayoutScrollX = (sidebarIsShown ? -sidebarWidth : 0);
        mMainLayout.scrollTo(mainLayoutScrollX, 0);

        mTabsPanel.setIsSideBar(isSideBar);
    }

    @Override
    public void handleMessage(String event, JSONObject message) {
        try {
            if (event.equals("Menu:Add")) {
                MenuItemInfo info = new MenuItemInfo();
                info.label = message.getString("name");
                info.id = message.getInt("id") + ADDON_MENU_OFFSET;
                info.icon = message.optString("icon", null);
                info.checked = message.optBoolean("checked", false);
                info.enabled = message.optBoolean("enabled", true);
                info.visible = message.optBoolean("visible", true);
                info.checkable = message.optBoolean("checkable", false);
                int parent = message.optInt("parent", 0);
                info.parent = parent <= 0 ? parent : parent + ADDON_MENU_OFFSET;
                final MenuItemInfo menuItemInfo = info;
                ThreadUtils.postToUiThread(new Runnable() {
                    @Override
                    public void run() {
                        addAddonMenuItem(menuItemInfo);
                    }
                });
            } else if (event.equals("Menu:Remove")) {
                final int id = message.getInt("id") + ADDON_MENU_OFFSET;
                ThreadUtils.postToUiThread(new Runnable() {
                    @Override
                    public void run() {
                        removeAddonMenuItem(id);
                    }
                });
            } else if (event.equals("Menu:Update")) {
                final int id = message.getInt("id") + ADDON_MENU_OFFSET;
                final JSONObject options = message.getJSONObject("options");
                ThreadUtils.postToUiThread(new Runnable() {
                    @Override
                    public void run() {
                        updateAddonMenuItem(id, options);
                    }
                });
            } else if (event.equals("CharEncoding:Data")) {
                final JSONArray charsets = message.getJSONArray("charsets");
                int selected = message.getInt("selected");

                final int len = charsets.length();
                final String[] titleArray = new String[len];
                for (int i = 0; i < len; i++) {
                    JSONObject charset = charsets.getJSONObject(i);
                    titleArray[i] = charset.getString("title");
                }

                final AlertDialog.Builder dialogBuilder = new AlertDialog.Builder(this);
                dialogBuilder.setSingleChoiceItems(titleArray, selected, new AlertDialog.OnClickListener() {
                    @Override
                    public void onClick(DialogInterface dialog, int which) {
                        try {
                            JSONObject charset = charsets.getJSONObject(which);
                            GeckoAppShell.sendEventToGecko(GeckoEvent.createBroadcastEvent("CharEncoding:Set", charset.getString("code")));
                            dialog.dismiss();
                        } catch (JSONException e) {
                            Log.e(LOGTAG, "error parsing json", e);
                        }
                    }
                });
                dialogBuilder.setNegativeButton(R.string.button_cancel, new AlertDialog.OnClickListener() {
                    @Override
                    public void onClick(DialogInterface dialog, int which) {
                        dialog.dismiss();
                    }
                });
                ThreadUtils.postToUiThread(new Runnable() {
                    @Override
                    public void run() {
                        dialogBuilder.show();
                    }
                });
            } else if (event.equals("CharEncoding:State")) {
                final boolean visible = message.getString("visible").equals("true");
                GeckoPreferences.setCharEncodingState(visible);
                final Menu menu = mMenu;
                ThreadUtils.postToUiThread(new Runnable() {
                    @Override
                    public void run() {
                        if (menu != null)
                            menu.findItem(R.id.char_encoding).setVisible(visible);
                    }
                });
            } else if (event.equals("Feedback:OpenPlayStore")) {
                Intent intent = new Intent(Intent.ACTION_VIEW);
                intent.setData(Uri.parse("market://details?id=" + getPackageName()));
                startActivity(intent);
            } else if (event.equals("Feedback:MaybeLater")) {
                resetFeedbackLaunchCount();
            } else if (event.equals("Feedback:LastUrl")) {
                getLastUrl();
            } else if (event.equals("Gecko:Ready")) {
                // Handle this message in GeckoApp, but also enable the Settings
                // menuitem, which is specific to BrowserApp.
                super.handleMessage(event, message);
                final Menu menu = mMenu;
                ThreadUtils.postToUiThread(new Runnable() {
                    @Override
                    public void run() {
                        if (menu != null)
                            menu.findItem(R.id.settings).setEnabled(true);
                    }
                });

                // Display notification for Mozilla data reporting, if data should be collected.
                if (AppConstants.MOZ_DATA_REPORTING) {
                    DataReportingNotification.checkAndNotifyPolicy(GeckoAppShell.getContext());
                }

            } else if (event.equals("Telemetry:Gather")) {
                Telemetry.HistogramAdd("PLACES_PAGES_COUNT", BrowserDB.getCount(getContentResolver(), "history"));
                Telemetry.HistogramAdd("PLACES_BOOKMARKS_COUNT", BrowserDB.getCount(getContentResolver(), "bookmarks"));
                Telemetry.HistogramAdd("FENNEC_FAVICONS_COUNT", BrowserDB.getCount(getContentResolver(), "favicons"));
                Telemetry.HistogramAdd("FENNEC_THUMBNAILS_COUNT", BrowserDB.getCount(getContentResolver(), "thumbnails"));
            } else if (event.equals("Reader:ListCountRequest")) {
                handleReaderListCountRequest();
            } else if (event.equals("Reader:Added")) {
                final int result = message.getInt("result");
                final String title = message.getString("title");
                final String url = message.getString("url");
                handleReaderAdded(result, title, url);
            } else if (event.equals("Reader:Removed")) {
                final String url = message.getString("url");
                handleReaderRemoved(url);
            } else if (event.equals("Reader:Share")) {
                final String title = message.getString("title");
                final String url = message.getString("url");
                GeckoAppShell.openUriExternal(url, "text/plain", "", "",
                                              Intent.ACTION_SEND, title);
            } else if (event.equals("Settings:Show")) {
                // null strings return "null" (http://code.google.com/p/android/issues/detail?id=13830)
                String resource = null;
                if (!message.isNull(GeckoPreferences.INTENT_EXTRA_RESOURCES)) {
                    resource = message.getString(GeckoPreferences.INTENT_EXTRA_RESOURCES);
                }
                Intent settingsIntent = new Intent(this, GeckoPreferences.class);
                GeckoPreferences.setResourceToOpen(settingsIntent, resource);
                startActivity(settingsIntent);
            } else if (event.equals("Updater:Launch")) {
                handleUpdaterLaunch();
<<<<<<< HEAD
            } else if (event.equals("Reader:GoToReadingList")) {
                openReadingList();
=======
            } else if (event.equals("Prompt:ShowTop")) {
                // Bring this activity to front so the prompt is visible..
                Intent bringToFrontIntent = new Intent();
                bringToFrontIntent.setClassName(AppConstants.ANDROID_PACKAGE_NAME, AppConstants.BROWSER_INTENT_CLASS);
                bringToFrontIntent.setFlags(Intent.FLAG_ACTIVITY_REORDER_TO_FRONT);
                startActivity(bringToFrontIntent);
>>>>>>> 9174b617
            } else {
                super.handleMessage(event, message);
            }
        } catch (Exception e) {
            Log.e(LOGTAG, "Exception handling message \"" + event + "\":", e);
        }
    }

    @Override
    public void addTab() {
        Tabs.getInstance().loadUrl("about:home", Tabs.LOADURL_NEW_TAB);
    }

    @Override
    public void addPrivateTab() {
        Tabs.getInstance().loadUrl("about:privatebrowsing", Tabs.LOADURL_NEW_TAB | Tabs.LOADURL_PRIVATE);
    }

    @Override
    public void showNormalTabs() {
        showTabs(TabsPanel.Panel.NORMAL_TABS);
    }

    @Override
    public void showPrivateTabs() {
        showTabs(TabsPanel.Panel.PRIVATE_TABS);
    }

    @Override
    public void showRemoteTabs() {
        showTabs(TabsPanel.Panel.REMOTE_TABS);
    }

    private void showTabs(TabsPanel.Panel panel) {
        if (Tabs.getInstance().getDisplayCount() == 0)
            return;

        mTabsPanel.show(panel);
    }

    @Override
    public void hideTabs() {
        mTabsPanel.hide();
    }

    @Override
    public boolean autoHideTabs() {
        if (areTabsShown()) {
            hideTabs();
            return true;
        }
        return false;
    }

    @Override
    public boolean areTabsShown() {
        return mTabsPanel.isShown();
    }

    @Override
    public void onTabsLayoutChange(int width, int height) {
        int animationLength = TABS_ANIMATION_DURATION;

        if (mMainLayoutAnimator != null) {
            animationLength = Math.max(1, animationLength - (int)mMainLayoutAnimator.getRemainingTime());
            mMainLayoutAnimator.stop(false);
        }

        if (areTabsShown()) {
            mTabsPanel.setDescendantFocusability(ViewGroup.FOCUS_AFTER_DESCENDANTS);
        }

        mMainLayoutAnimator = new PropertyAnimator(animationLength, sTabsInterpolator);
        mMainLayoutAnimator.addPropertyAnimationListener(this);

        if (hasTabsSideBar()) {
            mMainLayoutAnimator.attach(mMainLayout,
                                       PropertyAnimator.Property.SCROLL_X,
                                       -width);
        } else {
            mMainLayoutAnimator.attach(mMainLayout,
                                       PropertyAnimator.Property.SCROLL_Y,
                                       -height);
        }

        mTabsPanel.prepareTabsAnimation(mMainLayoutAnimator);
        mBrowserToolbar.prepareTabsAnimation(mMainLayoutAnimator, areTabsShown());

        // If the tabs layout is animating onto the screen, pin the dynamic
        // toolbar.
        if (mLayerView != null && isDynamicToolbarEnabled()) {
            if (width > 0 && height > 0) {
                mLayerView.getLayerMarginsAnimator().setMarginsPinned(true);
                mLayerView.getLayerMarginsAnimator().showMargins(false);
            } else {
                mLayerView.getLayerMarginsAnimator().setMarginsPinned(false);
            }
        }

        mMainLayoutAnimator.start();
    }

    @Override
    public void onPropertyAnimationStart() {
    }

    @Override
    public void onPropertyAnimationEnd() {
        if (!areTabsShown()) {
            mTabsPanel.setVisibility(View.INVISIBLE);
            mTabsPanel.setDescendantFocusability(ViewGroup.FOCUS_BLOCK_DESCENDANTS);
        }

        mTabsPanel.finishTabsAnimation();

        mMainLayoutAnimator = null;
    }

    @Override
    public void onSaveInstanceState(Bundle outState) {
        super.onSaveInstanceState(outState);
        mToast.onSaveInstanceState(outState);
        outState.putBoolean(STATE_DYNAMIC_TOOLBAR_ENABLED, mDynamicToolbarEnabled);
        outState.putInt(STATE_ABOUT_HOME_TOP_PADDING, mHomePagerContainer.getPaddingTop());
    }

    private void openUrl(String url) {
        openUrl(url, null, false);
    }

    private void openUrl(String url, boolean newTab) {
        openUrl(url, null, newTab);
    }

    private void openUrl(String url, String searchEngine) {
        openUrl(url, searchEngine, false);
    }

    private void openUrl(String url, String searchEngine, boolean newTab) {
        mBrowserToolbar.setProgressVisibility(true);

        int flags = Tabs.LOADURL_NONE;
        if (newTab) {
            flags |= Tabs.LOADURL_NEW_TAB;
        }

        Tabs.getInstance().loadUrl(url, searchEngine, -1, flags);

        hideBrowserSearch();
        mBrowserToolbar.cancelEdit();
    }

    private void openReadingList() {
        Tabs.getInstance().loadUrl(ABOUT_HOME, Tabs.LOADURL_READING_LIST);
    }

    /* Favicon methods */
    private void loadFavicon(final Tab tab) {
        maybeCancelFaviconLoad(tab);

        int flags = Favicons.FLAG_SCALE | (tab.isPrivate() ? 0 : Favicons.FLAG_PERSIST);
        long id = Favicons.getInstance().loadFavicon(tab.getURL(), tab.getFaviconURL(), flags,
                        new Favicons.OnFaviconLoadedListener() {

            @Override
            public void onFaviconLoaded(String pageUrl, Bitmap favicon) {
                // Leave favicon UI untouched if we failed to load the image
                // for some reason.
                if (favicon == null)
                    return;

                // The tab might be pointing to another URL by the time the
                // favicon is finally loaded, in which case we simply ignore it.
                if (!tab.getURL().equals(pageUrl))
                    return;

                tab.updateFavicon(favicon);
                tab.setFaviconLoadId(Favicons.NOT_LOADING);

                Tabs.getInstance().notifyListeners(tab, Tabs.TabEvents.FAVICON);
            }
        });

        tab.setFaviconLoadId(id);
    }

    private void maybeCancelFaviconLoad(Tab tab) {
        long faviconLoadId = tab.getFaviconLoadId();

        if (faviconLoadId == Favicons.NOT_LOADING)
            return;

        // Cancel pending favicon load task
        Favicons.getInstance().cancelFaviconLoad(faviconLoadId);

        // Reset favicon load state
        tab.setFaviconLoadId(Favicons.NOT_LOADING);
    }

    private void enterEditingMode() {
        enterEditingMode(null);
    }

    /**
     * Enters editing mode for the current tab. This method will
     * always open the VISITED page on about:home.
     */
    private void enterEditingMode(String url) {
        // If we don't have a specific url to show, show the current tab's url.
        if (TextUtils.isEmpty(url)) {
            Tab tab = Tabs.getInstance().getSelectedTab();
            if (tab != null) {
                // Check to see if there's a user-entered search term, which we save
                // whenever the user performs a search.
                url = tab.getUserSearch();
                if (TextUtils.isEmpty(url)) {
                    url = tab.getURL();
                }
            }
        }

        final PropertyAnimator animator = new PropertyAnimator(300);
        animator.setUseHardwareLayer(false);

        mBrowserToolbar.startEditing(url, animator);
        showHomePagerWithAnimator(HomePager.Page.HISTORY, animator);

        animator.start();
    }

    void commitEditingMode() {
        if (!mBrowserToolbar.isEditing()) {
            return;
        }

        final String url = mBrowserToolbar.commitEdit();
        animateHideHomePager();
        hideBrowserSearch();

        if (!TextUtils.isEmpty(url)) {
            Tabs.getInstance().loadUrl(url, Tabs.LOADURL_USER_ENTERED);
        }
    }

    boolean dismissEditingMode() {
        if (!mBrowserToolbar.isEditing()) {
            return false;
        }

        mBrowserToolbar.cancelEdit();
        animateHideHomePager();
        hideBrowserSearch();

        return true;
    }

    void filterEditingMode(String searchTerm, AutocompleteHandler handler) {
        if (TextUtils.isEmpty(searchTerm)) {
            hideBrowserSearch();
        } else {
            showBrowserSearch();
            mBrowserSearch.filter(searchTerm, handler);
        }
    }

    private void showHomePager(HomePager.Page page) {
        showHomePagerWithAnimator(page, null);
    }

    private void showHomePagerWithAnimator(HomePager.Page page, PropertyAnimator animator) {
        if (mHomePager.isVisible()) {
            return;
        }

        // Refresh toolbar height to possibly restore the toolbar padding
        refreshToolbarHeight();

        // Show the toolbar before hiding about:home so the
        // onMetricsChanged callback still works.
        if (isDynamicToolbarEnabled() && mLayerView != null) {
            mLayerView.getLayerMarginsAnimator().showMargins(true);
        }

        mHomePager.show(getSupportFragmentManager(), page, animator);
    }

    private void animateHideHomePager() {
        hideHomePagerWithAnimation(true);
    }

    private void hideHomePager() {
        hideHomePagerWithAnimation(false);
    }

    private void hideHomePagerWithAnimation(boolean animate) {
        if (!mHomePager.isVisible()) {
            return;
        }

        final Tab tab = Tabs.getInstance().getSelectedTab();
        if (tab != null && isAboutHome(tab)) {
            return;
        }

        // FIXME: do animation if animate is true
        mHomePager.hide();

        mBrowserToolbar.setShadowVisibility(true);
        mBrowserToolbar.setNextFocusDownId(R.id.layer_view);

        // Refresh toolbar height to possibly restore the toolbar padding
        refreshToolbarHeight();
    }

    private void showBrowserSearch() {
        if (mBrowserSearch.getUserVisibleHint()) {
            return;
        }

        mBrowserSearchContainer.setVisibility(View.VISIBLE);

        getSupportFragmentManager().beginTransaction()
                .add(R.id.search_container, mBrowserSearch, BROWSER_SEARCH_TAG).commitAllowingStateLoss();
        mBrowserSearch.setUserVisibleHint(true);
    }

    private void hideBrowserSearch() {
        if (!mBrowserSearch.getUserVisibleHint()) {
            return;
        }

        mBrowserSearchContainer.setVisibility(View.INVISIBLE);

        getSupportFragmentManager().beginTransaction()
                .remove(mBrowserSearch).commitAllowingStateLoss();
        mBrowserSearch.setUserVisibleHint(false);
    }

    private class HideTabsTouchListener implements TouchEventInterceptor {
        private boolean mIsHidingTabs = false;

        @Override
        public boolean onInterceptTouchEvent(View view, MotionEvent event) {
            // We need to account for scroll state for the touched view otherwise
            // tapping on an "empty" part of the view will still be considered a
            // valid touch event.
            if (view.getScrollX() != 0 || view.getScrollY() != 0) {
                Rect rect = new Rect();
                view.getHitRect(rect);
                rect.offset(-view.getScrollX(), -view.getScrollY());

                int[] viewCoords = new int[2];
                view.getLocationOnScreen(viewCoords);

                int x = (int) event.getRawX() - viewCoords[0];
                int y = (int) event.getRawY() - viewCoords[1];

                if (!rect.contains(x, y))
                    return false;
            }

            // If the tab tray is showing, hide the tab tray and don't send the event to content.
            if (event.getActionMasked() == MotionEvent.ACTION_DOWN && autoHideTabs()) {
                mIsHidingTabs = true;
                return true;
            }
            return false;
        }

        @Override
        public boolean onTouch(View view, MotionEvent event) {
            if (mIsHidingTabs) {
                // Keep consuming events until the gesture finishes.
                int action = event.getActionMasked();
                if (action == MotionEvent.ACTION_UP || action == MotionEvent.ACTION_CANCEL) {
                    mIsHidingTabs = false;
                }
                return true;
            }
            return false;
        }
    }

    private Menu findParentMenu(Menu menu, MenuItem item) {
        final int itemId = item.getItemId();

        final int count = (menu != null) ? menu.size() : 0;
        for (int i = 0; i < count; i++) {
            MenuItem menuItem = menu.getItem(i);
            if (menuItem.getItemId() == itemId) {
                return menu;
            }
            if (menuItem.hasSubMenu()) {
                Menu parent = findParentMenu(menuItem.getSubMenu(), item);
                if (parent != null) {
                    return parent;
                }
            }
        }

        return null;
    }

    private void addAddonMenuItem(final MenuItemInfo info) {
        if (mMenu == null) {
            if (mAddonMenuItemsCache == null)
                mAddonMenuItemsCache = new Vector<MenuItemInfo>();

            mAddonMenuItemsCache.add(info);
            return;
        }

        Menu menu;
        if (info.parent == 0) {
            menu = mMenu;
        } else if (info.parent == GECKO_TOOLS_MENU) {
            MenuItem tools = mMenu.findItem(R.id.tools);
            menu = tools != null ? tools.getSubMenu() : mMenu;
        } else {
            MenuItem parent = mMenu.findItem(info.parent);
            if (parent == null)
                return;

            Menu parentMenu = findParentMenu(mMenu, parent);

            if (!parent.hasSubMenu()) {
                parentMenu.removeItem(parent.getItemId());
                menu = parentMenu.addSubMenu(Menu.NONE, parent.getItemId(), Menu.NONE, parent.getTitle());
                if (parent.getIcon() != null)
                    ((SubMenu) menu).getItem().setIcon(parent.getIcon());
            } else {
                menu = parent.getSubMenu();
            }
        }

        MenuItem item = menu.add(Menu.NONE, info.id, Menu.NONE, info.label);
        item.setOnMenuItemClickListener(new MenuItem.OnMenuItemClickListener() {
            @Override
            public boolean onMenuItemClick(MenuItem item) {
                Log.i(LOGTAG, "menu item clicked");
                GeckoAppShell.sendEventToGecko(GeckoEvent.createBroadcastEvent("Menu:Clicked", Integer.toString(info.id - ADDON_MENU_OFFSET)));
                return true;
            }
        });

        if (info.icon != null) {
            final int id = info.id;
            BitmapUtils.getDrawable(this, info.icon, new BitmapUtils.BitmapLoader() {
                @Override
                public void onBitmapFound(Drawable d) {
                    MenuItem item = mMenu.findItem(id);
                    if (item == null) {
                        return;
                    }
                    if (d == null) {
                        item.setIcon(R.drawable.ic_menu_addons_filler);
                        return;
                    }
                    item.setIcon(d);
                }
            });
        } else {
            item.setIcon(R.drawable.ic_menu_addons_filler);
        }

        item.setCheckable(info.checkable);
        item.setChecked(info.checked);
        item.setEnabled(info.enabled);
        item.setVisible(info.visible);
    }

    private void removeAddonMenuItem(int id) {
        // Remove add-on menu item from cache, if available.
        if (mAddonMenuItemsCache != null && !mAddonMenuItemsCache.isEmpty()) {
            for (MenuItemInfo item : mAddonMenuItemsCache) {
                 if (item.id == id) {
                     mAddonMenuItemsCache.remove(item);
                     break;
                 }
            }
        }

        if (mMenu == null)
            return;

        MenuItem menuItem = mMenu.findItem(id);
        if (menuItem != null)
            mMenu.removeItem(id);
    }

    private void updateAddonMenuItem(int id, JSONObject options) {
        // Set attribute for the menu item in cache, if available
        if (mAddonMenuItemsCache != null && !mAddonMenuItemsCache.isEmpty()) {
            for (MenuItemInfo item : mAddonMenuItemsCache) {
                 if (item.id == id) {
                     item.checkable = options.optBoolean("checkable", item.checkable);
                     item.checked = options.optBoolean("checked", item.checked);
                     item.enabled = options.optBoolean("enabled", item.enabled);
                     item.visible = options.optBoolean("visible", item.visible);
                     break;
                 }
            }
        }

        if (mMenu == null)
            return;

        MenuItem menuItem = mMenu.findItem(id);
        if (menuItem != null) {
            menuItem.setCheckable(options.optBoolean("checkable", menuItem.isCheckable()));
            menuItem.setChecked(options.optBoolean("checked", menuItem.isChecked()));
            menuItem.setEnabled(options.optBoolean("enabled", menuItem.isEnabled()));
            menuItem.setVisible(options.optBoolean("visible", menuItem.isVisible()));
        }
    }

    @Override
    public boolean onCreateOptionsMenu(Menu menu) {
        super.onCreateOptionsMenu(menu);

        // Inform the menu about the action-items bar. 
        if (menu instanceof GeckoMenu && HardwareUtils.isTablet())
            ((GeckoMenu) menu).setActionItemBarPresenter(mBrowserToolbar);

        MenuInflater inflater = getMenuInflater();
        inflater.inflate(R.menu.browser_app_menu, mMenu);

        // Add add-on menu items if any.
        if (mAddonMenuItemsCache != null && !mAddonMenuItemsCache.isEmpty()) {
            for (MenuItemInfo item : mAddonMenuItemsCache) {
                 addAddonMenuItem(item);
            }

            mAddonMenuItemsCache.clear();
        }

        // Action providers are available only ICS+.
        if (Build.VERSION.SDK_INT >= 14) {
            MenuItem share = mMenu.findItem(R.id.share);
            GeckoActionProvider provider = new GeckoActionProvider(this);
            share.setActionProvider(provider);
        }

        return true;
    }

    @Override
    public void openOptionsMenu() {
        if (!hasTabsSideBar() && areTabsShown())
            return;

        // Scroll custom menu to the top
        if (mMenuPanel != null)
            mMenuPanel.scrollTo(0, 0);

        if (!mBrowserToolbar.openOptionsMenu())
            super.openOptionsMenu();

        if (isDynamicToolbarEnabled() && mLayerView != null)
            mLayerView.getLayerMarginsAnimator().showMargins(false);
    }

    @Override
    public void closeOptionsMenu() {
        if (!mBrowserToolbar.closeOptionsMenu())
            super.closeOptionsMenu();
    }

    @Override
    public void setFullScreen(final boolean fullscreen) {
        super.setFullScreen(fullscreen);
        ThreadUtils.postToUiThread(new Runnable() {
            @Override
            public void run() {
                if (fullscreen) {
                    mBrowserToolbar.hide();
                    if (isDynamicToolbarEnabled()) {
                        mLayerView.getLayerMarginsAnimator().hideMargins(true);
                        mLayerView.getLayerMarginsAnimator().setMaxMargins(0, 0, 0, 0);
                    }
                } else {
                    mBrowserToolbar.show();
                    if (isDynamicToolbarEnabled()) {
                        mLayerView.getLayerMarginsAnimator().showMargins(true);
                        mLayerView.getLayerMarginsAnimator().setMaxMargins(0, mToolbarHeight, 0, 0);
                    }
                }
            }
        });
    }

    @Override
    public boolean onPrepareOptionsMenu(Menu aMenu) {
        if (aMenu == null)
            return false;

        if (!GeckoThread.checkLaunchState(GeckoThread.LaunchState.GeckoRunning))
            aMenu.findItem(R.id.settings).setEnabled(false);

        Tab tab = Tabs.getInstance().getSelectedTab();
        MenuItem bookmark = aMenu.findItem(R.id.bookmark);
        MenuItem forward = aMenu.findItem(R.id.forward);
        MenuItem share = aMenu.findItem(R.id.share);
        MenuItem saveAsPDF = aMenu.findItem(R.id.save_as_pdf);
        MenuItem charEncoding = aMenu.findItem(R.id.char_encoding);
        MenuItem findInPage = aMenu.findItem(R.id.find_in_page);
        MenuItem desktopMode = aMenu.findItem(R.id.desktop_mode);
        MenuItem enterGuestMode = aMenu.findItem(R.id.enter_guest_mode);
        MenuItem exitGuestMode = aMenu.findItem(R.id.exit_guest_mode);

        // Only show the "Quit" menu item on pre-ICS or television devices.
        // In ICS+, it's easy to kill an app through the task switcher.
        aMenu.findItem(R.id.quit).setVisible(Build.VERSION.SDK_INT < 14 || HardwareUtils.isTelevision());

        if (tab == null || tab.getURL() == null) {
            bookmark.setEnabled(false);
            forward.setEnabled(false);
            share.setEnabled(false);
            saveAsPDF.setEnabled(false);
            findInPage.setEnabled(false);
            return true;
        }

        bookmark.setEnabled(!tab.getURL().startsWith("about:reader"));
        bookmark.setCheckable(true);
        bookmark.setChecked(tab.isBookmark());
        bookmark.setIcon(tab.isBookmark() ? R.drawable.ic_menu_bookmark_remove : R.drawable.ic_menu_bookmark_add);

        forward.setEnabled(tab.canDoForward());
        desktopMode.setChecked(tab.getDesktopMode());
        desktopMode.setIcon(tab.getDesktopMode() ? R.drawable.ic_menu_desktop_mode_on : R.drawable.ic_menu_desktop_mode_off);

        String url = tab.getURL();
        if (ReaderModeUtils.isAboutReader(url)) {
            String urlFromReader = ReaderModeUtils.getUrlFromAboutReader(url);
            if (urlFromReader != null)
                url = urlFromReader;
        }

        // Disable share menuitem for about:, chrome:, file:, and resource: URIs
        String scheme = Uri.parse(url).getScheme();
        share.setEnabled(!(scheme.equals("about") || scheme.equals("chrome") ||
                           scheme.equals("file") || scheme.equals("resource")));

        // Action providers are available only ICS+.
        if (Build.VERSION.SDK_INT >= 14) {
            GeckoActionProvider provider = (GeckoActionProvider) share.getActionProvider();
            if (provider != null) {
                Intent shareIntent = provider.getIntent();

                if (shareIntent == null) {
                    shareIntent = GeckoAppShell.getShareIntent(this, url,
                                                               "text/plain", tab.getDisplayTitle());
                    provider.setIntent(shareIntent);
                } else {
                    shareIntent.putExtra(Intent.EXTRA_TEXT, url);
                    shareIntent.putExtra(Intent.EXTRA_SUBJECT, tab.getDisplayTitle());
                }
            }
        }

        // Disable save as PDF for about:home and xul pages
        saveAsPDF.setEnabled(!(tab.getURL().equals("about:home") ||
                               tab.getContentType().equals("application/vnd.mozilla.xul+xml")));

        // Disable find in page for about:home, since it won't work on Java content
        findInPage.setEnabled(!isAboutHome(tab));

        charEncoding.setVisible(GeckoPreferences.getCharEncodingState());

        if (mProfile.inGuestMode())
            exitGuestMode.setVisible(true);
        else
            enterGuestMode.setVisible(true);

        return true;
    }

    @Override
    public boolean onOptionsItemSelected(MenuItem item) {
        Tab tab = null;
        Intent intent = null;
        switch (item.getItemId()) {
            case R.id.bookmark:
                tab = Tabs.getInstance().getSelectedTab();
                if (tab != null) {
                    if (item.isChecked()) {
                        tab.removeBookmark();
                        Toast.makeText(this, R.string.bookmark_removed, Toast.LENGTH_SHORT).show();
                        item.setIcon(R.drawable.ic_menu_bookmark_add);
                    } else {
                        tab.addBookmark();
                        mToast.show(false,
                            getResources().getString(R.string.bookmark_added),
                            getResources().getString(R.string.bookmark_options),
                            null,
                            new ButtonToast.ToastListener() {
                                @Override
                                public void onButtonClicked() {
                                    showBookmarkDialog();
                                }

                                @Override
                                public void onToastHidden(ButtonToast.ReasonHidden reason) { }
                            });
                        item.setIcon(R.drawable.ic_menu_bookmark_remove);
                    }
                }
                return true;
            case R.id.share:
                shareCurrentUrl();
                return true;
            case R.id.reload:
                tab = Tabs.getInstance().getSelectedTab();
                if (tab != null)
                    tab.doReload();
                return true;
            case R.id.forward:
                tab = Tabs.getInstance().getSelectedTab();
                if (tab != null)
                    tab.doForward();
                return true;
            case R.id.save_as_pdf:
                GeckoAppShell.sendEventToGecko(GeckoEvent.createBroadcastEvent("SaveAs:PDF", null));
                return true;
            case R.id.settings:
                intent = new Intent(this, GeckoPreferences.class);
                startActivity(intent);
                return true;
            case R.id.addons:
                Tabs.getInstance().loadUrlInTab("about:addons");
                return true;
            case R.id.downloads:
                Tabs.getInstance().loadUrlInTab("about:downloads");
                return true;
            case R.id.apps:
                Tabs.getInstance().loadUrlInTab("about:apps");
                return true;
            case R.id.char_encoding:
                GeckoAppShell.sendEventToGecko(GeckoEvent.createBroadcastEvent("CharEncoding:Get", null));
                return true;
            case R.id.find_in_page:
                mFindInPageBar.show();
                return true;
            case R.id.desktop_mode:
                Tab selectedTab = Tabs.getInstance().getSelectedTab();
                if (selectedTab == null)
                    return true;
                JSONObject args = new JSONObject();
                try {
                    args.put("desktopMode", !item.isChecked());
                    args.put("tabId", selectedTab.getId());
                } catch (JSONException e) {
                    Log.e(LOGTAG, "error building json arguments");
                }
                GeckoAppShell.sendEventToGecko(GeckoEvent.createBroadcastEvent("DesktopMode:Change", args.toString()));
                return true;
            case R.id.new_tab:
                addTab();
                return true;
            case R.id.new_private_tab:
                addPrivateTab();
                return true;
            case R.id.enter_guest_mode:
                showGuestModeDialog(GuestModeDialog.ENTERING);
                return true;
            case R.id.exit_guest_mode:
                showGuestModeDialog(GuestModeDialog.LEAVING);
                return true;
            default:
                return super.onOptionsItemSelected(item);
        }
    }

    private void showGuestModeDialog(final GuestModeDialog type) {
        final Prompt ps = new Prompt(this, new Prompt.PromptCallback() {
            @Override
            public void onPromptFinished(String result) {
                try {
                    int itemId = new JSONObject(result).getInt("button");
                    if (itemId == 0) {
                        String args = "";
                        if (type == GuestModeDialog.ENTERING) {
                            args = "--guest-mode";
                        } else {
                            GeckoProfile.leaveGuestSession(BrowserApp.this);
                        }
                        doRestart(args);
                        System.exit(0);
                    }
                } catch(JSONException ex) {
                    Log.e(LOGTAG, "Exception reading guest mode prompt result", ex);
                }
            }
        });

        Resources res = getResources();
        ps.setButtons(new String[] {
            res.getString(R.string.guest_mode_dialog_continue),
            res.getString(R.string.guest_mode_dialog_cancel)
        });

        int titleString = 0;
        int msgString = 0;
        if (type == GuestModeDialog.ENTERING) {
            titleString = R.string.guest_mode_enter_title;
            msgString = R.string.guest_mode_enter_text;
        } else {
            titleString = R.string.guest_mode_leave_title;
            msgString = R.string.guest_mode_leave_text;
        }

        ps.show(res.getString(titleString), res.getString(msgString), null, false);
    }

    /**
     * This will detect if the key pressed is back. If so, will show the history.
     */
    @Override
    public boolean onKeyLongPress(int keyCode, KeyEvent event) {
        if (keyCode == KeyEvent.KEYCODE_BACK) {
            Tab tab = Tabs.getInstance().getSelectedTab();
            if (tab != null) {
                return tab.showAllHistory();
            }
        }
        return super.onKeyLongPress(keyCode, event);
    }

    /*
     * If the app has been launched a certain number of times, and we haven't asked for feedback before,
     * open a new tab with about:feedback when launching the app from the icon shortcut.
     */ 
    @Override
    protected void onNewIntent(Intent intent) {
        super.onNewIntent(intent);

        String action = intent.getAction();

        if (AppConstants.MOZ_ANDROID_BEAM && Build.VERSION.SDK_INT >= 10 && NfcAdapter.ACTION_NDEF_DISCOVERED.equals(action)) {
            String uri = intent.getDataString();
            GeckoAppShell.sendEventToGecko(GeckoEvent.createURILoadEvent(uri));
        }

        if (!Intent.ACTION_MAIN.equals(action) || !mInitialized) {
            return;
        }

        (new UiAsyncTask<Void, Void, Boolean>(ThreadUtils.getBackgroundHandler()) {
            @Override
            public synchronized Boolean doInBackground(Void... params) {
                // Check to see how many times the app has been launched.
                SharedPreferences settings = getPreferences(Activity.MODE_PRIVATE);
                String keyName = getPackageName() + ".feedback_launch_count";
                int launchCount = settings.getInt(keyName, 0);
                if (launchCount >= FEEDBACK_LAUNCH_COUNT)
                    return false;

                // Increment the launch count and store the new value.
                launchCount++;
                settings.edit().putInt(keyName, launchCount).commit();

                // If we've reached our magic number, show the feedback page.
                return launchCount == FEEDBACK_LAUNCH_COUNT;
            }

            @Override
            public void onPostExecute(Boolean shouldShowFeedbackPage) {
                if (shouldShowFeedbackPage)
                    GeckoAppShell.sendEventToGecko(GeckoEvent.createBroadcastEvent("Feedback:Show", null));
            }
        }).execute();
    }

    @Override
    protected NotificationClient makeNotificationClient() {
        // The service is local to Fennec, so we can use it to keep
        // Fennec alive during downloads.
        return new ServiceNotificationClient(getApplicationContext());
    }

    private void resetFeedbackLaunchCount() {
        ThreadUtils.postToBackgroundThread(new Runnable() {
            @Override
            public synchronized void run() {
                SharedPreferences settings = getPreferences(Activity.MODE_PRIVATE);
                settings.edit().putInt(getPackageName() + ".feedback_launch_count", 0).commit();
            }
        });
    }

    private void getLastUrl() {
        (new UiAsyncTask<Void, Void, String>(ThreadUtils.getBackgroundHandler()) {
            @Override
            public synchronized String doInBackground(Void... params) {
                // Get the most recent URL stored in browser history.
                String url = "";
                Cursor c = null;
                try {
                    c = BrowserDB.getRecentHistory(getContentResolver(), 1);
                    if (c.moveToFirst()) {
                        url = c.getString(c.getColumnIndexOrThrow(Combined.URL));
                    }
                } finally {
                    if (c != null)
                        c.close();
                }
                return url;
            }

            @Override
            public void onPostExecute(String url) {
                // Don't bother sending a message if there is no URL.
                if (url.length() > 0)
                    GeckoAppShell.sendEventToGecko(GeckoEvent.createBroadcastEvent("Feedback:LastUrl", url));
            }
        }).execute();
    }

    // HomePager.OnNewTabsListener
    @Override
    public void onNewTabs(String[] urls) {
        for (String url : urls) {
            openUrl(url, true);
        }
    }

    // HomePager.OnUrlOpenListener
    @Override
    public void onUrlOpen(String url) {
        openUrl(url);
    }
 
    // BrowserSearch.OnSearchListener
    @Override
    public void onSearch(String engineId, String text) {
        openUrl(text, engineId);
    }

    // BrowserSearch.OnEditSuggestionListener
    @Override
    public void onEditSuggestion(String suggestion) {
        mBrowserToolbar.onEditSuggestion(suggestion);
    }

    @Override
    public int getLayout() { return R.layout.gecko_app; }

    @Override
    protected String getDefaultProfileName() {
        String profile = GeckoProfile.findDefaultProfile(this);
        return (profile != null ? profile : "default");
    }

    /**
     * Launch UI that lets the user update Firefox.
     *
     * This depends on the current channel: Release and Beta both direct to the
     * Google Play Store.  If updating is enabled, Aurora, Nightly, and custom
     * builds open about:, which provides an update interface.
     *
     * If updating is not enabled, this simply logs an error.
     *
     * @return true if update UI was launched.
     */
    protected boolean handleUpdaterLaunch() {
        if ("release".equals(AppConstants.MOZ_UPDATE_CHANNEL) ||
            "beta".equals(AppConstants.MOZ_UPDATE_CHANNEL)) {
            Intent intent = new Intent(Intent.ACTION_VIEW);
            intent.setData(Uri.parse("market://details?id=" + getPackageName()));
            startActivity(intent);
            return true;
        }

        if (AppConstants.MOZ_UPDATER) {
            Tabs.getInstance().loadUrlInTab("about:");
            return true;
        }

        Log.w(LOGTAG, "No candidate updater found; ignoring launch request.");
        return false;
    }
}<|MERGE_RESOLUTION|>--- conflicted
+++ resolved
@@ -389,21 +389,6 @@
     }
 
     @Override
-<<<<<<< HEAD
-=======
-    void onStatePurged() {
-        ThreadUtils.postToUiThread(new Runnable() {
-            @Override
-            public void run() {
-                if (mAboutHome != null)
-                    mAboutHome.setLastTabsVisibility(false);
-            }
-        });
-
-        super.onStatePurged();
-    }
-
-    @Override
     protected int getSessionRestoreState(Bundle savedInstanceState) {
         if (mSessionRestore > -1) {
             return mSessionRestore;
@@ -413,7 +398,6 @@
     }
 
     @Override
->>>>>>> 9174b617
     public void onCreate(Bundle savedInstanceState) {
         mAboutHomeStartupTimer = new Telemetry.Timer("FENNEC_STARTUP_TIME_ABOUTHOME");
 
@@ -557,7 +541,6 @@
     }
 
     @Override
-<<<<<<< HEAD
     public void onBackPressed() {
         if (getSupportFragmentManager().getBackStackEntryCount() > 0) {
             super.onBackPressed();
@@ -575,7 +558,8 @@
 
         super.onBackPressed();
     }
-=======
+
+    @Override
     public void onResume() {
         super.onResume();
         unregisterEventListener("Prompt:ShowTop");
@@ -587,9 +571,6 @@
         // Register for Prompt:ShowTop so we can foreground this activity even if it's hidden.
         registerEventListener("Prompt:ShowTop");
     }
-
-
->>>>>>> 9174b617
 
     private void showBookmarkDialog() {
         final Tab tab = Tabs.getInstance().getSelectedTab();
@@ -1147,17 +1128,14 @@
                 startActivity(settingsIntent);
             } else if (event.equals("Updater:Launch")) {
                 handleUpdaterLaunch();
-<<<<<<< HEAD
             } else if (event.equals("Reader:GoToReadingList")) {
                 openReadingList();
-=======
             } else if (event.equals("Prompt:ShowTop")) {
                 // Bring this activity to front so the prompt is visible..
                 Intent bringToFrontIntent = new Intent();
                 bringToFrontIntent.setClassName(AppConstants.ANDROID_PACKAGE_NAME, AppConstants.BROWSER_INTENT_CLASS);
                 bringToFrontIntent.setFlags(Intent.FLAG_ACTIVITY_REORDER_TO_FRONT);
                 startActivity(bringToFrontIntent);
->>>>>>> 9174b617
             } else {
                 super.handleMessage(event, message);
             }
